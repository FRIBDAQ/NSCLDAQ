<<<<<<< HEAD

set -e ;# make sure that the script exits with an error if _any_ error occurs

test_dir () {
for f in `find $1 -name Makefile -exec grep -l check-TESTS {}  \;`
  do 
    if test $f != ./Makefile
    then
      (cd `dirname $f`; make check-TESTS)
    fi
  done	

}

for dir in $* ; do
  test_dir $dir
=======
#!/bin/bash

for d in $*
do

    for f in `find $d -name Makefile -exec grep -l check-TESTS {}  \;`
    do 
	if test $f != ./Makefile
	then
	    echo testing with $f
	    (cd `dirname $f`; make check-TESTS)
	fi
    done	
>>>>>>> dcd20497
done<|MERGE_RESOLUTION|>--- conflicted
+++ resolved
@@ -1,4 +1,4 @@
-<<<<<<< HEAD
+#!/bin/bash
 
 set -e ;# make sure that the script exits with an error if _any_ error occurs
 
@@ -15,19 +15,4 @@
 
 for dir in $* ; do
   test_dir $dir
-=======
-#!/bin/bash
-
-for d in $*
-do
-
-    for f in `find $d -name Makefile -exec grep -l check-TESTS {}  \;`
-    do 
-	if test $f != ./Makefile
-	then
-	    echo testing with $f
-	    (cd `dirname $f`; make check-TESTS)
-	fi
-    done	
->>>>>>> dcd20497
 done