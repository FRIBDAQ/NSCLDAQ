/*
    This software is Copyright by the Board of Trustees of Michigan
    State University (c) Copyright 2005.

    You may use this software under the terms of the GNU public license
    (GPL).  The terms of this license are described at:

     http://www.gnu.org/licenses/gpl.txt

     Author:
             Ron Fox
	     NSCL
	     Michigan State University
	     East Lansing, MI 48824-1321
*/

#include <config.h>


#include "CExperiment.h"
#include <CRingBuffer.h>
#include <DataFormat.h>
#include <CRingStateChangeItem.h>
#include <CRingScalerItem.h>
#include <CRingItem.h>
#include <CRingTextItem.h>
#include <CRingPhysicsEventCountItem.h>
#include <CDataFormatItem.h>
#include <CReadoutMain.h>

#include <RunState.h>
#include <Exception.h>
#include <StateException.h>
#include <string.h>
#include <CCompoundEventSegment.h>
#include <CScalerBank.h>
#include <CTriggerLoop.h>
#include <CDocumentedPacketManager.h>
#include <CVariableBuffers.h>

#include <TCLApplication.h>
#include <TCLInterpreter.h>
#include <TCLObject.h>
#include <CBusy.h>
#include <vector>
#include <string>
#include <fragment.h>
#include <os.h>
#include <CCondition.h>
#include <CMutex.h>

#include <CVMEInterface.h>
#include <stdlib.h>

using namespace std;


//
// This struct is used to the event used to schedule an end run with the interpreter.
//
typedef struct _EndRunEvent {
  Tcl_Event     tclEvent;
  bool         pause;
  CExperiment* pExperiment;	// Pointer to the experiment object.
  CMutex*      pLock;            // Lock for condition variable.
  CConditionVariable* pCondVar;      // Condition variable.
  CTriggerLoop* pTriggerLoop;      // the trigger loop

} EndRunEvent, *pEndRunEvent;

typedef struct _TriggerFailEvent {
    Tcl_Event    tcl_Event;
    char*        message;
} TriggerFailEvent, *pTriggerFailEvent;

extern CTCLApplication* gpTCLApplication; // We need this to get the tcl interp.

///////////////////////////////////////////////////////////////////////////////////////////

/*!
   Construction. 
   - Initialize all the pointers and things to zero.
   - If necessary create/format the ring.
   - Create the ring buffer object in which data will be placed.
   - Save the initial event buffer size.
   
   @param ringName- name (not URI) of the ring buffer to attach.
   @param eventBufferSize - size of the event buffer that will be
                            used to hold events prior to constructing ringitems
   @param barriers - true if state change items should be barriers
                     see the --no-barriers command line option.
*/
CExperiment::CExperiment(string ringName,
			 size_t eventBufferSize, bool barriers) :
  m_pRing(0),
  m_pRunState(0),
  m_pScalers(0),
  m_pReadout(0),
  m_pBusy(0),
  m_pEventTrigger(0),
  m_pScalerTrigger(0),
  m_pTriggerLoop(0),
  m_nDataBufferSize(eventBufferSize),
  m_nDefaultSourceId(0),
<<<<<<< HEAD
  m_useBarriers(barriers)
=======
  m_fWantZeroCopy(false)                // by default.
>>>>>>> 86777d08
{
  try {
    m_pRing = CRingBuffer::createAndProduce(ringName);
    m_pRing->setPollInterval(0);
  } catch (CException& e) {
    std::cerr << "Could not attach ringbuffer : " << ringName << " "
      << e.ReasonText() << std::endl;
    std::cerr << "Note: Permission denied can mean another Readout is "
      << "attached to the ringbuffer\n";
    exit(EXIT_FAILURE);
  }
  m_pRunState = RunState::getInstance();

  // ensure that the variable buffers know what source id to use.
  CVariableBuffers::getInstance()->setSourceId(m_nDefaultSourceId);

}

/*!
   Destruction goes back around deleting all this stuff.  In C++, a delete ona null
   pointer is a no-op and therefore not a problem.
*/
CExperiment::~CExperiment()
{
  delete m_pRing;
  delete m_pScalers;
  delete m_pReadout;
#if 0				// These types/classes are not yet defined :-(
  delete m_pBusy;
  delete m_pEventTrigger;
  delete m_pScalerTrigger;
#endif

}
/////////////////////////////////////////////////////////////////////////////////////////

/**
 * Set the default data source id.
 *
 * @param sourceId - new default.
 */
void
CExperiment::setDefaultSourceId(unsigned sourceId)
{
    m_nDefaultSourceId = sourceId;
    m_nSourceId        = sourceId;
    CVariableBuffers::getInstance()->setSourceId(sourceId);
}
/*!
  Sets a new size for the event buffer.  This must be at least big enough to hold a
  single event.

*/
void
CExperiment::setBufferSize(size_t newSize)
{
  m_nDataBufferSize = newSize;
}
/*!
   Returns the size of the data buffer.
*/
size_t
CExperiment::getBufferSize() const
{
  return m_nDataBufferSize;
}

///////////////////////////////////////////////////////////////////////////////////////

/*!
  Start a new run. 
  - This is illegal if a run is active.
  - Writes a begin to the ring.
  - This creates and starts a new trigger thread, which can dispatch triggers to us.

  \param resume - true if this is actually a resume run.
*/
void
CExperiment::Start(bool resume)
{
  CReadoutMain* pMain = CReadoutMain::getInstance();
  pMain->logProgress("CExperiment::Start entered");
  
  // The run must be in the correct state:
  
  if (resume && (m_pRunState->m_state != RunState::paused)) {
    pMain->logStateChangeStatus("Asked to resume but state is not paused");
    throw CStateException(m_pRunState->stateName().c_str(),
			  RunState::stateName(RunState::paused).c_str(),
			  "Starting data taking");
  }
  if (!resume && (m_pRunState->m_state != RunState::inactive)) {
    pMain->logStateChangeStatus("Asked to begin but state not inactive");
    throw CStateException(m_pRunState->stateName().c_str(),
			  RunState::stateName(RunState::inactive).c_str(),
			  "Starting data taking");
  }




  // Can only start it if the triggers have been established:
  
  if (m_pEventTrigger && m_pScalerTrigger) {
    
 
    //create the trigger loop object

    if (!m_pTriggerLoop) {
      m_pTriggerLoop = new CTriggerLoop(*this);
      pMain->logProgress("Created trigger loop thread object");
    }
    
    // Initialize/clear the hardware:
    
    if (m_pReadout) {
      m_pReadout->initialize();
      pMain->logProgress("Initialized the event hardware");
      m_pReadout->clear();
      pMain->logProgress("Cleared the event hardware");
    }
    if (m_pScalers) {
      m_pScalers->initialize();
      pMain->logProgress("Initialized the scaler hardware");
      m_pScalers->clear();
      pMain->logProgress("Cleared the scalers");
    }

    // If not resuming we'll also output a ring format item so that the
    // user knows the structure of the ring:
    //
    
    CDataFormatItem format;
    format.commitToRing(*m_pRing);
    pMain->logProgress("Emitted the data format item");
    
    // Begin run zeroes the previous scaler time, and ring buffer item sequence.
    // 
    //
    time_t stamp = time(&stamp);	// Absolute timestamp for this 'event'.
    uint64_t msTime = getTimeMs();	// Current time in ms.
  
    if (m_pRunState->m_state != RunState::paused) {
      m_nRunStartStamp  = msTime;
      m_nEventsEmitted  = 0;
      m_nLastScalerTime = msTime;
      m_nPausedmSeconds  = 0;
      
    }
    if (resume) {
      pMain->logProgress("This is a resume run");
      m_nPausedmSeconds += (msTime - m_nLastScalerTime);
      m_nLastScalerTime = msTime;
    } else {
      pMain->logProgress("This is a begin run");
    }

    uint32_t elapsedTime = (msTime - m_nRunStartStamp - m_nPausedmSeconds)/1000;

    CRingStateChangeItem item(NULL_TIMESTAMP, m_nSourceId,
        m_useBarriers ? BARRIER_START : 0,
        resume ? RESUME_RUN : BEGIN_RUN,  m_pRunState->m_runNumber,
        elapsedTime, stamp,
        std::string(m_pRunState->m_pTitle).substr(0, TITLE_MAXSIZE));
    item.commitToRing(*m_pRing);
    pMain->logProgress("Emitted the state change object");
    
    // Now invoke either onBegin or onResume in the event segment.

    if (m_pReadout) {
      if (resume) {
        m_pReadout->onResume();
      } else {
        m_pReadout->onBegin();
      }
    }
    
    DocumentPackets();		// output a documentation packet.
    pMain->logProgress("Emitted initial documentation item(s)");
    
    // emit a physics event count item that indicates no events have been sent yet
    // if this is a start run:
    
    if (!resume) {
      CRingPhysicsEventCountItem count(NULL_TIMESTAMP, 
          getSourceId(), 
          BARRIER_NOTBARRIER,
          0, // count
          0, // time offset
          static_cast<uint32_t>(time(NULL)), // time now
          1);
  
  
      count.commitToRing(*m_pRing);
      pMain->logProgress("Emitted physics event count item on resume");
    }
    
    
    m_pTriggerLoop->start();
    pMain->logProgress("Scheduled the trigger loop thread to run");
    if (m_pBusy) {
      m_pBusy->GoClear();
      pMain->logProgress("Cleared the busy");
    }
    
    // The run is now active if looked at by the outside world:
    
    m_pRunState->m_state = RunState::active;
    pMain->logProgress("Marked the experimentt's state to active");
    
  } else {
    pMain->logStateChangeStatus(
      "Start is missing event or scaler trigger - won't start the trigger thread"
    );
  }


}
/*!
  End an existing run.  
  - This is illegal if the run is halted already.
  - This marks the event trigger thread for exit and 
    joins with it to ensure that it does actually exit.
  - Writes an end run record to the ring.

  \param pause - true if this is actually a pause run.
*/
void
CExperiment::Stop(bool pause)
{
  CReadoutMain* pMain = CReadoutMain::getInstance();
  pMain->logProgress("CExperiment::Stop entered");
  if (pause && (m_pRunState->m_state != RunState::active)) {
    pMain->logStateChangeStatus("Pause attemped with state not active");
    throw CStateException(m_pRunState->stateName().c_str(),
			  RunState::stateName(RunState::active).c_str(),
			  "Stopping data taking");
  }
  if (!pause && (m_pRunState->m_state == RunState::inactive)) {
    pMain->logStateChangeStatus("End attempted wit state not inactive");
    string validStates;
    validStates  = RunState::stateName(RunState::active);
    validStates += ", ";
    validStates += RunState::stateName(RunState::paused);

    throw CStateException(m_pRunState->stateName().c_str(),
			  validStates.c_str(), 
			  "Stopping data taking");
  }
  // Schedule the trigger thread to stop.

  if (m_pTriggerLoop) {
    if (m_pRunState->m_state == RunState::active) {
      m_pTriggerLoop->stop(pause); // run is active
      pMain->logProgress("Asked the trigger loop to end");
    }
    else {
      pMain->logProgress("Trigger loop was never started");
      syncEndRun(false);
      pMain->logProgress("End run scalers and end run item emitted directly");
    }

  }
  // Everything else is scheduled by Tcl events from the trigger loop.

}
/*
** Called (indirectly) by the Tcl interpreter event dispatcher
** as a result of the trigger loops scheduling the end of run action.
*/
void
CExperiment::syncEndRun(bool pause)
{

  CReadoutMain* pMain = CReadoutMain::getInstance();
  pMain->logProgress("Trigger loop exited. syncEndRun called");
  readScalers();		// last scaler read.
  pMain->logProgress("Final scaler item emitted - if there are scalers");

  // Disable the hardware:

  if (m_pScalers) {
    m_pScalers->disable();
    pMain->logProgress("Scalers are disabled");
  }
  if (m_pReadout) {
    m_pReadout->disable();
    pMain->logProgress("Event hardware disabled");
    if (pause) {
      m_pReadout->onPause();
      pMain->logProgress("CExperiment::onPause executed");
    } else {
      m_pReadout->onEnd();
      pMain->logProgress("CExperiment::onEnd executed");
    }
  }

    
  // 

  // Create the run state item and commit it to the ring.

  time_t now;
  time(&now);
  uint64_t msTime = getTimeMs();
  uint32_t endOffset = (msTime - m_nRunStartStamp - m_nPausedmSeconds)/1000;

  uint16_t        itemType;
  RunState::State finalState;
  if (pause) {

    itemType   = PAUSE_RUN;
    finalState = RunState::paused;
  }
  else {
    itemType   = END_RUN;
    finalState = RunState::inactive;
  }

  CRingStateChangeItem item(
    NULL_TIMESTAMP, m_nSourceId,
    m_useBarriers ? BARRIER_END : 0, itemType, m_pRunState->m_runNumber,
    endOffset, now, std::string(m_pRunState->m_pTitle).substr(0, TITLE_MAXSIZE)
  );
  item.commitToRing(*m_pRing);
  pMain->logProgress("State change item emitted");

  // The run is in the appropriate inactive state if looked at by the outside world

  m_pRunState->m_state = finalState;
  pMain->logStateChangeStatus("Experiment state set. -- data taking fully halted");
}

//////////////////////////////////////////////////////////////////////////////////////

/*!
   Append an event segment to the event readout list
   - If the root event segment does not yet exist, create it.
   \param pSegment - Pointer to the new segment to install.  Note this could in turn
                     be a compound event segment.
*/
void
CExperiment::AddEventSegment(CEventSegment* pSegment)
{
  if (! m_pReadout) {
    m_pReadout = new CCompoundEventSegment;
  }
  m_pReadout->AddEventSegment(pSegment);
}
/*!
  Remove an existing event segment from the readout.  Note that if the event 
  segment is actually a compound, its members are also removed.
  The removed event segment is not deleted. Storage management is up to the
  higher levels of the world.
  \param pSegment - Pointer to the segment to remove.  It is not an error to remove
                   a segment that is not in the readout.. that's just a no-op.
*/
void
CExperiment::RemoveEventSegment(CEventSegment* pSegment)
{
  // If the root event segment does not exist, there's nothing to delete:

  if (m_pReadout) {
    m_pReadout->DeleteEventSegment(pSegment);
  }
}
/*!
   Add a scaler module to the end of the root scaler bank.  
   - If the root bank does not yet exist it will be created.
   - the module added could itself be a scaler bank.
   
   \param pScalerModule - pointer to the module to add.
*/
void
CExperiment::AddScalerModule(CScaler* pScalerModule)
{
  // if the root scaler module has not yet been created create it:

  if (!m_pScalers) {
    m_pScalers = new CScalerBank;
  }
  // Add the new module:

  m_pScalers->AddScalerModule(pScalerModule);
}
/*!
   Remove a scaler module from the scaler hierarchy.  
   - If the module is not in the hierarhcy this is a no-op.
   - If the module is a composite, all of the elements it contains
     will also be removed.
   - The removed module (and any children) won't be deleted.  Storage
     management is the job of higher level code.
*/
void
CExperiment::RemoveScalerModule(CScaler* pScalerModule)
{
  // remove the module from the root level scaler bank, if it exists.

  if (m_pScalers) {
    m_pScalers->DeleteScaler(pScalerModule);
  }
}

///////////////////////////////////////////////////////////////////////////////////////////

/*!
   Establishes the trigger module. The trigger module is consulted by the
   trigger thread to know when to invoke ReadEvent.
   \param pEventTrigger - pointer to the event trigger.
*/
void
CExperiment::EstablishTrigger(CEventTrigger* pEventTrigger) 
{
  m_pEventTrigger = pEventTrigger;
}

/*!
  Establishes the scaler trigger module.  This is periodically consulted to 
  know when it's time for the trigger thread to invoke TriggerScalerReadout
  \param pScalerTrigger - pointer to the scaler trigger object.
*/
void
CExperiment::setScalerTrigger(CEventTrigger* pScalerTrigger)
{
  m_pScalerTrigger = pScalerTrigger;
}

/*!

  Establishes the busy module. The busy module represents hardware that 
  describes to the outside world when the system is unable to react to any triggers.

  \param pBusyModule

*/
void
CExperiment::EstablishBusy(CBusy* pBusyModule)
{
  m_pBusy = pBusyModule;
}

///////////////////////////////////////////////////////////////////////////////////////////////////

/*!
   Reads an event. If the root event segment exists it is asked to read its
   data into the a physics ring item.
   The resulting event is placed in the ring buffer.

*/
void
CExperiment::ReadEvent()
{

  

  // If the root event segment exists, read it into the data buffer
  // and put the resulting event in the ring buffer:
  //
  if (m_pReadout) {
    do {
      m_fHavemore = false;       // Read can set this true to do an other ringitem.
      m_pReadout->keep();
      m_needHeader = false;
      m_nEventTimestamp = 0;
      m_nSourceId  = m_nDefaultSourceId;
      
      if (m_fWantZeroCopy) {
        CRingItem item(
          PHYSICS_EVENT, 0, m_nSourceId, 0,
          m_nDataBufferSize + 100, m_pRing
        );
    
        uint16_t* pBuffer = reinterpret_cast<uint16_t*>(item.getBodyPointer());
        size_t nWords =
          m_pReadout->read(pBuffer +2 , m_nDataBufferSize - sizeof(uint32_t));
  
        if (m_pReadout->getAcceptState() == CEventSegment::Keep) {
          *(reinterpret_cast<uint32_t*>(pBuffer)) = nWords +2;
          item.setBodyCursor(pBuffer + nWords+2);
          item.updateSize();
          if (m_needHeader) {
            item.setBodyHeader(m_nEventTimestamp, m_nSourceId, 0);
          }
          item.commitToRing(*m_pRing);
          m_nEventsEmitted++;
        }
      } else {
        CRingItem item(PHYSICS_EVENT, m_nDataBufferSize + 100);
        uint16_t* pBuffer = reinterpret_cast<uint16_t*>(item.getBodyPointer());
  
        size_t nWords =
          m_pReadout->read(pBuffer +2 , m_nDataBufferSize-sizeof(uint32_t));
  
        if (m_pReadout->getAcceptState() == CEventSegment::Keep) {
          *(reinterpret_cast<uint32_t*>(pBuffer)) = nWords +2;
          item.setBodyCursor(pBuffer + nWords+2);
          item.updateSize();
          if (m_needHeader) {
            item.setBodyHeader(m_nEventTimestamp, m_nSourceId, 0);
          }
          item.commitToRing(*m_pRing);
          m_nEventsEmitted++;
        }
      }
      m_pReadout->clear();	// do any post event clears.
    } while(m_fHavemore);
    

  }
  if (m_pBusy) {
    m_pBusy->GoClear();
  }
  // TODO: Need to keep track of trigger counts and from time to time emit a 
  //      trigger count item.
}

/*
 * Read the scalers.
 */
void
CExperiment::readScalers()
{
  time_t           now     = time(&now);
  uint64_t         msTime  = getTimeMs();
  uint32_t         startTime = 
    (m_nLastScalerTime  - m_nRunStartStamp - m_nPausedmSeconds);
  uint32_t         endTime   =
    (msTime - m_nRunStartStamp - m_nPausedmSeconds);

  m_nLastScalerTime = msTime;

  // can only do scaler readout if we have a root scaler bank:

  if (m_pScalers) {
    
    vector<uint32_t> scalers = m_pScalers->read();
    uint64_t timestamp = m_pScalers->timestamp();
    int      srcid     = m_pScalers->sourceId();
    if (srcid == -1) srcid = m_nSourceId;
    
    m_pScalers->clear();	// Clear scalers after read.

    CRingScalerItem  item(timestamp, srcid, BARRIER_NOTBARRIER,
                          startTime,
			  endTime,
			  now,
			  scalers,
                          1000);  // ms time.
    item.commitToRing(*m_pRing);
			  
  }
  // Regardless, let's emit a physics event count stamp:

  CRingPhysicsEventCountItem item(NULL_TIMESTAMP, 
                                  getSourceId(), 
                                  BARRIER_NOTBARRIER,
                                  m_nEventsEmitted,
                        				  endTime,
                        				  now, 1000);   // ms times.
  item.commitToRing(*m_pRing);
}

/*!
  Reads scaler data.  If the root scaler bank exists, it is asked to read its
  data and return a vector of uint32_t.  That vector is used as the scalers in a scaler
  event that is submitted to the ring buffer.

*/

void CExperiment::TriggerScalerReadout()
{

  readScalers();


  CVMEInterface::Unlock();

  // For now documented variables are tied to this trigger too:
  ScheduleRunVariableDump();

  CVMEInterface::Lock();

}

/*!
   Dumps a documentation event that describes the documented packets to the ring
   buffer.  This usually happens as the run becomes active again.
   Implicit inputs are the documented packet manager which can produce the information we need.


*/
void
CExperiment::DocumentPackets()
{
  CDocumentedPacketManager* pMgr = CDocumentedPacketManager::getInstance();
  vector<string> packetDefs = pMgr->Format();

  // only emit a record if there are documented packets:

  if (packetDefs.size()) {
    time_t           now     = time(&now);
    uint64_t         msTime  = getTimeMs();
    uint32_t         offset = (msTime - m_nRunStartStamp - m_nPausedmSeconds)/1000;
    CRingTextItem item(PACKET_TYPES, NULL_TIMESTAMP, m_nSourceId, BARRIER_NOTBARRIER,
                       packetDefs,
                       offset,
                       static_cast<uint32_t>(now));
    item.commitToRing(*m_pRing);
  }
}

/*!
  Schedules a dump of the run variables.  Since this is invoked from the trigger thread,
  but references Tcl variables in the Tcl interpreter thread.  This is scheduled via
  a ThreadRequest that blocks us until the operation completes in the Tcl thread.
  Blocking also serializes access to the ring buffer.

*/
void
CExperiment::ScheduleRunVariableDump()
{
  CVariableBuffers* pVars = CVariableBuffers::getInstance();
  uint64_t timeOffset = m_nRunStartStamp + m_nPausedmSeconds;
  pVars->triggerRunVariableBuffer(m_pRing, timeOffset);
  pVars->triggerStateVariableBuffer(m_pRing, timeOffset);
}


/*!
  Return the current event trigger:
*/
CEventTrigger*
CExperiment::getEventTrigger()
{
  return m_pEventTrigger;
}
/*!
  Returnthe current scaler trigger:
*/
CEventTrigger*
CExperiment::getScalerTrigger()
{
  return m_pScalerTrigger;
}
/*!
   Schedule the end run buffer read out:
   @param pause  - true if this is a pause run.
*/
void
CExperiment::ScheduleEndRunBuffer(bool pause)
{

  pEndRunEvent pEvent = reinterpret_cast<pEndRunEvent>(Tcl_Alloc(sizeof(EndRunEvent)));
  pEvent->tclEvent.proc = CExperiment::HandleEndRunEvent;
  pEvent->pause         = pause;
  pEvent->pExperiment   = this;
  pEvent->pLock         = new CMutex;
  pEvent->pCondVar      = new CConditionVariable;
  pEvent->pTriggerLoop  = m_pTriggerLoop;
  
  pEvent->pLock->lock();                // Required to wait on condition.

  CTCLInterpreter* pInterp = gpTCLApplication->getInterpreter();
  Tcl_ThreadId     thread  = gpTCLApplication->getThread();

  Tcl_ThreadQueueEvent(thread, 
		       reinterpret_cast<Tcl_Event*>(pEvent),
		       TCL_QUEUE_TAIL);
  
  // The handler is going to
  // 1. acquire the mutex (that will synch us with the wait start)
  // 2. do its stuff
  // 3. Free the event, but not the mutex and condition variable.
  // 4. Signal the condition variable.
  
  CMutex* pMutex               = pEvent->pLock;    // Tcl Event storage might
  CConditionVariable *pCondVar = pEvent->pCondVar; // get re-used.
  
  pEvent->pCondVar->wait(*(pMutex));

  // Now the run is ended so we can release the mutex and destroy all the bits.
  
  pMutex->unlock();
  delete(pMutex);
  delete(pCondVar);

}
/*!
  Handle the end run event by getting object context and 
 calling syncEndRun
*/
int CExperiment::HandleEndRunEvent(Tcl_Event* evPtr, int flags)
{
  pEndRunEvent pEvent = reinterpret_cast<pEndRunEvent>(evPtr);
  pEvent->pLock->lock();                 // Wait for signaller to condwait.
  CExperiment* pExperiment  = pEvent->pExperiment;
  pExperiment->syncEndRun(pEvent->pause);
  pEvent->pCondVar->signal();             // Tell signaller we're done.
  pEvent->pLock->unlock();                // And this releases it to run.

  pEvent->pTriggerLoop->join();

  return 1;
}

/**
 * Return the current time of day in ms from the Realtime clock.
 * @return uint64_t  
 * @retval ms since the epoch.
 */
uint64_t 
CExperiment::getTimeMs()
{
  timespec currentTime;
  uint64_t msTime;
  clock_gettime(CLOCK_REALTIME, &currentTime); // We can assume no errors (see the  manpage).

  msTime = currentTime.tv_sec;
  msTime = msTime * 1000;	// seconds ->ms.
  msTime += currentTime.tv_nsec/(1000*1000); // ns-> ms.

  return msTime;

}
/**
 * setTimestamp
 *
 * Set the timestamp for the current event and flag that it needs a bodyheader.
 *
 * @param stamp - the timestamp.
 */
void
CExperiment::setTimestamp(uint64_t stamp)
{
    m_nEventTimestamp = stamp;
    m_needHeader = true;
}
/**
 * setSourceId
 *
 * Set the current event's source id and flag that it needs a body heder.
 *
 * @param id
 */
void
CExperiment::setSourceId(uint32_t id)
{
    m_nSourceId  = id;
    m_needHeader = true;

    // pass the new source id on to the variable buffers
    CVariableBuffers::getInstance()->setSourceId(id);
}
/**
 * getSourceId
 *   return the current evnt source id.
 * @return uint32_t
 */
uint32_t
CExperiment::getSourceId()
{
  return m_nSourceId;
}
/**
 * triggerFail
 *   Called by the trigger thread if it caught an exceptino that caused the
 *   trigger loop to exit.  In that case we schedule an event for the main thread
 *   (HandleTriggerLoopError).  The event will attempt to invoke the
 *   command ::onTriggerFail passing the message we got from the trigger loop.
 *   That command can do whatever it wants (I recommend at least ending the run).
 *
 *   @param msg - A text message from the trigger loop that describes the
 *                error.
 */
void
CExperiment::triggerFail(std::string msg)
{
    // Create and fill in  the event struct:
 
    pTriggerFailEvent pEvent =
        reinterpret_cast<pTriggerFailEvent>(Tcl_Alloc(sizeof(TriggerFailEvent)));
    
    pEvent->tcl_Event.proc = HandleTriggerLoopError;
    pEvent->message = Tcl_Alloc(msg.size() + 1);
    strcpy(pEvent->message, msg.c_str());
    
    //  figure out which thread is our target and schedule the event.
    
    Tcl_ThreadId threadId = gpTCLApplication->getThread();
    Tcl_ThreadQueueEvent(threadId, reinterpret_cast<Tcl_Event*>(pEvent), TCL_QUEUE_TAIL);
    
    
}
/**
 * HandleTriggerLoopError
 *   Runs in the main thread.  Receives events that report errors in the trigger
 *   thread.  Here's what we try to do:
 *   *  First try to call ::onTriggerFail passing it the message.
 *   *  If that fails invoke bgerror again, passing it the message.
 *   *  Finally release storage associated with the message and return 1
 *      indicating the event dispatcher can release the event.
 *   @param pEvent - actually a pointer to a TriggerFailEvent struct.
 *   @param flags  - event flags.
 *   @return int - (1) - indicates the event storage can be disposed of.
 *   
 */
int
CExperiment::HandleTriggerLoopError(Tcl_Event* pEvent, int flags)
{
    // Obtain the message and delete it's storage so we won't forget:
    
    pTriggerFailEvent pTfEvent = reinterpret_cast<pTriggerFailEvent>(pEvent);
    std::string msg(pTfEvent->message);
    Tcl_Free(pTfEvent->message);
    pTfEvent->message = 0;                    // Ensure it's never referenced.
    
    // Give ::onTriggerFail a try:
    
    CTCLInterpreter* pInterp = gpTCLApplication->getInterpreter();
    CTCLObject       command = createCommand(pInterp, "::onTriggerFail", msg);
    int              stat    = Tcl_GlobalEvalObj(
        pInterp->getInterpreter(), command.getObject()
    );
    
    // If that failed fall back on bgerror:
    
    if (stat != TCL_OK) {
        command = createCommand(pInterp, "bgerror", msg);
        Tcl_GlobalEvalObj(
            pInterp->getInterpreter(), command.getObject()
        );
    }
    // Return such that the event can be released:
    
    return 1;
    
}
/**
 * createCommand
 *  Create a CTCLObject that is a verb an a parameter.
 *
 *  @param pInterp - pointer to the Tcl encapsulated interpreter.
 *  @param verb    - command verb.
 *  @param parameter - Command parameter.
 */
CTCLObject
CExperiment::createCommand(
    CTCLInterpreter* pInterp, const char* verb, std::string parameter
)
{
    CTCLObject command;
    command.Bind(pInterp);
    command += verb;
    command += parameter;
    
    return command;
}<|MERGE_RESOLUTION|>--- conflicted
+++ resolved
@@ -102,11 +102,9 @@
   m_pTriggerLoop(0),
   m_nDataBufferSize(eventBufferSize),
   m_nDefaultSourceId(0),
-<<<<<<< HEAD
   m_useBarriers(barriers)
-=======
   m_fWantZeroCopy(false)                // by default.
->>>>>>> 86777d08
+
 {
   try {
     m_pRing = CRingBuffer::createAndProduce(ringName);
