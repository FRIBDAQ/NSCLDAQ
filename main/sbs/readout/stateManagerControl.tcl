#!/bin/sh
# -*- tcl -*-
# The next line is executed by /bin/sh, but not tcl \
exec tclsh "$0" ${1+"$@"}

#    This software is Copyright by the Board of Trustees of Michigan
#    State University (c) Copyright 2014.
#
#    You may use this software under the terms of the GNU public license
#    (GPL).  The terms of this license are described at:
#
#     http://www.gnu.org/licenses/gpl.txt
#
#    Authors:
#             Ron Fox
#             Jeromy Tompkins 
#	     NSCL
#	     Michigan State University
#	     East Lansing, MI 48824-1321



##
# @file stateManagerControl.tcl
# @brief Package to control Readout using the state manager.
# @author Ron Fox <fox@nscl.msu.edu>
#

package provide StateManagerControl 1.0

# If DAQROOT is a defined environment variable, then we can
# do this, otherwise we have to take our chances on TCLIBPATH or some other
# extension to the library search path having been done.

if {[array names env DAQROOT] eq "DAQROOT"} {
    lappend auto_path [file join $::env(DAQROOT) TclLibs]
}
package require stateclient

# need to have the following ENV variables defined (usually by the boot manager):
#
#  REQ_URI - URI of the server's request port.
#  SUB_URI - URI of the server's subscription port.l
#  PROGRAM - Program name.

namespace eval state {
    variable reqUri      $::env(REQ_URI)
    variable subUri      $::env(SUB_URI)
    variable programName $::env(PROGRAM)
    variable runActive    0
    variable handledStates [list \
        NotReady Beginning Active Ending Ready Pausing Resuming \
        Paused                                                  \
    ]
    variable lastGlobalState Readying
    variable transitionCounter 0

}

#  Connect to the state manager:

::nscldaq::stateclient ::state::client \
    $::state::reqUri $::state::subUri $::state::programName

# enable callback to andle state transitions:

::state::client onStateChange stateChanged


# enable callback to andle state transitions:

::state::client onStateChange stateChanged


#  When we start the global state had better be "Readying"
#  We'll try to set our state to "Ready" and if that fails,
#  We must fail too:

if {[::state::client getstate] ne "Readying"} {
    error "Starting a readout but the state is not 'Readying'"
    exit 1
}

if {[catch {::state::client setstate Ready} msg]} {
    error "Unable to set program state to 'Ready': $msg"
    exit 1
}


<<<<<<< HEAD
=======


>>>>>>> d21ad571
##
#  Do a pre-begin or die trying .  This puts us in the 'Starting' state.
#
proc prebeginOrDie {} {
    
    # Let's update the title and run numbers...these might fail if the run is
    # active, in which case the begin will also fail:
    
    catch {set ::run [::state::client runNumber]}
    catch {set ::title [::state::client title]}
    set outring [::state::client outring]
    if {$outring ne ""} {
        catch {ring $outring}
    }
    if {[catch prebegin msg]} {
        ::state::client setstate NotReady
        error "Failed to perform pre-begin operations: $msg"
        exit -1
    }
    
}
proc beginRunOrDie {} {


    
    if {[catch begin msg]} {
        ::state::client setstate NotReady
        catch {end}
        error "Failed to begin a run: $msg"
        exit -1
    }    
    set ::state::runActive 1

}
proc prePauseRunOrDie {} {
    if {[catch prepause msg]} {
        ::state::client setState NotReady
        catch end
        error "Failed to prepause a run: $msg"
    }
    set ::state::runActive 1;    # Should aready be
}
proc pauseRunOrDie {} {
    if {[catch pause msg]} {
        ::state::client setstate NotReady
        catch end
        error "Failed to pause a run: $msg"
        exit -1
    }
    set ::state::runActive 1 ;             # Should already be.
    
}
proc preResumeOrDie {} {
    if {[catch preresume msg]} {
        ::state::client setstate NotReady
        catch end
        error "Failed to pre resume a run $msg"
        exit -1
    }
    set ::state::runActive 1;             # Should aready be active.
}
proc resumeOrDie {} {
    if {[catch resume msg]} {
        ::state::client setstate NotReady
        catch end
        error "Failed to resume a run: $msg"
        exit -1
    }
    set ::state::runActive 1;                # Should already be
    
}
proc preEndOrDie {} {
    if {[catch preend msg]} {
        ::state::client setstate NotReady
        catch end
        error "Failed to end a run: $msg"
        exit -1
    }
    set ::state::runActive 1;               # In the middle of a run until 'end'.
}
proc endOrDie {} {
    if {[catch end msg]} {
        ::state::client setstate NotReady
        error "Failed to end the run: $msg"
        exit -1
    }
    set ::state::runActive 0
    
}

##
# handleStandaloneStateTransition
#   Handle a standalone state transition.
#
# @param newState - the new local state.
# @return nextState - Next the program state should be set to if this is a
#                     global state transition.
#
proc handleStandaloneStateTransition  newState {
    #
    # Handle all the externally stimulated transitions. Note that we'll get
    # notified of the internally stimulated transitions so we're going to ignore those.
    #
    
    #  Being told to exit: 
    if {$newState eq "NotReady"} {
        if {$::state::runActive} {
            end
            ::state::client setstate NotReady
            exit
        }
        exit 0
        
        #  Beginning a run - key point don't echo Beginning - that's not legal.
    } elseif {$newState eq "Beginning"} {
        prebeginOrDie
        return "Beginning"
        
    } elseif {$newState eq "Active"} {
        beginRunOrDie
        return "Active"
        
        # Pausing a run:
    } elseif {$newState eq "Pausing"} {
        prePauseRunOrDie
        return Pausing
    } elseif {$newState eq "Paused"} {
        
        pauseRunOrDie
        return Paused
        
        # Resuming a run:
    } elseif {$newState eq "Resuming"} {
        preResumeOrDie
        return Resuming
    } elseif {$newState eq "Resume"} {
        resumeOrDie
        return Active
        # Ending a run:
    } elseif {$newState eq "Ending"} {
        preEndOrDie
        return Ending
        
    } elseif {$newState eq "Ready"} {
        if {$::state::runActive} {
            endOrDie
            return Ready
        }
    }

    
}
##
# dispatchStateTransition
#
#   Called when we have a global state transition we do want to handle.
#   What we do may depend on the prior state as well as the requested state.
#
#   If action is required, we will pass that on to handleStandaloneStateTransition
#   otherwise the 'ing state has already set the correct final state.
#
# @param from - Prior global state.
# @param to   - New global state.
# @return next desired state of program. "" means don't set the state.
#
proc dispatchStateTransition {from to} {
    
    # At present the only thing that's affected is a transition to the Active
    # state.... If we got here from Resuming, we do nothing... as Resume
    # will set us active already:
    
    if {$to eq "Active"} {
        if {($from eq "Beginning") } {
            return [handleStandaloneStateTransition $to]
        } elseif {($from eq "Resuming")} {
            return [handleStandaloneStateTransition Resume]
        } else {
            return ""
        }
    } elseif {$to eq "Ready"} {
        if {$from eq "Ending"} {
            return [handleStandaloneStateTransition $to]
        } else {
            return ""
        }
    } else {
        #  All other transitions are ok to pass on unconditionally -- for now.
        
        return [handleStandaloneStateTransition $to]
    }

    
}
##
# handleGlobalStateTransition
#   Handle state transitions that are global.
#
# @param newState - the new global state.
#
proc handleGlobalStateTransition newState {
    #
    #  only nandle the state transitions we support.
    #  
    if {$newState in $::state::handledStates} {
        set oldNextState $newState
            
        
        set newState [dispatchStateTransition \
            $::state::lastGlobalState $newState                 \
        ]
        if {$newState ne ""} {
            if {[catch {::state::client setstate $newState} msg]} {
                set newState $oldNextState
            } 
        }
        incr ::state::transitionCounter
    }
    set state::lastGlobalState $newState;     # Need to know come from.
    
}

##
#  stateChanged
#    Process state changes.
#    What we do depends a lot on whether we are enabled, standalone or not.
#
proc stateChanged newState {
    #
    #  If disabled all state transitions get ignored.
    #
    if {[::state::client isenabled]} {
        # Handling transitions differs a bit from standalone/not standalone mode:
        
        if {[::state::client isstandalone]} {
            handleStandaloneStateTransition $newState
        } else {
            handleGlobalStateTransition $newState
        }
            
    }
}<|MERGE_RESOLUTION|>--- conflicted
+++ resolved
@@ -87,11 +87,6 @@
 }
 
 
-<<<<<<< HEAD
-=======
-
-
->>>>>>> d21ad571
 ##
 #  Do a pre-begin or die trying .  This puts us in the 'Starting' state.
 #
