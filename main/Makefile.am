--- conflicted
+++ resolved
@@ -51,12 +51,13 @@
 	echo "pkg_mkIndex @prefix@/TclLibs *.so" >makeindex.tcl
 	$(TCLSH_CMD) <makeindex.tcl
 	$(INSTALL_SCRIPT) config.h @prefix@/include
-	$(INSTALL_SCRIPT) @top_srcdir@/config_pixie16api.h @prefix@/include
+	$(INSTALL_SCRIPT) @top_builddir@/ddas/config_pixie16api.h @prefix@/include
 	touch @prefix@/pythonLibs/nscldaq/__init__.py
 	echo "Version: "NSCLDAQ-$(VERSION) built on `hostname` `date` by `whoami` > @prefix@/VERSION
 	head  @top_builddir@/config.log| grep  -- --prefix >> @prefix@/VERSION
-	echo libtcl++ `(cd @top_srcdir@/libtcl; @GIT@ status | head -1|cut -d" " -f4)` >> @prefix@/VERSION
-	echo unifiedformat `(cd @top_srcdir@/unifiedformat; @GIT@ status |head -1| cut -d" " -f4)` >> @prefix@/VERSION
+	echo libtcl++ `(cd @top_builddir@/libtcl; @GIT@ status | head -1|cut -d" " -f4)` >> @prefix@/VERSION
+	echo unifiedformat `(cd @top_builddir@/unifiedformat; @GIT@ status |head -1| cut -d" " -f4)` >> @prefix@/VERSION
+	echo ddasformat `(cd @top_builddir@/ddasformat; @GIT@ status |head -1| cut -d" " -f4)` >> @prefix@/VERSION
 	$(INSTALL_DATA) @srcdir@/ChangeLog @prefix@
 	$(INSTALL_SCRIPT) daqsetup.bash @prefix@
 	$(INSTALL_DATA) @srcdir@/figures/*.png @prefix@/share/html/figures
@@ -65,11 +66,7 @@
 	chmod a+x @prefix@/share/tclhttpd/bin/*
 
 EXTRA_DIST=dotests introduction.xml libtcl $(INTROFIGURES) cookbooks \
-<<<<<<< HEAD
 	tclhttpd3.5.1 unifiedformat ddasformat
-=======
-	tclhttpd3.5.1 config_pixie16api.h unifiedformat
->>>>>>> e9ac7964
 
 #check-TESTS:
 #	@top_srcdir@/dotests $(SUBDIRS)