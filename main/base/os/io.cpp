/*
    This software is Copyright by the Board of Trustees of Michigan
    State University (c) Copyright 2005.

    You may use this software under the terms of the GNU public license
    (GPL).  The terms of this license are described at:

     http://www.gnu.org/licenses/gpl.txt

     Author:
             Ron Fox
	     NSCL
	     Michigan State University
	     East Lansing, MI 48824-1321
*/

/**
 * @file io.cpp
 * @brief Commonly used I/O methods.
 * @author Ron Fox.
 */

#include "io.h"
#include <CTimeout.h>

#include <errno.h>
#include <unistd.h>
#include <stdint.h>
#include <set>
#include <sys/statvfs.h>



static std::set<int>                 okErrors;	// Acceptable errors in I/O operations.
/**
 * Return true if an I/O errno is not an allowed one.
 * 
 * @param error - the  errno to check.
 *
 * @return bool - True if the error is a bad one.
 *
 * @note okErrors is a set that will contain the 'allowed' errors.
 */
static bool 
badError(int error)
{
  // Stock the okErrors set if empty:

  if (okErrors.empty())
  {
    okErrors.insert(EAGAIN);
    okErrors.insert(EWOULDBLOCK);
    okErrors.insert(EINTR);
  }

  // Not in the set -> true.

  return (okErrors.count(error) == 0);
}


namespace io {
/**
 * Write a block of data to a file descriptor.
 * As with getBuffer, multiple writes are done..until either the entire data
 * are written or
 * *  A write ends in an eof condition.
 * *  A write ends in an error condition that is not EAGAIN, EWOUDLDBLOCK or EINTR.
 *
 * @param fd    - file descriptor to which the write goes:
 * @param pData - Pointer to the data to write.
 * @param size  - Number of words of data to write.
 * 
 * @throw int 0 - I/O showed eof on output.
 * @throw int errno - An error and why.
 */

void writeData (int fd, const void* pData , size_t size)
{
  const uint8_t* pSrc(reinterpret_cast<const uint8_t*>(pData));
  size_t   residual(size);
  ssize_t  nWritten;

  while (residual) {
    nWritten = write(fd, pSrc, residual);
    if (nWritten == 0) {
      throw 0;
    }
    if ((nWritten == -1) && badError(errno)) {
      throw errno;
    }
    // If an error now it must be a 'good' error... set the nWritten to 0 as no data was
    // transferred:

    if (nWritten < 0)
    {
      nWritten = 0;
    }
    // adjust the pointers, and residuals:


    residual -= nWritten;
    pSrc     += nWritten;
  }

}
/**
 * Get a buffer of data from  a file descritor.
 * If necessary multiple read() operation are performed to deal
 * with potential buffering between the source an us (e.g. we are typically
 * on the ass end of a pipe where the pipe buffer may be smaller than an
 * event buffer.
 * @param fd      - File descriptor to read from.
 * @param pBuffer - Pointer to a buffer big enough to hold the event buffer.
 * @param size    - Number of bytes in the buffer.
 *
 * @return size_t - Number of bytes read (might be fewer than nBytes if the EOF was hit
 *                  during the read.
 *
 * @throw int - errno on error.
 */
  size_t readData (int fd, void* pBuffer,  size_t nBytes)
{
  uint8_t* pDest(reinterpret_cast<uint8_t*>(pBuffer));
  size_t    residual(nBytes);
  ssize_t   nRead;

  // Read the buffer until :
  //  error other than EAGAIN, EWOULDBLOCK  or EINTR
  //  zero bytes read (end of file).
  //  Regardless of how all this ends, we are going to emit a message on sterr.
  //

  while (residual) {
    nRead = read(fd, pDest, residual);
    if (nRead == 0)		// EOF
    {
      return nBytes - residual;
    }
    if ((nRead < 0) && badError(errno) )
    {
      throw errno;
    }
    // If we got here and nread < 0, we need to set it to zero.
    
    if (nRead < 0)
    {
      nRead = 0;
    }

    // Adjust all the pointers and counts for what we read:

    residual -= nRead;
    pDest  += nRead;
  }
  // If we get here the read worked:

  return nBytes;		// Complete read.
}

<<<<<<< HEAD
  /**
   * Get a buffer of data from  a file descritor with a timeout
   * If necessary multiple read() operation are performed to deal
   * with potential buffering between the source an us (e.g. we are typically
   * on the ass end of a pipe where the pipe buffer may be smaller than an
   * event buffer.
   * @param fd      - File descriptor to read from.
   * @param pBuffer - Pointer to a buffer big enough to hold the event buffer.
   * @param size    - Number of bytes in the buffer.
   * @param timeout - a timeout specifier
   *
   * @return size_t - Number of bytes read (might be fewer than nBytes if the EOF was hit
   *                  during the read.
   *
   * @throw int - errno on error.
   */
    size_t timedReadData (int fd, void* pBuffer,  size_t nBytes, const ::DAQ::CTimeout& timeout)
  {
    uint8_t* pDest(reinterpret_cast<uint8_t*>(pBuffer));
    size_t    residual(nBytes);
    ssize_t   nRead;

    // Read the buffer until :
    //  error other than EAGAIN, EWOULDBLOCK  or EINTR
    //  zero bytes read (end of file).
    //  Regardless of how all this ends, we are going to emit a message on sterr.
    //

    while (residual && !timeout.expired()) {
      nRead = read(fd, pDest, residual);
      if (nRead == 0)		// EOF
      {
        return nBytes - residual;
      }
      if ((nRead < 0) && badError(errno) )
      {
        throw errno;
      }
      // If we got here and nread < 0, we need to set it to zero.

      if (nRead < 0)
      {
        nRead = 0;
      }

      // Adjust all the pointers and counts for what we read:

      residual -= nRead;
      pDest  += nRead;
    }
    // If we get here the read worked:

    return nBytes;		// Complete read.
  }


=======
/**
 * freeSpacePercent
 *    Returns the percent of a filesystem that is free for user files.
 *
 *  @param[in] fd - File descriptor for a file open on the device.
 *  @return    float - Percent of filesystem free (100.0*free/total).
 *  @note      total space has to be determined by converting fragments into
 *             blocks (f_frsize/f_bsize).
 */
double freeSpacePercent(int fd)
{
  struct statvfs volumeInfo;
  if (fstatvfs(fd, &volumeInfo)) {
    throw errno;
  }
  fsblkcnt_t     availBlocks = volumeInfo.f_bavail;
  unsigned long  totalBlocks =
    volumeInfo.f_blocks * (volumeInfo.f_frsize/volumeInfo.f_bsize);
    
  return (100.0)*availBlocks/totalBlocks;
  
}
>>>>>>> f39efa85

}<|MERGE_RESOLUTION|>--- conflicted
+++ resolved
@@ -158,7 +158,6 @@
   return nBytes;		// Complete read.
 }
 
-<<<<<<< HEAD
   /**
    * Get a buffer of data from  a file descritor with a timeout
    * If necessary multiple read() operation are performed to deal
@@ -215,7 +214,6 @@
   }
 
 
-=======
 /**
  * freeSpacePercent
  *    Returns the percent of a filesystem that is free for user files.
@@ -238,6 +236,5 @@
   return (100.0)*availBlocks/totalBlocks;
   
 }
->>>>>>> f39efa85
 
 }