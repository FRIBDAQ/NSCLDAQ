--- conflicted
+++ resolved
@@ -35,21 +35,12 @@
 # specified by that option are piped to the cat program, which in turn writes the output
 # to stdout. There are two different callbacks that the user
 # can register for different events:
-<<<<<<< HEAD
 #
 # -oneof   takes a script to execute when pipeline reaches EOF condition
 # -onread  take a script to execute when output has been read from the file.
 #          The script should accept a single argument that is the string
 #          of output.
 #
-=======
-#
-# -oneof   takes a script to execute when pipeline reaches EOF condition
-# -onread  take a script to execute when output has been read from the file.
-#          The script should accept a single argument that is the string
-#          of output.
-#
->>>>>>> f0a6eca6
 # It is not possible to open more than one pipeline per instance of this snit::type.
 #
 snit::type Process {
