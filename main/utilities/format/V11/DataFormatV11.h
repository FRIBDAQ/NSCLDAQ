#ifndef DAQ11_DATAFORMATV11_H
#define DAQ11_DATAFORMATV11_H

/*
    This software is Copyright by the Board of Trustees of Michigan
    State University (c) Copyright 2005.

    You may use this software under the terms of the GNU public license
    (GPL).  The terms of this license are described at:

     http://www.gnu.org/licenses/gpl.txt

    Author:
             Ron Fox
	     NSCL
	     Michigan State University
	     East Lansing, MI 48824-1321
*/

/*!
  \file DataFormat.h
  This file contains typedefs for the structures that will be put into
  ring buffers for event data.  Event data Ring buffers are filled with items.
  An item has the structure:

\verbatim
 +----------------------------------+
 |  Size of item in bytes (32 bits) |
 +----------------------------------+
 |  32 bit type code of item        |
 +----------------------------------+
 |  body (size - 8 bytes of data    |
 +----------------------------------+
\endverbatim

  Where the 32 bit type code is really a 16 bit type code stored in the lower 16 bits of the 
32 bit word in the native byte ordering of the originating system.  This allows it to serve as 
a byte order indicator, as data type 0 is not legal, and the top bits of the type code must
be zero.

  Further as of nscldaq-11.0, each body has a minimal form of:
  
\verbatim

typedef struct _DataSourceHeader {
  uint32_t   s_size;                 // sizeof(DataSourceHeader) 
  uint64_t   s_timestamp;
  uint32_t   s_sourceId;
  int32_t    s_barrier;
} DataSourceHeader, *pDataSourceHeader;

typedef union _BodyHeader {
    uint32_t         s_mbz;             // Contains zero.
    DataSourceHeader s_header;          // Has full header. 
} BodyHeader;

struct Body {
    BodyHeader s_bodyhdr;
    uint8_t    s_body[]
};


\endverbatim

Due to the way in which C/C++ compute structure sizes, however the definition
cannot be expressed this way or else all items will appear to have a body header
in them even if they don't Therefore the actual union must have the actual
body in both branches of the union thus:

\verbatim

typdef union Body {
    struct {
        uint32_t s_mbz;
        uint8_t  s_body[];
    } u_noHader;
    struct {
        BodyHeader s_bodyHeader;
        uint8_t    s_body[];
    } u_hasHeader;
} Body;

\endverbatim

*/

/*
   Define the type codes for the items.
   Applications can add user specific types if they use values that are at least
   FIRST_USER_TYPE
*/


#include <stdint.h>
#include <time.h>

#ifdef __cplusplus
namespace DAQ {
  namespace V11 {
#endif

/*
    11.0 and later define a format item that starts the run.
    so that decoders know what format the ring is in.
*/

static const uint16_t FORMAT_MAJOR  = 11;  /* nscldaq-11. */
static const uint16_t FORMAT_MINOR  =  0;  /* nscldaq-x.0 */

/* state change item type codes: */
static const uint32_t VOID = 0;

static const uint32_t BEGIN_RUN  = 1;
static const uint32_t END_RUN    = 2;
static const uint32_t PAUSE_RUN  = 3;
<<<<<<< HEAD
#ifdef RESUME_RUN                   // e.g. in config.h
#undef RESUME_RUN
#endif

=======
#ifdef RESUME_RUN
#undef RESUME_RUN              /* From config.h e.g. */
#endif
>>>>>>> d990fadc
static const uint32_t RESUME_RUN = 4;

// Not quite a state change since we don't know anything about what happened.

static const uint32_t ABNORMAL_ENDRUN = 5;

/*  Documentation item type codes: */

static const uint32_t PACKET_TYPES        = 10;
static const uint32_t MONITORED_VARIABLES = 11;
static const uint32_t RING_FORMAT         = 12; /* Has format major/minor in it. */

/* Scaler data: */

static const uint32_t PERIODIC_SCALERS = 20;


/* Note timestamped nonincremental scalers absorbed into incremental scalers. */

/* Physics events: */

static const uint32_t PHYSICS_EVENT       = 30;
static const uint32_t PHYSICS_EVENT_COUNT = 31;


/* Event builder related items: */

static const uint32_t EVB_FRAGMENT        = 40; /* Event builder fragment. */
static const uint32_t EVB_UNKNOWN_PAYLOAD = 41; /* Evb fragment whose payload isn't a ring item */
static const uint32_t EVB_GLOM_INFO       = 42; /* GLOM Parameters.                            */

/* User defined item codes */

static const uint32_t FIRST_USER_ITEM_CODE = 32768; /* 0x8000 */
                                                      
/* Glom can assign the timestamp policy as follows: */

static const uint16_t GLOM_TIMESTAMP_FIRST   =  0;
static const uint16_t GLOM_TIMESTAMP_LAST    =  1;
static const uint16_t GLOM_TIMESTAMP_AVERAGE = 2;


/* Longest allowed title: */

#ifndef TITLE_MAXSIZE
#define TITLE_MAXSIZE 80
#endif


// Macro to make packed structs:



#define PSTRUCT struct __attribute__((__packed__))


/*!  All ring items have common header structures: */

typedef PSTRUCT _RingItemHeader {
  uint32_t     s_size;
  uint32_t     s_type;
} RingItemHeader, *pRingItemHeader;

/*!
   Bodies either have a body item or a longword zero for the body item header
   size field (11.0 and later)
*/

typedef PSTRUCT _BodyHeader {
  uint32_t   s_size;		/* 0 or sizeof(DataSourceHeader) */
  uint64_t   s_timestamp;
  uint32_t   s_sourceId;
  uint32_t   s_barrier;   
} BodyHeader, *pBodyHeader;



/*!
  This  is the most basic item.. a generic item.  It consists only of the
  header and a generic body
*/

typedef PSTRUCT _RingItem {
  RingItemHeader s_header;
  union {
    struct {
      uint32_t s_mbz;
      uint8_t  s_body[1];
    } u_noBodyHeader;
    struct {
        BodyHeader s_bodyHeader;
        uint8_t s_body[];
    } u_hasBodyHeader;
  } s_body;
} RingItem, *pRingItem;




/*!
  Run state changes are documented by inserting state change items that have the
  structure shown below.  After 11.0, they may or mey  not have abody header
  as reflected by the fact that they contain a union as shown below:

*/
typedef PSTRUCT _StateChangeItemBody {
  uint32_t        s_runNumber;
  uint32_t        s_timeOffset;
  uint32_t        s_Timestamp;
  uint32_t        s_offsetDivisor;
  char            s_title[TITLE_MAXSIZE+1];
} StateChangeItemBody, *pStateChangeItemBody;

typedef PSTRUCT _StateChangeItem  {
    RingItemHeader s_header;
    union {
        struct {
            uint32_t            s_mbz;       /* Must be zero - no body header*/
            StateChangeItemBody s_body;
        } u_noBodyHeader;
        struct {
            BodyHeader          s_bodyHeader;
            StateChangeItemBody s_body;
        } u_hasBodyHeader;
    } s_body;
    
} StateChangeItem, *pStateChangeItem;

/*
  ABNORMAL_END items are just empty ring items with the right type:
*/
typedef PSTRUCT _AbnormalEndItem {
    RingItemHeader s_header;
    uint32_t      s_mbz;                   // Empty body header.
    
} AbnormalEndItem, *pAbnormalEndItem;

/*!
   Scaler items contain run time counters.  As of 11.0 they may or may  not have
   a body header too:
*/

typedef PSTRUCT _ScalerItemBody {
  uint32_t        s_intervalStartOffset;
  uint32_t        s_intervalEndOffset;
  uint32_t        s_timestamp;
  uint32_t        s_intervalDivisor;  /* 11.0 sub second time intervals */
  uint32_t        s_scalerCount;
  uint32_t        s_isIncremental;    /* 11.0 non-incremental scaler flag */
  uint32_t        s_scalers[];
} ScalerItemBody, *pScalerItemBody;

typedef PSTRUCT _ScalerItem {
    RingItemHeader s_header;
    union {
        struct {
            uint32_t       s_mbz;              /* Must be zero .. no header */
            ScalerItemBody s_body;
        } u_noBodyHeader;
        struct {
            BodyHeader     s_bodyHeader;
            ScalerItemBody s_body;
        } u_hasBodyHeader;
    } s_body;
} ScalerItem, *pScalerItem;


/*!
  The various documentation Events are just a bunch of null terminated strings that
  are back to back in the body of the ring buffer. item.
*/

typedef PSTRUCT _TextItemBody {
  uint32_t       s_timeOffset;
  uint32_t       s_timestamp;
  uint32_t       s_stringCount;
  uint32_t       s_offsetDivisor;
  char           s_strings[];
} TextItemBody, *pTextItemBody;

typedef PSTRUCT _TextItem {
    RingItemHeader s_header;
    union {
        struct {
            uint32_t       s_mbz;            /* Must be zero (no body header) */
            TextItemBody   s_body;
        } u_noBodyHeader;
        struct {
            BodyHeader     s_bodyHeader;
            TextItemBody   s_body;
        } u_hasBodyHeader;
    } s_body;
} TextItem, *pTextItem;


/*!
  For now a physics event is just a header and a body of uint16_t's.
*/

typedef PSTRUCT _PhysicsEventItem {
    RingItemHeader s_header;
    union {
        struct {
            uint32_t      s_mbz;
            uint16_t      s_body[];      /* Aribrtary length body */
        } u_noBodyHeader;
        struct {
            BodyHeader    s_bodyHeader;
            uint16_t      s_body[];
        } u_hasBodyHeader;
    } s_body;
} PhysicsEventItem, *pPhysicsEventItem;

/*!
   Clients that sample physics events will often
   need to know how many physics events have been produced
   so that they can figure out the sampling fraction.
*/
typedef PSTRUCT __PhysicsEventCountItemBody {
  uint32_t       s_timeOffset;
  uint32_t       s_offsetDivisor;
  uint32_t       s_timestamp;
  uint64_t       s_eventCount;	/* Maybe 4Gevents is too small ;-) */
} PhysicsEventCountItemBody, *pPhysicsEventCountItemBody;

typedef PSTRUCT _PhysicsEventCountItem {
    RingItemHeader   s_header;
    union {
        struct {
            uint32_t             s_mbz;      /* Must be zero - no body header*/
            PhysicsEventCountItemBody s_body;
        } u_noBodyHeader;
        struct {
            BodyHeader           s_bodyHeader;
            PhysicsEventCountItemBody s_body;
        } u_hasBodyHeader;
    } s_body;
} PhysicsEventCountItem, *pPhysicsEventCountItem;

/**
 * Event builder stages can put event fragments into the
 * ring buffer for monitoring software:
 * (EVB_FRAGMENT):
 */
typedef PSTRUCT _EventBuilderFragment {
  RingItemHeader s_header;
  BodyHeader     s_bodyHeader;
  uint8_t       s_body[];	/* Really s_payload bytes of data.. */
} EventBuilderFragment, *pEventBuilderFragment;

/**
 * The ring item format never has an event header.  Just major and minor
 * version numbers:
 */

typedef PSTRUCT _DataFormat {
    RingItemHeader s_header;
    uint32_t       s_mbz;              /* No body header */
    uint16_t       s_majorVersion;     /* FORMAT_MAJOR */
    uint16_t       s_minorVersion;     /* FORMAT_MINOR */
} DataFormat, *pDataFormat;

/**
 *  Information about glom parameters:
 */
typedef PSTRUCT _GlomParameters  {
    RingItemHeader s_header;
    uint32_t       s_mbz;
    uint64_t       s_coincidenceTicks;
    uint16_t       s_isBuilding;
    uint16_t       s_timestampPolicy;   /* See GLOM_TIMESTAMP_* above */
    
} GlomParameters, *pGlomParameters;
/**
  Below are functions that are available to format ring types.
  Note that all of these return a pointer that must be free(3)'d.
*/
#ifdef __cplusplus
extern "C" {
#endif

  pPhysicsEventItem  formatEventItem(size_t nWords, void* pPayload);    
  pPhysicsEventCountItem formatTriggerCountItem(uint32_t runTime, time_t stamp,
                                                uint64_t triggerCount); 
  pScalerItem         formatScalerItem(unsigned scalerCount, time_t timestamp, 
				      uint32_t btime, uint32_t etime,
                                      void* pCounters);                 
  pScalerItem         formatNonIncrTSScalerItem(unsigned scalerCount, time_t timestamp, 
						       uint32_t btime, uint32_t etime, 
						       uint64_t eventTimestamp, void* pCounters,
						       uint32_t timebaseDivisor);
  pTextItem          formatTextItem(unsigned nStrings, time_t stamp, uint32_t runTime,
				    const char** pStrings, int type);   
  pStateChangeItem   formatStateChange(time_t stamp, uint32_t offset, uint32_t runNumber,
				       const char* pTitle, int type);   
  
  /* Since 11.0 these functions were added: */
  
  pDataFormat           formatDataFormat();
  pGlomParameters       formatGlomParameters(uint64_t coincidenceWindow, int isBuilding,
                                             int timestampPolicy);
  
  pEventBuilderFragment formatEVBFragment(
    uint64_t timestamp, uint32_t sourceId, uint32_t barrier,
    uint32_t payloadSize, const void* pPayload
  );
  pEventBuilderFragment formatEVBFragmentUnknown (
    uint64_t timestamp, uint32_t sourceId, uint32_t barrier,
    uint32_t payloadSize, const void* pPayload
  );
  pPhysicsEventItem formatTimestampedEventItem(
    uint64_t timestamp, uint32_t sourceId, uint32_t barrier,
    uint32_t payloadSize, const void* pPayload    
  );
  pPhysicsEventCountItem formatTimestampedTriggerCountItem (
    uint64_t timestamp, uint32_t sourceId, uint32_t barrier,
    uint32_t runTime, uint32_t offsetDivisor, time_t stamp, uint64_t triggerCount  
  );
  pScalerItem formatTimestampedScalerItem(
    uint64_t timestamp, uint32_t sourceId, uint32_t barrier,
    int isIncremental, uint32_t timeIntervalDivisor, uint32_t timeofday,
    uint32_t btime, uint32_t etime, uint32_t nScalers, void* pCounters
  );
  pTextItem formatTimestampedTextItem(
    uint64_t timestamp, uint32_t sourceId, uint32_t barrier,
    unsigned nStrings, time_t stamp, uint32_t runTime,
    const char**pStrings, int type,
    uint32_t timeIntervalDivisor
  );
  pStateChangeItem formatTimestampedStateChange(
    uint64_t timestamp, uint32_t sourceId, uint32_t barrier,
    time_t stamp, uint32_t offset, uint32_t runNumber, uint32_t offsetDivisor,
    const char* pTitle, int type
  );
  pAbnormalEndItem formatAbnormalEndItem();
  
  void* bodyPointer(pRingItem pItem);
  uint32_t itemSize(const RingItem* pItem);
  uint16_t itemType(const RingItem* pItem);
  int      mustSwap(const RingItem* pItem);

#ifdef __cplusplus
} // end of extern

  } // end of V11 namespace
} // end DAQ
#endif

#endif<|MERGE_RESOLUTION|>--- conflicted
+++ resolved
@@ -113,16 +113,9 @@
 static const uint32_t BEGIN_RUN  = 1;
 static const uint32_t END_RUN    = 2;
 static const uint32_t PAUSE_RUN  = 3;
-<<<<<<< HEAD
-#ifdef RESUME_RUN                   // e.g. in config.h
-#undef RESUME_RUN
-#endif
-
-=======
 #ifdef RESUME_RUN
 #undef RESUME_RUN              /* From config.h e.g. */
 #endif
->>>>>>> d990fadc
 static const uint32_t RESUME_RUN = 4;
 
 // Not quite a state change since we don't know anything about what happened.
