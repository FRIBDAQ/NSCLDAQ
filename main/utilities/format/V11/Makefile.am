--- conflicted
+++ resolved
@@ -59,10 +59,7 @@
 		    @CPPUNIT_CFLAGS@ \
                     @LIBTCLPLUS_CFLAGS@ \
                     @TCL_FLAGS@ \
-<<<<<<< HEAD
-=======
 		-I@top_srcdir@/base/os \
->>>>>>> d990fadc
                     -I@top_srcdir@/base/testutils @PIXIE_CPPFLAGS@
 
 unittests_LDFLAGS	= @CPPUNIT_LDFLAGS@ \
