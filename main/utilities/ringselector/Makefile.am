--- conflicted
+++ resolved
@@ -67,11 +67,8 @@
 stringstointtests_SOURCES	=	TestRunner.cpp str2int.cpp 
 
 stringstointtests_CPPFLAGS	= @LIBTCLPLUS_CFLAGS@ -I@top_srcdir@/utilities/common \
-<<<<<<< HEAD
 					-I@top_srcdir@/daq/format
-=======
-				-I@top_srcdir@/daq/format
->>>>>>> 10fd4086
+
 
 stringstointtests_LDADD		= -L$(libdir)			\
 				@top_builddir@/utilities/common/libUtilCommon.la \
