
SUBDIRS = 				common	\
					daqstart \
					dvdburn \
					sequencer \
					nscldaq-format/Buffer \
          IO \
          nscldaq-format \
					filter \
					conversion \
          ringselector \
					bufdump	\
					sclclient \
					tkbufdump \
          newscaler	\
					varmanager	\
					varmanager/server	\
					varmanager/scripts \
					statemanager		\
					runcontrol		\
					bootmanager	\
					services	\
					vardbEventbuilder   \
					dumpend		\
					expEditor	\
					vardbringbuffer \
					ringbuffer	\
					fileanalyzer	\
<<<<<<< HEAD
					eventlog \
					scalersum
=======
					scalersum reglom
>>>>>>> 10fd4086


# scalerdisplay - removed in favor of newscaler
<|MERGE_RESOLUTION|>--- conflicted
+++ resolved
@@ -26,12 +26,9 @@
 					vardbringbuffer \
 					ringbuffer	\
 					fileanalyzer	\
-<<<<<<< HEAD
 					eventlog \
-					scalersum
-=======
+					scalersum \
 					scalersum reglom
->>>>>>> 10fd4086
 
 
 # scalerdisplay - removed in favor of newscaler
