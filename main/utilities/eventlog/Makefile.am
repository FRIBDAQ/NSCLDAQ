bin_PROGRAMS		=	eventlog

BUILT_SOURCES		= 	eventlogargs.c eventlogargs.h

eventlog_SOURCES	=	eventlog.cpp eventlogMain.cpp
nodist_eventlog_SOURCES =       eventlogargs.c eventlogargs.h


noinst_HEADERS		=	eventlogMain.h

eventlog_DEPENDENCIES	=	eventlogargs.o


eventlog_CPPFLAGS       =	-I@top_srcdir@/base/headers		\
				@LIBTCLPLUS_CFLAGS@			\
                                -I@top_srcdir@/utilities/nscldaq-format/format		\
                                -I@top_srcdir@/utilities/nscldaq-format/FormattedIO \
                                -I@top_srcdir@/utilities/nscldaq-format/Buffer \
                                -I@top_srcdir@/base/dataflow	\
                                -I@top_srcdir@/utilities/IO \
				-I@top_srcdir@/base/os		\
				-I@top_srcdir@/base/thread	\
				-I@top_srcdir@/servers/portmanager \
				-I@top_srcdir@/diagnostics/status	\
				-I@top_srcdir@/utilities/statemanager  \
				-I@top_srcdir@/utlities/varmanager    \
				@OPENSSL_INCLUDES@

<<<<<<< HEAD
eventlog_LDADD		=	@top_builddir@/utilities/nscldaq-format/format/V12/libdataformatv12.la	\
                                @top_builddir@/utilities/nscldaq-format/FormattedIO/libdaqformatio.la \
                                @top_builddir@/utilities/nscldaq-format/Buffer/libbuffer.la \
                                @top_builddir@/utilities/IO/libdaqio.la \
=======
eventlog_LDADD		=	@top_builddir@/daq/format/libdataformat.la	\
				@top_builddir@/servers/portmanager/libPortManager.la \
>>>>>>> f39efa85
				@top_builddir@/base/dataflow/libDataFlow.la	\
				@top_builddir@/diagnostics/status/libStatusMessages.la \
				@top_builddir@/utilities/statemanager/libstateclient.la \
				@top_builddir@/utilities/varmanager/server/libvarmgr.la	\
				@top_builddir@/utilities/varmanager/libvardb.la	\
				@LIBEXCEPTION_LDFLAGS@			\
				@top_builddir@/base/os/libdaqshm.la		\
				$(THREADLD_FLAGS) @OPENSSL_LDFLAGS@ @OPENSSL_LIBS@

eventlog_CXXFLAGS	=	$(THREADCXX_FLAGS) $(AM_CXXFLAGS)

# Gengetopt stuff.

eventlogargs.c: eventlogargs.h


eventlogargs.h: eventlogargs.ggo
	$(GENGETOPT) <@srcdir@/eventlogargs.ggo --file=eventlogargs \
			--set-version=@VERSION@

# Extra files to distribute.

EXTRA_DIST		=	eventlogargs.ggo eventlog.xml Asserts.h

#  Need to clean the products of processing eventlogargs.ggo:

clean-local:
	rm -f eventlogargs.h eventlogargs.c


#-------------------------------------------------------------
#
# Test programs.
#
noinst_PROGRAMS		=	fakeruns eventlogTests

fakeruns_SOURCES	= 	fakeruns.cpp

fakeruns_LDADD		=	@top_builddir@/utilities/nscldaq-format/format/V12/libdataformatv12.la	\
                                @top_builddir@/utilities/nscldaq-format/Buffer/libbuffer.la	\
                                @top_builddir@/utilities/nscldaq-format/FormattedIO/libdaqformatio.la	\
                                @top_builddir@/utilities/IO/libdaqio.la	\
				@top_builddir@/base/dataflow/libDataFlow.la	\
				@top_builddir@/base/os/libdaqshm.la              \
				@LIBEXCEPTION_LDFLAGS@
fakeruns_CPPFLAGS=-I@top_srcdir@/base/headers		\
				@LIBTCLPLUS_CFLAGS@			\
                                -I@top_srcdir@/utilities/nscldaq-format/format		\
                                -I@top_srcdir@/utilities/nscldaq-format/FormattedIO		\
                                -I@top_srcdir@/utilities/nscldaq-format/Buffer		\
                                -I@top_srcdir@/utilities/nscldaq-format/V12		\
                                -I@top_srcdir@/utilities/IO		\
			        -I@top_srcdir@/base/dataflow	\
				-I@top_srcdir@/base/os		\
				@OPENSSL_INCLUDES@

eventlogTests_SOURCES = TestRunner.cpp eventlogTests.cpp
eventlogTests_CPPFLAGS=@CPPUNIT_CFLAGS@ -I@top_srcdir@/base/headers		\
				@LIBTCLPLUS_CFLAGS@			\
                                -I@top_srcdir@/utilities/nscldaq-format/format		\
                                -I@top_srcdir@/utilities/nscldaq-format/FormattedIO		\
                                -I@top_srcdir@/utilities/nscldaq-format/Buffer		\
                                -I@top_srcdir@/utilities/nscldaq-format/V12		\
                                -I@top_srcdir@/utilities/IO		\
			        -I@top_srcdir@/base/dataflow	\
				-I@top_srcdir@/base/os		\
				@OPENSSL_INCLUDES@

eventlogTests_LDADD   = @CPPUNIT_LDFLAGS@ \
                                @top_builddir@/utilities/nscldaq-format/format/V12/libdataformatv12.la	\
                                @top_builddir@/utilities/nscldaq-format/Buffer/libbuffer.la	\
                                @top_builddir@/utilities/nscldaq-format/FormattedIO/libdaqformatio.la	\
                                @top_builddir@/utilities/IO/libdaqio.la	\
                                @top_builddir@/base/dataflow/libDataFlow.la	\
				@LIBEXCEPTION_LDFLAGS@			\
				@top_builddir@/base/os/libdaqshm.la		\
				$(THREADLD_FLAGS)

TESTS=eventlogTests<|MERGE_RESOLUTION|>--- conflicted
+++ resolved
@@ -26,15 +26,11 @@
 				-I@top_srcdir@/utlities/varmanager    \
 				@OPENSSL_INCLUDES@
 
-<<<<<<< HEAD
 eventlog_LDADD		=	@top_builddir@/utilities/nscldaq-format/format/V12/libdataformatv12.la	\
                                 @top_builddir@/utilities/nscldaq-format/FormattedIO/libdaqformatio.la \
                                 @top_builddir@/utilities/nscldaq-format/Buffer/libbuffer.la \
                                 @top_builddir@/utilities/IO/libdaqio.la \
-=======
-eventlog_LDADD		=	@top_builddir@/daq/format/libdataformat.la	\
 				@top_builddir@/servers/portmanager/libPortManager.la \
->>>>>>> f39efa85
 				@top_builddir@/base/dataflow/libDataFlow.la	\
 				@top_builddir@/diagnostics/status/libStatusMessages.la \
 				@top_builddir@/utilities/statemanager/libstateclient.la \
