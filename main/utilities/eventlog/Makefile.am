bin_PROGRAMS		=	eventlog

BUILT_SOURCES		= 	eventlogargs.c eventlogargs.h

eventlog_SOURCES	=	eventlog.cpp eventlogMain.cpp
nodist_eventlog_SOURCES =       eventlogargs.c eventlogargs.h


noinst_HEADERS		=	eventlogMain.h

eventlog_DEPENDENCIES	=	eventlogargs.o


eventlog_CPPFLAGS       =	-I@top_srcdir@/base/headers		\
				@LIBTCLPLUS_CFLAGS@			\
				-I@top_srcdir@/daq/format		\
			        -I@top_srcdir@/base/dataflow	\
				-I@top_srcdir@/base/os		\
<<<<<<< HEAD
				-I@top_srcdir/base/thread	\
=======
				-I@top_srcdir@/base/thread	\
>>>>>>> ff704d29
				-I@top_srcdir@/servers/portmanager \
				-I@top_srcdir@/diagnostics/status	\
				-I@top_srcdir@/utilities/statemanager  \
				-I@top_srcdir@/utlities/varmanager    \
				@OPENSSL_INCLUDES@

eventlog_LDADD		=	@top_builddir@/daq/format/libdataformat.la	\
				@top_builddir@/servers/portmanager/libPortManager.la \
				@top_builddir@/base/dataflow/libDataFlow.la	\
				@top_builddir@/diagnostics/status/libStatusMessages.la \
				@top_builddir@/utilities/statemanager/libstateclient.la \
				@top_builddir@/utilities/varmanager/server/libvarmgr.la	\
				@top_builddir@/utilities/varmanager/libvardb.la	\
				@LIBEXCEPTION_LDFLAGS@			\
				@top_builddir@/base/os/libdaqshm.la		\
				$(THREADLD_FLAGS) @OPENSSL_LDFLAGS@ @OPENSSL_LIBS@

eventlog_CXXFLAGS	=	$(THREADCXX_FLAGS) $(AM_CXXFLAGS)

# Gengetopt stuff.

eventlogargs.c: eventlogargs.h


eventlogargs.h: eventlogargs.ggo
	$(GENGETOPT) <@srcdir@/eventlogargs.ggo --file=eventlogargs \
			--set-version=@VERSION@

# Extra files to distribute.

EXTRA_DIST		=	eventlogargs.ggo eventlog.xml Asserts.h

#  Need to clean the products of processing eventlogargs.ggo:

clean-local:
	rm -f eventlogargs.h eventlogargs.c


#-------------------------------------------------------------
#
# Test programs.
#
noinst_PROGRAMS		=	fakeruns eventlogTests

fakeruns_SOURCES	= 	fakeruns.cpp

fakeruns_LDADD		=	@top_builddir@/daq/format/libdataformat.la	\
				@top_builddir@/base/dataflow/libDataFlow.la	\
				@top_builddir@/base/os/libdaqshm.la              \
				@LIBEXCEPTION_LDFLAGS@
fakeruns_CPPFLAGS=-I@top_srcdir@/base/headers		\
				@LIBTCLPLUS_CFLAGS@			\
				-I@top_srcdir@/daq/format		\
			        -I@top_srcdir@/base/dataflow	\
				-I@top_srcdir@/base/os		\
				@OPENSSL_INCLUDES@

eventlogTests_SOURCES = TestRunner.cpp eventlogTests.cpp
eventlogTests_CPPFLAGS=@CPPUNIT_CFLAGS@ -I@top_srcdir@/base/headers		\
				@LIBTCLPLUS_CFLAGS@			\
				-I@top_srcdir@/daq/format		\
			        -I@top_srcdir@/base/dataflow	\
				-I@top_srcdir@/base/os		\
				@OPENSSL_INCLUDES@

eventlogTests_LDADD   = @CPPUNIT_LDFLAGS@ \
				@top_builddir@/daq/format/libdataformat.la	\
				@top_builddir@/base/dataflow/libDataFlow.la	\
				@LIBEXCEPTION_LDFLAGS@			\
				@top_builddir@/base/os/libdaqshm.la		\
				$(THREADLD_FLAGS)

TESTS=eventlogTests<|MERGE_RESOLUTION|>--- conflicted
+++ resolved
@@ -16,11 +16,7 @@
 				-I@top_srcdir@/daq/format		\
 			        -I@top_srcdir@/base/dataflow	\
 				-I@top_srcdir@/base/os		\
-<<<<<<< HEAD
-				-I@top_srcdir/base/thread	\
-=======
 				-I@top_srcdir@/base/thread	\
->>>>>>> ff704d29
 				-I@top_srcdir@/servers/portmanager \
 				-I@top_srcdir@/diagnostics/status	\
 				-I@top_srcdir@/utilities/statemanager  \
