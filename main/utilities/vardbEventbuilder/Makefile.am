lib_LTLIBRARIES = libvardbEventBuilder.la libTclvardbEventBuilder.la \
	libPyVarDbEvb.la

<<<<<<< HEAD
COMMONLDFLAGS = @top_builddir@/utilities/varmanager/server/libvarmgr.la \
		@top_builddir@/base/os/libdaqshm.la			\
=======
COMMONLIBS = @top_builddir@/utilities/varmanager/server/libvarmgr.la \
>>>>>>> 1a6f5a9f
		@top_builddir@/utilities/varmanager/libvardb.la         \
		@top_builddir@/base/sqlite++/libsqlite3pp.la @SQLITE3_LDFLAGS@ \
                @ZMQ_LDFLAGS@
COMMONLDFLAGS = -Wl,"-rpath=@libdir@"
COMMONCPPFLAGS= -I@top_srcdir@/utilities/varmanager/server 	\
	-I@top_srcdir@/utilities/varmanager			\
	-I@top_srcdir@/base/sqlite++

# C++ API

libvardbEventBuilder_la_SOURCES = CVardbEventBuilder.cpp
libvardbEventBuilder_la_CPPFLAGS=$(COMMONCPPFLAGS)
libvardbEventBuilder_la_LIBADD=$(COMMONLIBS)
libvardbEventBuilder_la_LDFLAGS=$(COMMONLDFLAGS)

# TCL Bindings

libTclvardbEventBuilder_la_SOURCES=CTCLVarDbEventBuilder.h CTCLVarDbEventBuilder.cpp \
	CTCLEvbInstance.cpp CTCLEvbInstance.h						\
	EventBuilderTclPkgInit.cpp
libTclvardbEventBuilder_la_CPPFLAGS=$(COMMONCPPFLAGS) @LIBTCLPLUS_CFLAGS@ @TCL_CPPFLAGS@
libTclvardbEventBuilder_la_LIBADD=@builddir@/libvardbEventBuilder.la $(COMMONLIBS) @LIBTCLPLUS_LDFLAGS@ @TCL_LDFLAGS@
libTclvardbEventBuilder_la_LDFLAGS = $(COMMONLDFLAGS)

#PYTHON Bindings

libPyVarDbEvb_la_SOURCES=PyEventBuilder.cpp
libPyVarDbEvb_la_CPPFLAGS=$(COMMONCPPFLAGS) @PYTHON_CPPFLAGS@
libPyVarDbEvb_la_LIBADD=@builddir@/libvardbEventBuilder.la $(COMMONLIBS) @PYTHON_LDFLAGS@
libPyVarDbEvb_la_LDFLAGS=$(COMMONLDFLAGS)


install-exec-hook:
	$(mkinstalldirs) @prefix@/TclLibs/vardbevb
	rm -f @prefix@/TclLibs/vardbevb/libTclvardbEventBuilder.so
	ln -s @libdir@/libTclvardbEventBuilder.so @prefix@/TclLibs/vardbevb/libTclvardbEventBuilder.so
	echo "pkg_mkIndex -verbose @prefix@/TclLibs/vardbevb *.so" | @TCLSH@
	$(mkinstalldirs) @prefix@/pythonLibs/nscldaq/vardb
	rm -f @prefix@/pythonLibs/nscldaq/vardb/VardbEvb.so
	ln -s @libdir@/libPyVarDbEvb.so @prefix@/pythonLibs/nscldaq/vardb/VardbEvb.so

include_HEADERS =  CVardbEventBuilder.h

noinst_PROGRAMS=unittests
noinst_HEADERS=Asserts.h

unittests_SOURCES=TestRunner.cpp apitests.cpp
unittests_CPPFLAGS=$(COMMONCPPFLAGS) @CPPUNIT_CFLAGS@
unittests_LDADD=@builddir@/libvardbEventBuilder.la $(COMMONLIBS)   @CPPUNIT_LDFLAGS@
unittests_LDFLAGS=$(COMMONLDFLAGS)


TEST_EXTENSIONS=.test .py
TEST_LOG_COMPILER=@TCLSH@
PY_LOG_COMPILER=@PYTHON@
TESTS_ENVIRONMENT=TCLLIBPATH=@prefix@/TclLibs; export TCLLIBPATH; \
	PYTHONPATH=@prefix@/pythonLibs; export PYTHONPATH;

TESTS=@builddir@/unittests tclpkgtests.test pyevbtests.py pydstests.py

EXTRA_DIST=tclpkgtests.test pyevbtests.py pydstests.py 5evb.xml 3evb.xml
<|MERGE_RESOLUTION|>--- conflicted
+++ resolved
@@ -1,12 +1,7 @@
 lib_LTLIBRARIES = libvardbEventBuilder.la libTclvardbEventBuilder.la \
 	libPyVarDbEvb.la
 
-<<<<<<< HEAD
-COMMONLDFLAGS = @top_builddir@/utilities/varmanager/server/libvarmgr.la \
-		@top_builddir@/base/os/libdaqshm.la			\
-=======
 COMMONLIBS = @top_builddir@/utilities/varmanager/server/libvarmgr.la \
->>>>>>> 1a6f5a9f
 		@top_builddir@/utilities/varmanager/libvardb.la         \
 		@top_builddir@/base/sqlite++/libsqlite3pp.la @SQLITE3_LDFLAGS@ \
                 @ZMQ_LDFLAGS@
