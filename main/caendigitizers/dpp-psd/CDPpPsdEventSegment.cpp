/*
*-------------------------------------------------------------
 
 CAEN SpA 
 Via Vetraia, 11 - 55049 - Viareggio ITALY
 +390594388398 - www.caen.it

------------------------------------------------------------

**************************************************************************
* @note TERMS OF USE:
* This program is free software; you can redistribute it and/or modify it under
* the terms of the GNU General Public License as published by the Free Software
* Foundation. This program is distributed in the hope that it will be useful, 
* but WITHOUT ANY WARRANTY; without even the implied warranty of 
* MERCHANTABILITY or FITNESS FOR A PARTICULAR PURPOSE. The user relies on the 
* software, documentation and results solely at his own risk.
*
* @file     CDPpPsdEventSegment.cpp
* @brief    Implements the DPP PSD Event segment.
* @author   Ron Fox
*
*/
#include "CDPpPsdEventSegment.h"
#include <CAENDigitizer.h>
#include <sstream>
#include <iostream>
#include <stdlib.h>
#include <string.h>
#include <stdexcept>
#include <fstream>

// Register offset definitions not in CAENDigitizerType.h:
#define CFD_SETTINGS                 0x103c            // Per channel
#define DPP_ALGORITHM_CONTROL        0x1080            // Per channel
#define DPP_LOCAL_TRIGGER_MANAGEMENT 0x1084            // per channel
#define DPP_PURGAP                   0x107c
#define DPP_DYNRANGE                 0x1028
#define DPP_FIXED_BASELINE           0x1064
#define PRE_TRIGGER                  0x1038
#define DPP_START_DELAY              0x8170
/**
 * constructor
 *  -  Initializes the current configuration to nullptr.
 *  -  Sets the configuration filename and connection parameters:
 *
 *  @param linkType -   Hardware connecting us to the digitizer (e.g. CONET)
 *  @param linkNum  -   Number of the hardware link connecting us to the digitizer.
 *                      For example the conet fibre number on a A3818.
 *  @param nodeNum  -   Node number on the interface e.g. the position in a conet
 *                      daisy chain.
 *  @param base     -   Base address on VME bus based systems accessed via a bus
 *                      bridge.
 *  @param sourceid - id of the module - used to tag its ring items in e.g. event builder.
 *  @param configFile - Name of the configuration file.
 *
 *  @note The configuration file only has to exist by initialize time
 *       (when the first run is started) it's not an error for it not to
 *       exist at this point.
 *  @note No hardware accesses are done at this time.  That's deferred to initialize
 *        time.
 */
CDPpPsdEventSegment::CDPpPsdEventSegment(
    PSDBoardParameters::LinkType linkType, int linkNum, int nodeNum,
    int base, int sourceid, const char* configFile,  const char* pCheatFile
) :
    m_configFilename(configFile), m_pCurrentConfiguration(nullptr),
    m_linkType(linkType), m_linkNum(linkNum), m_nodeNumber(nodeNum),
    m_base(base), m_handle(-1), m_moduleName(""), m_serialNumber(-1),
    m_nSourceId(sourceid), m_rawBuffer(nullptr), m_pWaveforms(nullptr), m_pCheatFile(pCheatFile)
{
    for(int i =0; i < CAEN_DGTZ_MAX_CHANNEL; i++) {
        m_dppBuffer[i] = nullptr;
        m_nHits[i]     = 0;
        m_nChannelIndices[i]= 0;
    }


}
/**
 * destructor
 *   @note we assume the module is quiescent.
 *   
 */
CDPpPsdEventSegment::~CDPpPsdEventSegment()
{
    delete m_pCurrentConfiguration;
    
    // Free the acquisition buffers:
    
    freeDAQBuffers();
    
}
/**
 * initialize
 *    Initialize the module:
 *    - Connect to the module using the connection parameters supplied.
 *    - Process the configuration file.
 *    - Figure out which one matches us.
 *    - Using that configuration setup the board.
 *    - Using that configuration start acquisition.
 */
void
CDPpPsdEventSegment::initialize()
{
    openModule();
    getModuleInformation();
    PSDParameters systemConfig;
    systemConfig.parseConfigurationFile(m_configFilename.c_str());
    m_pCurrentConfiguration = matchConfig(systemConfig);
    if (!m_pCurrentConfiguration) {
        std::stringstream strErrorMessage;
        strErrorMessage << "The " << m_moduleName << " Serial number: "
            << m_serialNumber
            << " has no matching configuration in the Compass Config file\n";
        strErrorMessage << " Connection type: "
            << (m_linkType == PSDBoardParameters::usb ? "USB" : "CONET")
            << "\nlink number: " << m_linkNum
            << "\nnode number: " << m_nodeNumber
            << "\nbase address: 0x" << std::hex <<  m_base << std::dec;
        throw strErrorMessage.str();
    }
    
    setupBoard();
    
    auto now = std::chrono::duration_cast<std::chrono::milliseconds>(
			std::chrono::system_clock::now().time_since_epoch()
			).count();


    for (int i=0; i<16; i++)
    {
	  m_triggerCount[i]=0;
          m_missedTriggers[i]=0;
          t[i] = now;
          tmiss[i] = now;
    }


    // 32 -64 bit timestamp adjustments:
    
    memset(m_timestampAdjust, 0, CAEN_DGTZ_MAX_CHANNEL*sizeof(uint64_t));
    memset(m_lastTimestamps, 0, CAEN_DGTZ_MAX_CHANNEL*sizeof(uint32_t));
    
    // Let the external world do this in case we're compound.

}
/**
 * read
 *    Read the next event from the digitizer into the
 *    - The sourceid of the event is set from m_nSourceId
 *    - The event timestamp is converted to nanoseconds with a rollover counter used
 *      to turn it into  a uin64_t nanosecond counter from the standard 32 bit counter.
 *    - It's the caller's responsibility to ensure there's data.
 *
 *  @param void* pBuffer - Where to put one event.
 *  @param size_t maxwords - Maximum # uint16_t words available in pBuffer
 *  @throw std::string - if maxwords is smaller than the event and waveform we need to put.
 *  @return size_t number of 16 bgit wor read. 
 */
size_t
CDPpPsdEventSegment::read(void* pBuffer, size_t maxwords)
{
    if (needBufferFill()) fillBuffer();
    int chan = oldestChannel();
    size_t nBytes = sizeEvent(chan);
    if(nBytes > (maxwords*sizeof(uint16_t))) {
        throw std::string("Event is bigger than event size - increase event buffer size");
    }
    return formatEvent(pBuffer, chan)/sizeof(uint16_t);
}

/**
 * checkTrigger
 *    Returns true if there are events for this digitizer.
 *    This is the case if either we don't need a buffer fill (we have buffered events)
 *    There are events in the digitizer ready to read.
 * @return bool true - if this module can give data.
 */
bool
CDPpPsdEventSegment::checkTrigger()
{
    if (!needBufferFill()) return true;
   /* uint32_t statusRegister;
    throwIfBadStatus(
        CAEN_DGTZ_ReadRegister(m_handle,CAEN_DGTZ_ACQ_STATUS_ADD , &statusRegister) ,
        "Unable to read status register to see if there are events"
    );

    return ((statusRegister & 8) != 0);*/

  fillBuffer();                    // In anticipation of read.
  if (needBufferFill()) {
    return false;
  } else {
    return true;
  }

}
/**
 * disable
 *    Just stops data acquisition in the module:
 */
void
CDPpPsdEventSegment::disable()
{
    throwIfBadStatus(
        CAEN_DGTZ_SWStopAcquisition(m_handle), "Failed to stop acquisition"
    );
    // Since we setup all over again next run, close the digitizer here:

    throwIfBadStatus(CAEN_DGTZ_CloseDigitizer(m_handle), "Failed to close the digitzer");
}

/**
 *  isMaster.
 *     The master is the one with the start mode as software
 * @return - true if the board is the master.
 */
bool
CDPpPsdEventSegment::isMaster()
{
    return m_pCurrentConfiguration->s_startMode == PSDBoardParameters::software;
}

/////////////////////////////////////////////////////////////////////////
//  Private methods:

/**
 * matchConfig
 *   Given a system configuration and that the module typename and serial
 *   have been retrieved from the library, figures out which board configuration
 *   matches us and returns a pointer to it.
 *
 *  @param systemConfig - References the COMPASS system configuration.
 *  @return PSDBoardParameters* - pointer to the matching config.
 *  @retval nullptr - there was no match.
 */
PSDBoardParameters*
CDPpPsdEventSegment::matchConfig(const PSDParameters& systemConfig)
{
    PSDBoardParameters* result = nullptr;
    for (int i =0; i < systemConfig.s_boardParams.size(); i++) {
        if (ourConfig(systemConfig.s_boardParams[i])) {
            result = new PSDBoardParameters;
            *result = systemConfig.s_boardParams[i];
            break;                      // Look no further on a match.
        }
    }
    return result;
}
/**
 * ourConfig
 *   @param board - a reference to a board configuration.
 *   @return bool - True if board is our configuration.
 */
bool
CDPpPsdEventSegment::ourConfig(const PSDBoardParameters& board)
{
    return (board.s_modelName == m_moduleName)                  &&
        (board.s_serialNumber  == m_serialNumber)                &&
        (board.s_linkType      == m_linkType)                    &&
        (board.s_linkNum       == m_linkNum)                     &&
        (board.s_node          == m_nodeNumber)                  &&
        (board.s_base          == m_base);
}
/**
 * openModule
 *    Connects to the module, producing a handle (m_handle) used to
 *    communicate with the board.
 *
 *    Implicit parameters are the connection specifications in the
 *    member data (constrution parameters).
 *   @throw std::string if cannot connect.
 */
void
CDPpPsdEventSegment::openModule()
{
    CAEN_DGTZ_ConnectionType linkType =
        (m_linkType == PSDBoardParameters::usb) ?
            CAEN_DGTZ_USB : CAEN_DGTZ_OpticalLink;
    CAEN_DGTZ_ErrorCode status =
        CAEN_DGTZ_OpenDigitizer(
            linkType, m_linkNum, m_nodeNumber, m_base, &m_handle
        );
    throwIfBadStatus(status, "Unable to access the board");
    
}
/**
 * getBoardInfo
 *   Fill in the m_moduleName and m_serialNumber fields.
 *   At this time, m_handle must be open on the digitizer.
 *   @throw std::stirng if cannot get information.
 */
void
CDPpPsdEventSegment::getModuleInformation()
{
    CAEN_DGTZ_BoardInfo_t info;
    CAEN_DGTZ_ErrorCode stat = CAEN_DGTZ_GetInfo(m_handle, &info);
    throwIfBadStatus(stat, "Unable to get board information");
/*
    int lsb, msb, SN;
    lsb = -1; msb = -1; SN = -1; 
    uint32_t temp;
    
    throwIfBadStatus(
            CAEN_DGTZ_ReadRegister(m_handle, 0xF084, &temp),
            "Reading a channel algorithm control register (LSB S/N)"
        );

    lsb = (0xFF & temp);

    throwIfBadStatus(
            CAEN_DGTZ_ReadRegister(m_handle, 0xF080, &temp),
            "Reading a channel algorithm control register (MSB S/N)"
        );
    msb = (0xFF & temp)<<8;

    SN = lsb + msb;
*/

    m_moduleName   = info.ModelName;
    m_serialNumber = info.SerialNumber;
    m_nChans       = info.Channels;            // We'll only set up the channels board has.


    // Figure out the timestamp calibration (stamp -> ns).

    if (info.FamilyCode == CAEN_DGTZ_XX730_FAMILY_CODE) {
      m_nsPerTick = 2;
    } else if (info.FamilyCode ==  CAEN_DGTZ_XX725_FAMILY_CODE) {
      m_nsPerTick = 4;
    } else {
      throw std::invalid_argument("This code only supports xx730 and xx725 digitizers");
    }
}
/**
 * setupBoard
 *   Set up acquisition on a board given the configuration
 *   currently in m_pCurrentConfiguration.  Note that m_handle
 *   must, of course be valid.  The  final start of the
 *   board is done in startAcuisition.  This allows boards to be setup,
 *   then the slaves started and, finally  the master started.
 */
void
CDPpPsdEventSegment::setupBoard()
{
    CAEN_DGTZ_ErrorCode status;
    
    status = CAEN_DGTZ_Reset(m_handle);
    throwIfBadStatus(status, "Resetting the board");
    
    // Reset the board.  If the user wants to calibrate it then do so:
    
    if (m_pCurrentConfiguration->s_calibrateBeforeStart) {
        throwIfBadStatus(
            CAEN_DGTZ_Calibrate(m_handle),
            "Calibrating board"
        );
    }
    // The acquistion mode is based on s_waveforms and s_energy:
    // If s_energy only then list.
    // If s_waveforms only tghen Oscilloscope.
    // if both then Mixed.
    
    CAEN_DGTZ_DPP_AcqMode_t   acqMode;
    CAEN_DGTZ_DPP_SaveParam_t storeData;
    if (m_pCurrentConfiguration->s_waveforms && m_pCurrentConfiguration->s_energy) {
        acqMode = CAEN_DGTZ_DPP_ACQ_MODE_Mixed;
        storeData = CAEN_DGTZ_DPP_SAVE_PARAM_EnergyAndTime;
    } else if (m_pCurrentConfiguration->s_waveforms) {
        acqMode = CAEN_DGTZ_DPP_ACQ_MODE_Oscilloscope;
        storeData = CAEN_DGTZ_DPP_SAVE_PARAM_TimeOnly;
    } else if (m_pCurrentConfiguration->s_energy) {
        acqMode = CAEN_DGTZ_DPP_ACQ_MODE_List;
        storeData = CAEN_DGTZ_DPP_SAVE_PARAM_EnergyAndTime;
    }
    
    throwIfBadStatus(
        CAEN_DGTZ_SetDPPAcquisitionMode(m_handle, acqMode, storeData),
        "Setting DPP Acquisition mode."
    );
    // Set per channel parameters:
    
    CAEN_DGTZ_DPP_PSD_Params_t dppParameters;
    memset(&dppParameters, 0, sizeof(dppParameters));
    uint32_t        enabledChannels(0);
    
    const uint32_t negativeBit = 1 << 16;
    const uint32_t cfdDelayMask     = 0xff;
    const uint32_t cfdSmoothMask    = 0xf << 12;
    const uint32_t cfdFracMask      = 0x300;
    const uint32_t cfdMode          = (1 << 6);   // zero in this bit is led.
    for (int i =0; i < m_nChans; i++) {
        uint32_t chSelect = i << 8;
        
        uint32_t algoControl;
        throwIfBadStatus(
            CAEN_DGTZ_ReadRegister(m_handle, DPP_ALGORITHM_CONTROL | chSelect, &algoControl),
            "Reading a channel algorithm control register (setting polarity)"
        );
            if (m_pCurrentConfiguration->s_channelConfig[i].s_polarity == PSDChannelParameters::positive) {
                algoControl &= (~negativeBit);;                     // Clear negative bit.
            } else {
                algoControl |= negativeBit;                      // set the negative bit.
            }

//	algoControl |= (1<<6); //Set bit 6 to high because compass is doing so too.
	throwIfBadStatus(
            CAEN_DGTZ_WriteRegister(m_handle, DPP_ALGORITHM_CONTROL | chSelect, algoControl),
            "Writing a channel algorithm control register."
        );
	
	 // Dynamic range selection only 0.5 and 2VPP are supported by the board.
        uint32_t ppRangeValue =
            (m_pCurrentConfiguration->s_channelConfig[i].s_dynamicRange == PSDChannelParameters::vpp2V) ?
                0 : 1;

        throwIfBadStatus(
            CAEN_DGTZ_WriteRegister(m_handle, DPP_DYNRANGE | chSelect,ppRangeValue),
            "Setting a channel dynamic range"
        );



        // Set the CFD delay.
        
        uint32_t cfdSettings;
        throwIfBadStatus(
            CAEN_DGTZ_ReadRegister(m_handle, CFD_SETTINGS | chSelect, &cfdSettings),
            "Reading the CFD Settings register set the CFD delay"
        );
        cfdSettings &= ~cfdDelayMask;
        cfdSettings |= cfdDelay(i);
        throwIfBadStatus(
            CAEN_DGTZ_WriteRegister(m_handle, CFD_SETTINGS | chSelect, cfdSettings),
            "Writing the CFD Setings register to set the CFD"
        );
        
        // Samples used to compute baseline
        
        dppParameters.nsbl[i] = nsblValue(i);
        
        // Channel enable mask.
        
        if(m_pCurrentConfiguration->s_channelConfig[i].s_enabled) enabledChannels |= (1 << i);
        

        // Short gate 
        dppParameters.sgate[i] =
            nsToSamples(m_pCurrentConfiguration->s_channelConfig[i].s_shortGate);
        
        // Cfd fraction
        
        uint32_t fractionValue = cfdFraction(i);
        throwIfBadStatus(
            CAEN_DGTZ_ReadRegister(
                m_handle, CFD_SETTINGS | chSelect, &cfdSettings
            ), "Reading CFD settings (set fraction)"
        );
        cfdSettings &= ~cfdFracMask;
        cfdSettings |= fractionValue;
        throwIfBadStatus(
            CAEN_DGTZ_WriteRegister(
                m_handle, CFD_SETTINGS | chSelect, cfdSettings
            ), "Writing CFD Fraction value"
        );
        
        dppParameters.trgho = nsToSamples(          // Trigger hold off -- not actually per ch?
            m_pCurrentConfiguration->s_channelConfig[i].s_triggerHoldoff
        );
        dppParameters.lgate[i] = nsToSamples(         // Full gate length
            m_pCurrentConfiguration->s_channelConfig[i].s_gateLen
        );
	// This value seems to be the percentage of 0xffff *sigh*

        if (m_pCurrentConfiguration->s_channelConfig[i].s_polarity == PSDChannelParameters::positive) {
		m_pCurrentConfiguration->s_channelConfig[i].s_dcOffset = 100.0 - m_pCurrentConfiguration->s_channelConfig[i].s_dcOffset;
	}

	uint32_t dcOffsetValue = 
            m_pCurrentConfiguration->s_channelConfig[i].s_dcOffset*65535.0/100.0;

        throwIfBadStatus(
            CAEN_DGTZ_SetChannelDCOffset(m_handle, i, dcOffsetValue),
            "Setting channel DC Offset"
        );
        dppParameters.csens[i] = coarseGainToSensitivity(i);
        dppParameters.pgate[i] = nsToSamples(
            m_pCurrentConfiguration->s_channelConfig[i].s_gatePre
        );
        dppParameters.selft[i] = 1;
        dppParameters.purh = CAEN_DGTZ_DPP_PSD_PUR_DetectOnly;    // Not actually per channel.
        throwIfBadStatus(
            CAEN_DGTZ_WriteRegister(
                m_handle, PRE_TRIGGER | chSelect,
                m_pCurrentConfiguration->s_channelConfig[i].s_preTrigger
            ), "Setting channel pre-trigger value"
        );

        dppParameters.tvaw[i] = 0;   // Where is this defined????!!?
	dppParameters.trgc[i] = CAEN_DGTZ_DPP_TriggerConfig_Threshold;
    }
    // Program the dpp parameters...
    
    throwIfBadStatus(
        CAEN_DGTZ_SetDPPParameters(m_handle, enabledChannels, &dppParameters),
        "Settging DPP Parameters"
    );
    
    // There are a few items that are per channel that need 
    // register writes:

    for (int i =0; i < m_nChans; i++) {
        uint32_t chSelect = i << 8;

	
	
        // Discriminator mode: Moved here from the loop before SetDPPParameters(), by B.Sudarsan.
        uint32_t algoControl;
        throwIfBadStatus(
            CAEN_DGTZ_ReadRegister(
                m_handle, DPP_ALGORITHM_CONTROL | chSelect, &algoControl
            ), "Reading DPP Algorithm control (set Discriminator mode)"
        );
        if (m_pCurrentConfiguration->s_channelConfig[i].s_discriminatorType ==
            PSDChannelParameters::led) {
            algoControl &= ~cfdMode;
        } else {
            algoControl |= cfdMode;
        };


       if(m_pCurrentConfiguration->s_coincidenceMode == PSDBoardParameters::ExtTrgGate)
		algoControl |= ((0x01<<18));
       else if(m_pCurrentConfiguration->s_coincidenceMode == PSDBoardParameters::ExtTrgVeto)
		algoControl |= ((0x3<<18));


	algoControl &= ~(1<<17);
	//std::cout << std::hex<< algoControl << '\n'<< std::dec;

        throwIfBadStatus(
            CAEN_DGTZ_WriteRegister(
                m_handle, DPP_ALGORITHM_CONTROL | chSelect, algoControl
            ), "Writing DPP Algorithm control (set Discriminator mode)"
        );

        // CFD Smoothing. Note that we'll always enable it but let the smoothing value actually
        // set whether or not it's smoothed.
        
        uint32_t localTriggerManagement;
        throwIfBadStatus(
            CAEN_DGTZ_ReadRegister(m_handle, DPP_LOCAL_TRIGGER_MANAGEMENT | chSelect, &localTriggerManagement),
            "Reading local trigger management register (CFD Smoothing)"
        );
        
        localTriggerManagement &= ~0x07;
	localTriggerManagement &= ~cfdSmoothMask;

        throwIfBadStatus(
            CAEN_DGTZ_WriteRegister(
                m_handle, DPP_LOCAL_TRIGGER_MANAGEMENT| chSelect, localTriggerManagement | cfdSmooth(i) | (1<<9)
            ),
            "Setting CFD SMoothing in local trigger management register."
        ); // (1<<9) sets timestamp mode to 010 which gives extended timestamp, flags and finetimestamp
       

        // Hard to tell but I _think_ the fixed baseline value is in register units.
        // (LSBs).
        
        uint32_t fixedBaselineValue =
            m_pCurrentConfiguration->s_channelConfig[i].s_fixedBline;
        throwIfBadStatus(
            CAEN_DGTZ_WriteRegister(
                m_handle, DPP_FIXED_BASELINE | chSelect, fixedBaselineValue
            ), "Writing channel fixed baseline register value"
        );



	// Pileup rejection gap:
        // Compass claims that this value is in LSB units in the parameter descriptor.. be prepared,
        // however for it to be in mV and need conversion if I'm wrong.
        
	PSDChannelParameters& params(m_pCurrentConfiguration->s_channelConfig[i]);
        uint32_t purGapValue = (uint32_t)(params.s_purGap);
        throwIfBadStatus(
            CAEN_DGTZ_WriteRegister(m_handle, DPP_PURGAP | chSelect, purGapValue),
                "Setting the pile up rejection gap"
        );
	
	// Convert to samples -- we then need to be multiples of
	//  8.  According to the digitzer library we can only
	// set the record length for the even channels - i+1 will get the
	// same record length because it's part of a couple.
	
	if ((i % 2) == 0) {

	
	  double reclen = m_pCurrentConfiguration->s_recordLength;
	  reclen = nsToSamples(reclen);
	  uint32_t reclenReg = reclen;
	  reclenReg = ((reclenReg+7)/8) * 8;   // Round to nearest multiple of 8 (the +7).
	  throwIfBadStatus(
	    CAEN_DGTZ_SetRecordLength(m_handle, reclenReg, i),
	    "Setting up record length"
	  );
	}
	// Can't seem to get 1n34 right without doing it myself:

	throwIfBadStatus(
	   CAEN_DGTZ_WriteRegister(
              m_handle, 0x1034 | chSelect,
	      static_cast<uint32_t>(m_pCurrentConfiguration->s_eventAggregation)
	      ),
	   "Unable to set channel events/aggregate 0x1n34"
	);

	// Pre trigger configured in ns must convert to samples:
	
	uint32_t preTrigSamples = nsToSamples(params.s_preTrigger);
	throwIfBadStatus(
 	    CAEN_DGTZ_SetDPPPreTriggerSize(m_handle, i, preTrigSamples),
	    "Unable to set per channel pre-trigger samples"
	);
	// per channel trigger threshold... seem to have to do this with register writes.
	
	uint32_t thresh = params.s_threshold;
	throwIfBadStatus(
	   CAEN_DGTZ_WriteRegister(m_handle, 0x1060 | chSelect, thresh),
	   "Unable to set per channel trigger threshold (0x1n60)"
	);

	// I don't see (yet) how the shaped trigger width is
	// set in the XML, however it seems to be set to 0xc (730?).
	// for now we'll hard code it in and hope in the future the
	// source of this value comes to light. the register is
	// a width in 16ns units for 725's and 8ns units for the 730.
	// this might mean it's only supposed to be 6 for 725's (I'm
	// developing with a 730)... if we don't see this it
	// should be part of a cheat file addtion.
	// ^ This hunch turned out to be true, which leads to the following conditional assignment

	if(m_nsPerTick==2)
	throwIfBadStatus(
	   CAEN_DGTZ_WriteRegister(m_handle, 0x1070 | chSelect, 0xc),
	   "Unable to set per channel shaped trigger width"
	);

	if(m_nsPerTick==4)
	throwIfBadStatus(
	   CAEN_DGTZ_WriteRegister(m_handle, 0x1070 | chSelect, 0x6),
	   "Unable to set per channel shaped trigger width"
	);
	
	// It seems that the dpp settings function gets the trigger holdoff width
	// register value wrong -- at least for the 730..so I'm going to  
	// compute the correct value here and override:  XML has ns.  The
	// registe ris ns/16 for 725 and ns/8 for the 730. We'll tell the difference
	// by the PS/Channel.

	int trghoDivisor;
	if (m_pCurrentConfiguration->s_psPerSample == 2000) { // V730 500MHz
	  trghoDivisor = 8;
	} else if (m_pCurrentConfiguration->s_psPerSample == 4000) { // V725 250MHz
	  trghoDivisor = 16;
	}
	uint32_t trghoReg = params.s_triggerHoldoff /trghoDivisor;
	throwIfBadStatus(
	   CAEN_DGTZ_WriteRegister(m_handle, 0x1074 | chSelect, trghoReg),
"Unable to set the trigger hold off register value"
	);

/*	throwIfBadStatus(
	    CAEN_DGTZ_WriteRegister(m_handle, DPP_ALGORITHM_CONTROL | chSelect, 0x330042),
	    "Writing a channel algorithm control register."
	);
*/

	uint32_t temp;
        throwIfBadStatus(CAEN_DGTZ_ReadRegister(m_handle, DPP_LOCAL_TRIGGER_MANAGEMENT | chSelect, &temp),"Reading local trigger management register");
      	temp |= 0x10200;
	if(m_pCurrentConfiguration->s_coincidenceMode == PSDBoardParameters::ExtTrgGate)
		temp |= 0x50;
	else if(m_pCurrentConfiguration->s_coincidenceMode == PSDBoardParameters::ExtTrgVeto)
		temp |= 0x40050;

	throwIfBadStatus(CAEN_DGTZ_WriteRegister(m_handle, 0x1084 | chSelect, temp),"Writing a channel algorithm control 2 register.");
	temp = 0;
	temp = m_pCurrentConfiguration->s_coincidenceTriggerOut/(m_nsPerTick*4);
	throwIfBadStatus(CAEN_DGTZ_WriteRegister(m_handle, 0x1070 | chSelect, temp), "Writing shaped trigger width");

	// End per channel settings.
    }
    
    // Board configuration -- hard coded for now
    // extras enabled, charge recording, timestamp recording, auto-flush enabled.

    throwIfBadStatus(CAEN_DGTZ_WriteRegister(m_handle, 0x8000, 0xe0115),
		     "Unable to setup board status register");

    

    // I/O levels:
    
    CAEN_DGTZ_IOLevel_t lvl;
    if (m_pCurrentConfiguration->s_ioLevel == PSDBoardParameters::nim) {
        lvl = CAEN_DGTZ_IOLevel_NIM;
    } else {
        lvl = CAEN_DGTZ_IOLevel_TTL;
    }

    throwIfBadStatus(
        CAEN_DGTZ_SetIOLevel(m_handle, lvl),
        "Setting front panel I/O levels"
    );
    // Trigger out signal:
    //   Note this stuff was done by reverse engineering what 
    //   CoMPASS did for each output mode...as the docs for the
    //   registers that have to be set are not so clear about the final results.
    
    setOutputMode();
    
    // Set the enabled channels mask:
    
    throwIfBadStatus(
        CAEN_DGTZ_SetChannelEnableMask(m_handle, enabledChannels),
        "Setting channel enables mask."
    );
    
    // For now set the aggregate organization to 5 -- that's what it works out to in compass

    throwIfBadStatus(
       CAEN_DGTZ_WriteRegister(m_handle, 0x800c, 5), 
       "Unable to set buffer organization"
    );
    

    /*Setup Onboard Coincidences*/
    //std::cout << "\nCoinc mode " << m_pCurrentConfiguration->s_coincidenceMode << " " << PSDBoardParameters::ExtTrgGate;
    switch(m_pCurrentConfiguration->s_coincidenceMode)
	{
		case PSDBoardParameters::ExtTrgGate: 
		case PSDBoardParameters::ExtTrgVeto: uint32_t temp;
						     throwIfBadStatus(CAEN_DGTZ_ReadRegister(m_handle, 0x811c, &temp), "Reading 0x811c");
	  				     	     temp |= ((3<<10)); 
						     throwIfBadStatus( CAEN_DGTZ_WriteRegister(m_handle, 0x811c, temp),  "Unable to set 0x811c");
						     break;
		//case PSDBoardParameters::disabled: 
		default:;
	}

   processCheatFile();

}
/**
 *  startAcquisition
 *     - Set  the clock/start delays.
 *     - Set the clock to propagate from board to board.
 *     - If necessary set external clock mode.
 *     - Set the start synchronizion daisy chain as requested.
 *     - Start/arm the board depending on master-slavedness.
 */
void
CDPpPsdEventSegment::startAcquisition()
{
    // Set the start delays.  These are provided to us in ns and must
    // be converted into delay ticks:
    
    int delayValue = nsToDelay(m_pCurrentConfiguration->s_startDelay);
    //std::cout << "\n Start Delay:" << delayValue;

    throwIfBadStatus(
        CAEN_DGTZ_WriteRegister(m_handle, DPP_START_DELAY, delayValue),
        "Setting the start delay"
    );


        if(m_pCurrentConfiguration->s_startMode == PSDBoardParameters::software)    
	{
	  uint32_t AcqControl;
	     throwIfBadStatus(
		    CAEN_DGTZ_ReadRegister(
		        m_handle, 0x8100, &AcqControl
		    ), "Reading Acq control (startmode)"
		);
     	  AcqControl &= ~0x3; //Unset bits 0,1
     	  AcqControl |= 0x00; //Write them back in as 0b01

	  throwIfBadStatus( CAEN_DGTZ_WriteRegister(m_handle, 0x8100, AcqControl),  "Unable to start acquisition(SW)"); //Arm acquisition

	}

	if(m_pCurrentConfiguration->s_startMode == PSDBoardParameters::sIn)
	{
	  uint32_t AcqControl;
	     throwIfBadStatus(
		    CAEN_DGTZ_ReadRegister(
		        m_handle, 0x8100, &AcqControl
		    ), "Reading Acq control (startmode)"
		);
     	  AcqControl &= ~0x3; //Unset bits 0,1
     	  AcqControl |= 0x1; //Write them back in as 0b01

	  throwIfBadStatus( CAEN_DGTZ_WriteRegister(m_handle, 0x8100, AcqControl),  "Unable to start acquisition(S-IN)");
	}

	if(m_pCurrentConfiguration->s_startMode == PSDBoardParameters::firstTrigger)
	{
	  uint32_t AcqControl;
	     throwIfBadStatus(
		    CAEN_DGTZ_ReadRegister(
		        m_handle, 0x8100, &AcqControl
		    ), "Reading Acq control (startmode)"
		);
     	  AcqControl &= ~0x3; //Unset bits 0,1
     	  AcqControl |= 0x2; //Write them back in as 0b10

	  throwIfBadStatus( CAEN_DGTZ_WriteRegister(m_handle, 0x8100, AcqControl),  "Unable to start acquisition(FirstTrg)");

	  throwIfBadStatus( CAEN_DGTZ_SetRunSynchronizationMode(m_handle, CAEN_DGTZ_RUN_SYNC_TrgOutTrgInDaisyChain), "Unable to start acquisition(FirstTrg)");
	  //throwIfBadStatus( CAEN_DGTZ_SetRunSynchronizationMode(m_handle, CAEN_DGTZ_RUN_SYNC_Disabled), "Unable to start acquisition(FirstTrg)");
	  throwIfBadStatus( CAEN_DGTZ_WriteRegister(m_handle, 0x8108, 1),  "Unable to start acquisition(SW)");
	}

    throwIfBadStatus(CAEN_DGTZ_SWStartAcquisition(m_handle), "Unable to start acquisition");    

/* throwIfBadStatus(
       CAEN_DGTZ_WriteRegister(m_handle, 0x8100, 6), 
       "Unable to arm acquisition"
    );*/
  
  /*Needs an additional software trigger if we have the first board with 'trgout-trgin-auto'*/
  if(m_pCurrentConfiguration->s_startMode == PSDBoardParameters::firstTrigger && m_pCurrentConfiguration->s_triggerOutputMode==PSDBoardParameters::softwareTrigger)
          throwIfBadStatus( CAEN_DGTZ_WriteRegister(m_handle, 0x8108, 1),  "Unable to start acquisition(SW)"); //Start acquisition

}

/**
 * ThrowIfBadStatus
 *     Throws an std::runtime_error if the parameter isn't CAEN_DGTZ_Success.
 *  @param status - status to check.
 *  @param error -error string to throw.
 */
void
CDPpPsdEventSegment::throwIfBadStatus(CAEN_DGTZ_ErrorCode status, const char* error)
{
    if (status != CAEN_DGTZ_Success) {
        throw std::runtime_error(error);
    }
}
/**
 * nsblValue
 *    Converts a number of baseline samples to the proper code.
 *    Invalid inputs result in an std::invalid_argument execption.
 *
 *  @param chan - Channel Number to compute this for.
 *  @return uint32_t - value to progran in the DPP parameter block for this channel.
 */
uint32_t
CDPpPsdEventSegment::nsblValue(int chan)
{
    switch (m_pCurrentConfiguration->s_channelConfig[chan].s_blineNsMean) {
        case PSDChannelParameters::fixed:
            return 0;
        case PSDChannelParameters::samples16:
            return 1;
        case PSDChannelParameters::samples64:
            return 2;
        case PSDChannelParameters::samples256:
            return 3;
        case PSDChannelParameters::samples1024:
            return 4;
        case PSDChannelParameters::samples4096:
            return 5;
        case PSDChannelParameters::samples16384:
            return 6;
        default:
            throw std::invalid_argument("Invalid value for basline averaging sample count.");
    }
}
/**
 * cfdDelay
 *    Turn the CFD delay in ns into samples.
 * @param chan - the channel to convert.
 * @return the  - samples represented  by that channel's s_cfdDelay
 */
uint32_t
CDPpPsdEventSegment::cfdDelay(int chan)
{
    double delayNs = m_pCurrentConfiguration->s_channelConfig[chan].s_cfdDelay;
    
    
    uint32_t result = nsToSamples(delayNs);
    return result;
}
/**
 * cfdSmooth
 *    Returns the cfd smoothing field of the local trigger management register.
 *
 * @param chan - the channel to return it for.
 * @return uint32_t bits 12-15 of that register in the right position.
 */
uint32_t
CDPpPsdEventSegment::cfdSmooth(int chan)
{
    unsigned smoothSamples = m_pCurrentConfiguration->s_channelConfig[chan].s_cfdSmoothing;
    
    // only some values are allowed
    
    
    switch (smoothSamples) {
        case 1:
            return 0;
        case 2:
            return 1 << 12;
        case 4:
            return 2 << 12;
        case 8:
            return 3 << 12;
        case 16:
            return 4 << 12;
        default:
            throw std::invalid_argument("Invalid CFD Smoothing value");
    }
}
/**
 * nsToSamples
 *    Convert nanoseconds to samples
 *
 *  @param ns - some value in nano seconds.
 *  @return int - number of samples that equates to.
 */
int
CDPpPsdEventSegment::nsToSamples(double ns)
{
    double psPerSample = m_pCurrentConfiguration->s_psPerSample;
    
    return ns /(psPerSample /1000.0) + .5;      // Rounded to nearest sample.
}
/**
 * nsToDelay
 *    Converts a nano second value into a number of trigger clocks.  Note that
 *    the trigger clock is 8ns for sampling times of 500MHz and 16ns for 250ns
 *    clocks.  We only support the 730 and 725 so those are the two cases we care about.
 *
 *  @param ns - number of ns of delay.
 *  @return int - value of delay register.
 */
int
CDPpPsdEventSegment::nsToDelay(double ns)
{
    // Use the sampling frequency to id the type as there are several
    // possible strings for each module type:
    
    double psPerSample = m_pCurrentConfiguration->s_psPerSample;
    if (psPerSample == 2000) {             // 2ns/sample == 730 (500MHz).
        return ns/16;                       // 730 has 8ns trigger clock (according to registers docs), 16ns division for trigger.
    } else if (psPerSample == 4000) {     // 4ns/sample == 725 (250MHz)
        return ns/32;                     // 725 has a 16s trigger clock. (according to web techspecs), 32ns division for trigger.
    } else {                              // unsupported module.
        
        throw std::invalid_argument("(nsToDelay): This module type is not supported!!");
        
    }
}
/**
 * cfdFraction
 *    Return the register value for the requested CFD Fraction
 *    This is a set of bits inside the CFD Register (bits 8/9).
 *
 *  @param chan - the channel to set.
 *  @return     - the two bit value in bits 8/9 of the CFD settings register.
 */
uint32_t
CDPpPsdEventSegment::cfdFraction(int chan)
{
    auto frac = m_pCurrentConfiguration->s_channelConfig[chan].s_cfdFraction;
    
    switch (frac) {
        case PSDChannelParameters::frac25:
            return 0;
        case PSDChannelParameters::frac50:
            return 1 << 8;
        case PSDChannelParameters::frac75:
            return 2 << 8;
        case PSDChannelParameters::frac100:
            return 3 << 8;
        default:
            throw std::invalid_argument("Invalid CFD Fraction value");
    }
}
/**
 * coarseGainToSensitivity
 *     COnverts the enum into a value.  Note that the enumeration elements
 *     closely match the configuration file values but that these don't actually
 *     track the sensitivty values.
 *
 *  @param chan - channel to set.
 *  @return int - sensitivity value
 *  @throw std::invalid_argument - if the value for that channel isn't valid.
 */
int
CDPpPsdEventSegment::coarseGainToSensitivity(int chan)
{
    switch (m_pCurrentConfiguration->s_channelConfig[chan].s_coarseGain) {
    case PSDChannelParameters::lsb2_5fc:
        return 0;
    case PSDChannelParameters::lsb10fc:
        return 1;
    case PSDChannelParameters::lsb40fc:
        return 2;
    case PSDChannelParameters::lsb160fc:
        return 3;
    case PSDChannelParameters::lsb640fc:
        return 4;
    case PSDChannelParameters::lsb2560fc:
        return 5;
    default:
        throw std::invalid_argument("Invalid charte sensitivity value");
    }
}
/**
 * setOutputMode
 *    Set the mode of the TRGOUT signal.
 * 
 */
void
CDPpPsdEventSegment::setOutputMode()
{
    
  // All painstakingly reverse engineered from Compass settings.
    
    switch (m_pCurrentConfiguration->s_triggerOutputMode)
    {
    case PSDBoardParameters::externalTrigger:
      std::cout << "\nPSD: TrgOutMode set to External";
      setLVDSExternalTrigger();
      break;
    case PSDBoardParameters::globalOrTrigger:
      std::cout << "\nPSD: TrgOutMode set to Global OR";
      setLVDSGlobalOrTrigger();
      break;
    case PSDBoardParameters::running:
      setLVDSRun();
      break;
    case PSDBoardParameters::delayedRunning:
      setLVDSDelayedRun();
      break;
    case PSDBoardParameters::sampleClock:
      setLVDSSampleClock();
      break;
    case PSDBoardParameters::pllClock:
      setLVDSPLLClock();
      break;
    case PSDBoardParameters::busy:
      setLVDSBusy();
      break;
    case PSDBoardParameters::pllUnlocked:
      setLVDSPLLLockLost();
      break;
    case PSDBoardParameters::vProbe:
      setLVDSVirtualProbe();
      break;
    case PSDBoardParameters::syncIn:
      std::cout << "\nPSD: TrgOutMode set to S_IN";
      setLVDSSIN();
      break;
    case PSDBoardParameters::softwareTrigger:
      std::cout << "\nPSD: TrgOutMode set to SW";
      setLVDSSwTrigger();
      break;
    case PSDBoardParameters::level1:
      setLVDSLevel1Trigger();
      break;
    case PSDBoardParameters::level0:
      setLVDSLevel0Trigger();
      break;
    default:
        throw std::invalid_argument(
            "Unsupported output mode requested"
        );
    }
    // Set the LVDS I/O to not participate in the trigger or: (Compass does this):

    for (int i =0; i < 8; i++) {
      uint32_t offset = 4*i;
      throwIfBadStatus(CAEN_DGTZ_WriteRegister(m_handle, 0x8180+offset, 0),
		       "Unable t write the trigger validation mask.");
    }
}
/**
 * needBufferFill
 *    We need a buffer fill if:
 *    - We don't have any raw, dpp or waveform buffers.
 *    - We have those buffers but our channel indices are all >= the number of hits
 *      in each channel.
 * @return bool - true if we need to fill the buffers.
 */
bool
CDPpPsdEventSegment::needBufferFill()
{
    // We assume buffer allocation is all or nothing:
    if (!m_rawBuffer) return true;
    for (int i = 0; i < CAEN_DGTZ_MAX_CHANNEL; i++) {
        if (m_nChannelIndices[i] < m_nHits[i]) return false;
    }
    return true;
}
/**
 * fillBuffer
 *    FIll and decode the buffers from the digitizer.  It's the caller's
 *    responsibility to determine that
 *    - A buffer fill is needed.
 *    - There are events in the digitizer that can fill us.
 */
void
CDPpPsdEventSegment::fillBuffer()
{
    uint32_t readSize;
    if (!m_rawBuffer) allocateBuffers();
    throwIfBadStatus(
        CAEN_DGTZ_ReadData(
                m_handle, CAEN_DGTZ_SLAVE_TERMINATED_READOUT_MBLT, m_rawBuffer,
                &readSize
        ),
        "Unable to read raw data from the digitizer"
    );
//  if (status != CAEN_DGTZ_Success) return;   // Unable to buffer for some reason.
  if (readSize == 0) return;                    // Nothing to read.

    throwIfBadStatus(
        CAEN_DGTZ_GetDPPEvents(
            m_handle, m_rawBuffer, readSize,
            reinterpret_cast<void**>(m_dppBuffer), m_nHits
        ), "Unable to get dpp events from the raw buffer"
    );
    // Reset the channel indices:
    
    memset(m_nChannelIndices, 0, CAEN_DGTZ_MAX_CHANNEL*sizeof(uint32_t));
    
    

}
/**
 * allocateBuffers
 *    Allocate the buffers for data acquisition.
 *    - Raw buffer.
 *    - DPP Events buffer.
 *    - Decoded waveform buffer.
 */
void
CDPpPsdEventSegment::allocateBuffers()
{

    throwIfBadStatus(
        CAEN_DGTZ_MallocReadoutBuffer(m_handle, &m_rawBuffer, &m_rawBufferSize),
        "Failed to allocated raw readout buffer"
    );
    throwIfBadStatus(
        CAEN_DGTZ_MallocDPPEvents(
            m_handle, reinterpret_cast<void**>(m_dppBuffer), &m_dppBufferSize
        ), "Failed to allocated DPP Event matrix"
    );
    throwIfBadStatus(
        CAEN_DGTZ_MallocDPPWaveforms(
            m_handle, reinterpret_cast<void**>(&m_pWaveforms), &m_wfBufferSize
        ), "Failed to allocate decoded waveform buffers."
    );
   
}
/**
 * oldestChannel
 *    The assumption is that there are hits in at least one channel.
 *    For each channel with hits, figure out the adjusted timestamp.
 *    The adjusted timestamp is a 64 bit timestamp computed from the
 *    Raw hit timestamp and the number of times it's wrapped.
 *    We also detect wraps here using and, if necessary, updating
 *    m_lastTimestamps and m_timestampAdjust
 *
 *  @return uin32_t - the channel with the oldest timestamp.
 *  @throw std::logic_error - if there are no channels with data as that's supposed
 *                       to have been taken care of for us.
 */
uint
CDPpPsdEventSegment::oldestChannel()
{
    uint32_t result = 0xffffffff;           // Illegal channel.
    uint64_t smallest = 0xffffffffffffffff; // ALl timestamps will be smaller than this.
    uint64_t adjustout = 0x0;
    for (int i =0; i < CAEN_DGTZ_MAX_CHANNEL; i++) {
        // Only look at channels with data left buffered:
        
        if (m_nChannelIndices[i] < m_nHits[i]) {
            CAEN_DGTZ_DPP_PSD_Event_t* pHit = &(m_dppBuffer[i][m_nChannelIndices[i]]);
            uint32_t rawTimestamp = pHit->TimeTag;
            
            uint64_t adjust = m_timestampAdjust[i];
            
            // Is there one more adjust:
	    //std::cout << "\n--->" << std::hex<<     rawTimestamp  << "\t" <<  m_lastTimestamps[i] << std::dec << "\n";            
//            if (rawTimestamp <= m_lastTimestamps[i]) adjust += UINT64_C(0x100000000);
            if (rawTimestamp <= m_lastTimestamps[i]) adjust += UINT64_C(0x80000000); //why does this work? :(
            
            // Figure out the 64 bit timestamp:
            
            uint64_t adjustedTimestamp = adjust + rawTimestamp;
            if (adjustedTimestamp < smallest) {
                result = i;
                smallest = adjustedTimestamp;
            }
        }
    }
    
    if (result == 0xffffffff) {
        throw std::logic_error("BUG- CDPpPsdEvent found no valid smallest timestamp!!");
    }
    // We need to commit the last timestamp and timestamp adjust for the  channel.
    // We can retrieve this from the smallest timestamp:
    
    m_timestampAdjust[result] = smallest & 0xffffffff80000000;   // Top 32 bits. (33?)
    m_lastTimestamps[result]  = smallest & 0x7fffffff;           // Bottom 32 bits. (31?)

    //std::cout << "\n" << std::hex<<     m_timestampAdjust[result]  << "\t" <<  m_lastTimestamps[result] << std::dec << "\n";
    
    return result;
}
/**
 * formatEvent
 *    Given a channel:
 *    - Format an event into the event buffer from that channel.
 *    - The resulting event will have the following format:
 *    |  32 bit total event size         |  (Self inclusive bytes).
 *    |  64 bit derived timestamp        |  (also tags the event, as does our source id).
 *    |  16 bit channel number           |
 *    |  32  bit short-gate charge value |
 *    |  32 bit long-gate charge value   |
 *    |  16 bit baseline                 |
 *    |  16 bit pileup rejection indicator |
 *    |  32 bit waveform length          | (0 if traces are not being sasved.)
 *    |  The waveform data if it was taken |
 *
 * @param pBuffer  - Pointer to the buffer describing where the data goes
 * @param chan     - channel from which the data comes.
 * @return size_t  - Size of the events in bytes (same as what's put in the first uint32_t).
 * @note the channels m_nChannelIndices value is incremented to consume the event.
 */
size_t
CDPpPsdEventSegment::formatEvent(void* pBuffer, int chan)
{
    // hold a pointer to the event size:
    
    uint32_t* pSize  = static_cast<uint32_t*>(pBuffer);
    uint64_t* pStamp = reinterpret_cast<uint64_t*>(pSize + 1);
    
    // Get a pointer to the hit and fill in the adjusted timestamp value and all
    // the simple stuff from the hit information.
    
    CAEN_DGTZ_DPP_PSD_Event_t* pHit = &(m_dppBuffer[chan][m_nChannelIndices[chan]]);
    m_nChannelIndices[chan]++;
    uint64_t adjustedStamp = pHit->TimeTag;
    adjustedStamp         += m_timestampAdjust[chan];
    *pStamp++ = adjustedStamp*m_nsPerTick;
    //std::cout << "\nTs:" << adjustedStamp*m_nsPerTick;
    
    // Set the timestamp and the source id.
    
    setTimestamp(adjustedStamp*m_nsPerTick);
    setSourceId(m_nSourceId);

    // CHannel number:

    uint16_t* p16 = reinterpret_cast<uint16_t*>(pStamp);
    *p16++ = chan;
    //std::cout << " ch:" << chan;
    
    // now the charges:
    
    uint32_t* p32 = reinterpret_cast<uint32_t*>(p16);
    *p32++  = pHit->ChargeShort;
    *p32++  = pHit->ChargeLong;
    //std::cout << " Elong:" << pHit->ChargeShort;
//    std::cout << " Extras:" << pHit->Extras;
     uint32_t temp = (pHit->Extras&0xf000)>>12;
//     if(temp)
	
     /*temp has the structure: 0b(ABCD) with bit A = trigger lost, B=over range (set when a trigger is lost or over range in a single event)*/
     /* C = set each time 128 triggers are counted, D is set each time 128 triggers are lost */
     if(temp&2)//
     {
//	m_triggerCount[chan] += 128.;//./(double(clock() - t[chan]));
//	t[chan] = clock();
	auto now =    std::chrono::duration_cast<std::chrono::milliseconds>(std::chrono::system_clock::now().time_since_epoch()).count();
	m_triggerCount[chan] = static_cast<uint32_t>(128./((now-t[chan])*1.e-3));
	t[chan] = now;
        //std::cout << "\n Extras:" << pHit->Extras << " 1024s:" << temp << " ft:" << (pHit->Extras&0x1ff) << " xt:" << ((pHit->Extras&0xffff0000) >>16);
     }
     if(temp&1)//
     {
	auto now =    std::chrono::duration_cast<std::chrono::milliseconds>(std::chrono::system_clock::now().time_since_epoch()).count();
	m_missedTriggers[chan] = static_cast<uint32_t>(128./((now-tmiss[chan])*1.e-3));
	tmiss[chan] = now;
     }

    // Now the baselines and the Pileup rejection flag:
    *p32++ = pHit->Extras;
    //std::cout << std::hex<< "\n Extras: 0x" << pHit->Extras << std::dec << " 1024s:" << temp << " ft:" << (pHit->Extras&0x1ff) << " xt:" << ((pHit->Extras&0xffff0000) >>16);
    /* Old form here */
    //p16 = reinterpret_cast<uint16_t*>(p32);
    //*p16++ = pHit->Baseline;
    //*p16++ = pHit->Pur;
    
    //p32    = reinterpret_cast<uint32_t*>(p16);
    
    /* Now the waveforms:
       While the XML does not yet support dual traces,
       we write the code as if it does as well as handling
       analog probes  The data we write is:
       |  uint32_t size in bytes,                                     |
       |   uint32_t num. samples                                      |
       |   uint8_t nonzero if dual trace mode                        |
       |   uint8_t nonzero if analog probe 1 is on idents the probe   |
       |  Trace one - if num samples > 0  ns*uint16_t                |
       |  Trace two - if dt,                                         //
       
       Note that if number of samples is zero, size in bytes is sizeof(uint32_t)
       and no further data are included.
       
       Note: We assume that sizeEvent has already decoded the waveform as
       that's necessary to determine the size of the event.
   */
    
    uint8_t* p8;
    if (m_pWaveforms->Ns == 0) {
        *p32++ = sizeof(uint32_t);             // NO traces to write.
        p8     = reinterpret_cast<uint8_t*>(p32);  // end of event.
    } else {
        *p32++ = sizeTraces();
        *p32++ = m_pWaveforms->Ns;
         p8    = reinterpret_cast<uint8_t*>(p32);
        *p8++  = m_pWaveforms->dualTrace;
        *p8++  = m_pWaveforms->anlgProbe;
        p16    = reinterpret_cast<uint16_t*>(p8);    // Traces go here:
        memcpy(p16, m_pWaveforms->Trace1, m_pWaveforms->Ns*sizeof(uint16_t));
        p16   += m_pWaveforms->Ns;
        if(m_pWaveforms->dualTrace) {               // second trace
            memcpy(p16, m_pWaveforms->Trace2, m_pWaveforms->Ns*sizeof(uint16_t));
            p16 += m_pWaveforms->Ns;
        }
        p8 = reinterpret_cast<uint8_t*>(p16);      // end of event.
    }
    
    // Figure out the event size and
    // Set it in pSize and return it:
    
    uint32_t nBytes = (p8 - (reinterpret_cast<uint8_t*>(pBuffer)));
    *pSize = nBytes;
    
    return static_cast<size_t>(nBytes);
    
}
/**
 * sizeTraces
 *    Figure out how many bytes of trace data there are to write.
 *    We assume that m_pWaveforms has been decoded into by (e.g.) sizeEvent.
 *
 * @return uint32_t number of bytes of trace data, including the size uint32_t.
 * @note we also assume this is only called if, in fact, there are traces.
 */
uint32_t
CDPpPsdEventSegment::sizeTraces()
{
    // There's a fixed header of a size, sample count, dual trace flag and
    // analog probe selector:
    
    uint32_t result = 2*sizeof(uint32_t) + 2*sizeof(uint8_t);
    
    // The number of traces depends on the dual trace count.
    // Each trace is number of samples * sizeof(uint16_t).
    
    int ntraces = 1;
    if (m_pWaveforms->dualTrace) {
        ntraces = 2;
    }
    result += ntraces*m_pWaveforms->Ns*sizeof(uint16_t);
    return result;
}
/**
 * sizeEvent
 *    Determines the size of an event.
 * @param chan - the channel number.
 * @return size_t - number of bytes in the event.
 * @note to do this, the waveforms, if any, for the event will be decoded.
 */
size_t
CDPpPsdEventSegment::sizeEvent(int chan)
{
    throwIfBadStatus(
        CAEN_DGTZ_DecodeDPPWaveforms(
            m_handle,
            &(m_dppBuffer[chan][m_nChannelIndices[chan]]),
            m_pWaveforms
        ), "Decoding hit waveforms"
    );
    
    // The event consists of the fixed header and optional traces:
    
    size_t result = 3*sizeof(uint32_t) + sizeof(uint64_t) + 2*sizeof(uint16_t);
    
    // Now the waveforms:
    
    if (m_pWaveforms->Ns == 0) {
        result += sizeof(uint32_t);             // Just the empty waveform size.
    } else {
        result += sizeTraces();
    }
    
    
    return result;
}
/**
 *  freeDAQBuffers
 *      Free the dynamically allocated CAEN buffers.  Note that all pointers
 *      will then be set to nullptr to ensure that our code knows next time around,
 *      it needs to reallocate the data.
 */
void
CDPpPsdEventSegment::freeDAQBuffers()
{
    CAEN_DGTZ_FreeReadoutBuffer(&m_rawBuffer);
    CAEN_DGTZ_FreeDPPEvents(m_handle, reinterpret_cast<void**>(m_dppBuffer));
    CAEN_DGTZ_FreeDPPWaveforms(m_handle, reinterpret_cast<void*>(m_pWaveforms));
    
    m_pWaveforms = nullptr;
    m_rawBuffer = nullptr;
    for (int i = 0; i < CAEN_DGTZ_MAX_CHANNEL; i++) {
        m_dppBuffer[i] = nullptr;
    }
}
/**
 * setLVDSLevel0Trigger
 *    Enable the new lvds features and set the LVDS outputs
 *    to reflect the Level 0 board trigger.
 */
void
CDPpPsdEventSegment::setLVDSLevel0Trigger()
{
  // Set the FP LVDS I/O new features register and enable new features:

  throwIfBadStatus(CAEN_DGTZ_WriteRegister(m_handle, 0x81a0, 0x1111),
		   "Unable to set the LVDS I/O New features register");


  throwIfBadStatus(CAEN_DGTZ_WriteRegister(m_handle, 0x811c, 0x8100),
		   "Unable to write FP I/O control register.");
}
/**
 setLVDSLevel1Trigger
   Enable the new lvds features and set the LVDS Otputs to reflect the
   level 1 board trigger.
*/
void 
CDPpPsdEventSegment::setLVDSLevel1Trigger()
{
  // Set the FP LVDS I/O new features register and enable new features:

  throwIfBadStatus(CAEN_DGTZ_WriteRegister(m_handle, 0x81a0, 0x1111),
		   "Unable to set the LVDS I/O New features register");


  throwIfBadStatus(CAEN_DGTZ_WriteRegister(m_handle, 0x811c, 0xc100),
		   "Unable to write FP I/O control register.");
}
/**
 setLDVDSSwTrigger
   Set the LVDS outputs to reflect the Software trigger.
*/
void
CDPpPsdEventSegment::setLVDSSwTrigger()
{
<<<<<<< HEAD
    setLVDSOutputMode(0x80000000, 0x100);
  
=======
  // Enable software trigger:

  throwIfBadStatus(CAEN_DGTZ_WriteRegister(m_handle, 0x8110, 0x8000ffff),
		   "Unable to enable sw trigger in mask register");

  throwIfBadStatus(CAEN_DGTZ_WriteRegister(m_handle, 0x810c, 0x8000ffff),
		   "Unable to enable sw trigger in mask register");

  // Enable new LVDS Features:
  int temp = (m_pCurrentConfiguration->s_ioLevel==PSDBoardParameters::nim)? 0 : 1 ;

  throwIfBadStatus(CAEN_DGTZ_WriteRegister(m_handle, 0x811c, 0x0100+temp),
		   "Unable to enable new lvds featurs in FP IO control register"
		   );
  // Set the lVDS to reflect triggers:

  throwIfBadStatus(CAEN_DGTZ_WriteRegister(m_handle, 0x81a0, 0x1111), 
		   "Unable to set LVDS output");
>>>>>>> 7ec6e367
}
/**
 setLVDSExternalTrigger
   Set the LVDS outputs to reflect the state of the external trigger.
*/
void
CDPpPsdEventSegment::setLVDSExternalTrigger()
{
    setLVDSOutputMode(0x40000000, 0x100);
  
}
/**
 setLVDSGlobalOrTrigger
    LVDS outputs reflect the global or of the cou;le triggers.
*/
void
CDPpPsdEventSegment::setLVDSGlobalOrTrigger()
{

  // Set the channel couples to or mode:

  for (int i = 0; i < m_nChans; i++) {
    throwIfBadStatus(CAEN_DGTZ_WriteRegister(m_handle, 0x1084 | (i << 8), 0x10207),
		     "Could not set the per channel DPPAlgorithm control 2 register");
  }

  //Disable local shaped trigger
//  for (int i = 0; i < m_nChans; i++) {
//    throwIfBadStatus(CAEN_DGTZ_WriteRegister(m_handle, 0x1084 | (i << 8), 0x200),
//		     "Could not set the per channel DPPAlgorithm control 2 register");
//  }

  //  Enable the couples to participate

  setLVDSOutputMode(0xff, 0x100);
  
}
/**
 setLVDSRun
   Set the lVDS outputs to reflect the board is running
*/
void
CDPpPsdEventSegment::setLVDSRun()
{
    setLVDSOutputMode(0x80000000, 0x10100);
  
}
/**
 setLVDSDelayedRun
    set the lvds output to reflect a delayed run state.
*/
void
CDPpPsdEventSegment::setLVDSDelayedRun()
{
    setLVDSOutputMode(0x80000000, 0x110100);
   
}
/**
 setLVDSSampleCLock
   Sets the lVDS outputs to reflect the sampling clock.
*/
void
CDPpPsdEventSegment::setLVDSSampleClock()
{
    setLVDSOutputMode(0x80000000, 0x50100);
   
}

/** 
 *  setLVDSPLLClock
 *    Set the LVDS outputs to reflect the clock
 *    reconstructed by the PLL.
 */
void
CDPpPsdEventSegment::setLVDSPLLClock()
{
    setLVDSOutputMode(0x80000000, 0x90100);
   
}
/**
 setLVDSBusy
    Set the LVDS outputs to reflect the busy signal.
    this is done by selecting motherboard probes and for
    those probes to be the BUSY/UNLOCK.without the PLL Lock loss
    bit set. in the FP I/O control register.
*/
void
CDPpPsdEventSegment::setLVDSBusy()
{
    setLVDSOutputMode(0x80000000, 0xd0100);
  
}
/**
 *  setLVDSPllLockLost
 *    Sets the LVDS Outputs to reflect PLL synchronization lost.  
 *    this is done the same way as setting the busy but
 *    additionally setting bit 20 to select the PLL Lock loss rather
 *    than busy output.
 */
void
CDPpPsdEventSegment::setLVDSPLLLockLost()
{
    setLVDSOutputMode(0x80000000, 0x1d0100);
   
}
/**
 setLVDSVirtualProbe
    Sets the LVDS to reflect the output of the channel probes.
*/
void 
CDPpPsdEventSegment::setLVDSVirtualProbe()
{
    setLVDSOutputMode(0x80000000, 0x20100);
   
}
/**
  setLVDSSIN
    The TRGOUT/LVDS outputs become the SIN input to propagate
    the daisy chain
*/
void
CDPpPsdEventSegment::setLVDSSIN()
{
    setLVDSOutputMode(0x80000000, 0x30100);
    
}
/**
 * setLVDSOutputMode
 *    Sets the LVDS trigger mode.
 *    This involves a dance of setting the global trigger mask to
 *    accept FPIO triggers, setting the LVDS trigger out mode
 *    and setting the LVDS outputs to reflect those triggers.
 *
 * @param maskValue  -  Trigger mask value
 * @param fpioValue - the value to put in the FPIO register.
 * 
 * @note All register writes are done with throwIfBadStatus so
 *       failures will result in an exception.
 */
void
CDPpPsdEventSegment::setLVDSOutputMode(uint32_t maskValue, uint32_t fpioValue)
{
   // set the global trigger mask:triggers -> FPIO.

  throwIfBadStatus(CAEN_DGTZ_WriteRegister(m_handle, 0x8110, maskValue),
		   "Failed to write the global trigger mask");

  // Set the FP/IO register as requested.

  throwIfBadStatus(CAEN_DGTZ_WriteRegister(m_handle, 0x811c, fpioValue),
		   "Failed to write the FP I/O COntrol register");

 // Set the lVDS to reflect triggers:

  throwIfBadStatus(CAEN_DGTZ_WriteRegister(m_handle, 0x81a0, 0x1111), 
		   "Unable to set LVDS output");
<<<<<<< HEAD
}    


=======

}


static std::string trim( std::string str )
{
    // remove trailing white space
    while( !str.empty() && std::isspace( str.back() ) ) str.pop_back() ;

    // return residue after leading white space
    std::size_t pos = 0 ;
    while( pos < str.size() && std::isspace( str[pos] ) ) ++pos ;
    return str.substr(pos) ;
}


/**
 * processCheatFile
 *    Process the register cheat file.
 *    If m_pCheatFile is nullptr, nothing is done.
 *    Otherwise, the cheat file is opened and processed line by line.
 *    The cheat file has the following format:
 *    operation address value
 *    Operation is one of
 *       - . - set the value,
 *       - # ignore the line (comment)
 *       - | or the value into the register.
 *       - * And the value into the registger
 *       
 *    address - is the address of the register to be modified.
 *    value   - is the value that's either set or ored into the
 *    register depending on the operation.
 *    operation, addresss and value must  be separated by whitespace.
 *    Lines with errors result in warnings but are ignored.
 *    Borrowed from CAENPha.h implementation in DPP-PHA library
 */
void CDPpPsdEventSegment::processCheatFile()
{
  if (!m_pCheatFile) return;
  std::ifstream infile(m_pCheatFile);
  if (!infile) {
    std::cerr << "Cheat file: " << m_pCheatFile << "could not be opened\n";
    return;
  }
  while (!infile.eof()) {
    std::string line;
    std::getline(infile, line);
    line = trim(line);              // Lose leading and trailing whitespace.
    if (!line.empty()) {            // Ignore blank lines which are empty after trimming.
      std::stringstream s(line);
      char op;
      std::string sAddr;
      std::string sValue;
      uint32_t  addr;
      uint32_t  value;
      op = '\0';
      s >> op >> sAddr >> sValue;
      
      
      if (s.fail())  {  // Note that I don't think the decode can fail going into strings...
        std::cerr << "Warning: '" << line << "' was in error\n";
        s.clear(std::ios_base::failbit);
      } else {
        
        // What we do depends on the operation:
        
        // If the operation is not a comment, we can decode the address and
        // value:
        
        if (op != '#')   {
          addr  = strtoul(sAddr.c_str(), nullptr, 0);
          value = strtoul(sValue.c_str(), nullptr, 0);
        }
        switch (op) {
          case '#':                                    // comment.
            break;
          case '.':                                   // set:
            {
              CAEN_DGTZ_WriteRegister(m_handle, addr, value);
            }
            break;
          case '|':                                 // bitwise or.
            {
              uint32_t currentValue;
              CAEN_DGTZ_ReadRegister(m_handle, addr, &currentValue);
              value |= currentValue;
              CAEN_DGTZ_WriteRegister(m_handle, addr, value);
            }
            break;
          case '*':                               // bitwise and.
            {
              uint32_t currentValue;
              CAEN_DGTZ_ReadRegister(m_handle, addr, &currentValue);
              value &= currentValue;
              CAEN_DGTZ_WriteRegister(m_handle, addr, value);
            }
            break;
          default:                               // unrecognized operation.
            std::cerr << "Unrecognized operation in '" << line << "'\n";
            break;
        }
      }
    }
  }
}

>>>>>>> 7ec6e367
<|MERGE_RESOLUTION|>--- conflicted
+++ resolved
@@ -1,1772 +1,1848 @@
-/*
-*-------------------------------------------------------------
- 
- CAEN SpA 
- Via Vetraia, 11 - 55049 - Viareggio ITALY
- +390594388398 - www.caen.it
-
-------------------------------------------------------------
-
-**************************************************************************
-* @note TERMS OF USE:
-* This program is free software; you can redistribute it and/or modify it under
-* the terms of the GNU General Public License as published by the Free Software
-* Foundation. This program is distributed in the hope that it will be useful, 
-* but WITHOUT ANY WARRANTY; without even the implied warranty of 
-* MERCHANTABILITY or FITNESS FOR A PARTICULAR PURPOSE. The user relies on the 
-* software, documentation and results solely at his own risk.
-*
-* @file     CDPpPsdEventSegment.cpp
-* @brief    Implements the DPP PSD Event segment.
-* @author   Ron Fox
-*
-*/
-#include "CDPpPsdEventSegment.h"
-#include <CAENDigitizer.h>
-#include <sstream>
-#include <iostream>
-#include <stdlib.h>
-#include <string.h>
-#include <stdexcept>
-#include <fstream>
-
-// Register offset definitions not in CAENDigitizerType.h:
-#define CFD_SETTINGS                 0x103c            // Per channel
-#define DPP_ALGORITHM_CONTROL        0x1080            // Per channel
-#define DPP_LOCAL_TRIGGER_MANAGEMENT 0x1084            // per channel
-#define DPP_PURGAP                   0x107c
-#define DPP_DYNRANGE                 0x1028
-#define DPP_FIXED_BASELINE           0x1064
-#define PRE_TRIGGER                  0x1038
-#define DPP_START_DELAY              0x8170
-/**
- * constructor
- *  -  Initializes the current configuration to nullptr.
- *  -  Sets the configuration filename and connection parameters:
- *
- *  @param linkType -   Hardware connecting us to the digitizer (e.g. CONET)
- *  @param linkNum  -   Number of the hardware link connecting us to the digitizer.
- *                      For example the conet fibre number on a A3818.
- *  @param nodeNum  -   Node number on the interface e.g. the position in a conet
- *                      daisy chain.
- *  @param base     -   Base address on VME bus based systems accessed via a bus
- *                      bridge.
- *  @param sourceid - id of the module - used to tag its ring items in e.g. event builder.
- *  @param configFile - Name of the configuration file.
- *
- *  @note The configuration file only has to exist by initialize time
- *       (when the first run is started) it's not an error for it not to
- *       exist at this point.
- *  @note No hardware accesses are done at this time.  That's deferred to initialize
- *        time.
- */
-CDPpPsdEventSegment::CDPpPsdEventSegment(
-    PSDBoardParameters::LinkType linkType, int linkNum, int nodeNum,
-    int base, int sourceid, const char* configFile,  const char* pCheatFile
-) :
-    m_configFilename(configFile), m_pCurrentConfiguration(nullptr),
-    m_linkType(linkType), m_linkNum(linkNum), m_nodeNumber(nodeNum),
-    m_base(base), m_handle(-1), m_moduleName(""), m_serialNumber(-1),
-    m_nSourceId(sourceid), m_rawBuffer(nullptr), m_pWaveforms(nullptr), m_pCheatFile(pCheatFile)
-{
-    for(int i =0; i < CAEN_DGTZ_MAX_CHANNEL; i++) {
-        m_dppBuffer[i] = nullptr;
-        m_nHits[i]     = 0;
-        m_nChannelIndices[i]= 0;
-    }
-
-
-}
-/**
- * destructor
- *   @note we assume the module is quiescent.
- *   
- */
-CDPpPsdEventSegment::~CDPpPsdEventSegment()
-{
-    delete m_pCurrentConfiguration;
-    
-    // Free the acquisition buffers:
-    
-    freeDAQBuffers();
-    
-}
-/**
- * initialize
- *    Initialize the module:
- *    - Connect to the module using the connection parameters supplied.
- *    - Process the configuration file.
- *    - Figure out which one matches us.
- *    - Using that configuration setup the board.
- *    - Using that configuration start acquisition.
- */
-void
-CDPpPsdEventSegment::initialize()
-{
-    openModule();
-    getModuleInformation();
-    PSDParameters systemConfig;
-    systemConfig.parseConfigurationFile(m_configFilename.c_str());
-    m_pCurrentConfiguration = matchConfig(systemConfig);
-    if (!m_pCurrentConfiguration) {
-        std::stringstream strErrorMessage;
-        strErrorMessage << "The " << m_moduleName << " Serial number: "
-            << m_serialNumber
-            << " has no matching configuration in the Compass Config file\n";
-        strErrorMessage << " Connection type: "
-            << (m_linkType == PSDBoardParameters::usb ? "USB" : "CONET")
-            << "\nlink number: " << m_linkNum
-            << "\nnode number: " << m_nodeNumber
-            << "\nbase address: 0x" << std::hex <<  m_base << std::dec;
-        throw strErrorMessage.str();
-    }
-    
-    setupBoard();
-    
-    auto now = std::chrono::duration_cast<std::chrono::milliseconds>(
-			std::chrono::system_clock::now().time_since_epoch()
-			).count();
-
-
-    for (int i=0; i<16; i++)
-    {
-	  m_triggerCount[i]=0;
-          m_missedTriggers[i]=0;
-          t[i] = now;
-          tmiss[i] = now;
-    }
-
-
-    // 32 -64 bit timestamp adjustments:
-    
-    memset(m_timestampAdjust, 0, CAEN_DGTZ_MAX_CHANNEL*sizeof(uint64_t));
-    memset(m_lastTimestamps, 0, CAEN_DGTZ_MAX_CHANNEL*sizeof(uint32_t));
-    
-    // Let the external world do this in case we're compound.
-
-}
-/**
- * read
- *    Read the next event from the digitizer into the
- *    - The sourceid of the event is set from m_nSourceId
- *    - The event timestamp is converted to nanoseconds with a rollover counter used
- *      to turn it into  a uin64_t nanosecond counter from the standard 32 bit counter.
- *    - It's the caller's responsibility to ensure there's data.
- *
- *  @param void* pBuffer - Where to put one event.
- *  @param size_t maxwords - Maximum # uint16_t words available in pBuffer
- *  @throw std::string - if maxwords is smaller than the event and waveform we need to put.
- *  @return size_t number of 16 bgit wor read. 
- */
-size_t
-CDPpPsdEventSegment::read(void* pBuffer, size_t maxwords)
-{
-    if (needBufferFill()) fillBuffer();
-    int chan = oldestChannel();
-    size_t nBytes = sizeEvent(chan);
-    if(nBytes > (maxwords*sizeof(uint16_t))) {
-        throw std::string("Event is bigger than event size - increase event buffer size");
-    }
-    return formatEvent(pBuffer, chan)/sizeof(uint16_t);
-}
-
-/**
- * checkTrigger
- *    Returns true if there are events for this digitizer.
- *    This is the case if either we don't need a buffer fill (we have buffered events)
- *    There are events in the digitizer ready to read.
- * @return bool true - if this module can give data.
- */
-bool
-CDPpPsdEventSegment::checkTrigger()
-{
-    if (!needBufferFill()) return true;
-   /* uint32_t statusRegister;
-    throwIfBadStatus(
-        CAEN_DGTZ_ReadRegister(m_handle,CAEN_DGTZ_ACQ_STATUS_ADD , &statusRegister) ,
-        "Unable to read status register to see if there are events"
-    );
-
-    return ((statusRegister & 8) != 0);*/
-
-  fillBuffer();                    // In anticipation of read.
-  if (needBufferFill()) {
-    return false;
-  } else {
-    return true;
-  }
-
-}
-/**
- * disable
- *    Just stops data acquisition in the module:
- */
-void
-CDPpPsdEventSegment::disable()
-{
-    throwIfBadStatus(
-        CAEN_DGTZ_SWStopAcquisition(m_handle), "Failed to stop acquisition"
-    );
-    // Since we setup all over again next run, close the digitizer here:
-
-    throwIfBadStatus(CAEN_DGTZ_CloseDigitizer(m_handle), "Failed to close the digitzer");
-}
-
-/**
- *  isMaster.
- *     The master is the one with the start mode as software
- * @return - true if the board is the master.
- */
-bool
-CDPpPsdEventSegment::isMaster()
-{
-    return m_pCurrentConfiguration->s_startMode == PSDBoardParameters::software;
-}
-
-/////////////////////////////////////////////////////////////////////////
-//  Private methods:
-
-/**
- * matchConfig
- *   Given a system configuration and that the module typename and serial
- *   have been retrieved from the library, figures out which board configuration
- *   matches us and returns a pointer to it.
- *
- *  @param systemConfig - References the COMPASS system configuration.
- *  @return PSDBoardParameters* - pointer to the matching config.
- *  @retval nullptr - there was no match.
- */
-PSDBoardParameters*
-CDPpPsdEventSegment::matchConfig(const PSDParameters& systemConfig)
-{
-    PSDBoardParameters* result = nullptr;
-    for (int i =0; i < systemConfig.s_boardParams.size(); i++) {
-        if (ourConfig(systemConfig.s_boardParams[i])) {
-            result = new PSDBoardParameters;
-            *result = systemConfig.s_boardParams[i];
-            break;                      // Look no further on a match.
-        }
-    }
-    return result;
-}
-/**
- * ourConfig
- *   @param board - a reference to a board configuration.
- *   @return bool - True if board is our configuration.
- */
-bool
-CDPpPsdEventSegment::ourConfig(const PSDBoardParameters& board)
-{
-    return (board.s_modelName == m_moduleName)                  &&
-        (board.s_serialNumber  == m_serialNumber)                &&
-        (board.s_linkType      == m_linkType)                    &&
-        (board.s_linkNum       == m_linkNum)                     &&
-        (board.s_node          == m_nodeNumber)                  &&
-        (board.s_base          == m_base);
-}
-/**
- * openModule
- *    Connects to the module, producing a handle (m_handle) used to
- *    communicate with the board.
- *
- *    Implicit parameters are the connection specifications in the
- *    member data (constrution parameters).
- *   @throw std::string if cannot connect.
- */
-void
-CDPpPsdEventSegment::openModule()
-{
-    CAEN_DGTZ_ConnectionType linkType =
-        (m_linkType == PSDBoardParameters::usb) ?
-            CAEN_DGTZ_USB : CAEN_DGTZ_OpticalLink;
-    CAEN_DGTZ_ErrorCode status =
-        CAEN_DGTZ_OpenDigitizer(
-            linkType, m_linkNum, m_nodeNumber, m_base, &m_handle
-        );
-    throwIfBadStatus(status, "Unable to access the board");
-    
-}
-/**
- * getBoardInfo
- *   Fill in the m_moduleName and m_serialNumber fields.
- *   At this time, m_handle must be open on the digitizer.
- *   @throw std::stirng if cannot get information.
- */
-void
-CDPpPsdEventSegment::getModuleInformation()
-{
-    CAEN_DGTZ_BoardInfo_t info;
-    CAEN_DGTZ_ErrorCode stat = CAEN_DGTZ_GetInfo(m_handle, &info);
-    throwIfBadStatus(stat, "Unable to get board information");
-/*
-    int lsb, msb, SN;
-    lsb = -1; msb = -1; SN = -1; 
-    uint32_t temp;
-    
-    throwIfBadStatus(
-            CAEN_DGTZ_ReadRegister(m_handle, 0xF084, &temp),
-            "Reading a channel algorithm control register (LSB S/N)"
-        );
-
-    lsb = (0xFF & temp);
-
-    throwIfBadStatus(
-            CAEN_DGTZ_ReadRegister(m_handle, 0xF080, &temp),
-            "Reading a channel algorithm control register (MSB S/N)"
-        );
-    msb = (0xFF & temp)<<8;
-
-    SN = lsb + msb;
-*/
-
-    m_moduleName   = info.ModelName;
-    m_serialNumber = info.SerialNumber;
-    m_nChans       = info.Channels;            // We'll only set up the channels board has.
-
-
-    // Figure out the timestamp calibration (stamp -> ns).
-
-    if (info.FamilyCode == CAEN_DGTZ_XX730_FAMILY_CODE) {
-      m_nsPerTick = 2;
-    } else if (info.FamilyCode ==  CAEN_DGTZ_XX725_FAMILY_CODE) {
-      m_nsPerTick = 4;
-    } else {
-      throw std::invalid_argument("This code only supports xx730 and xx725 digitizers");
-    }
-}
-/**
- * setupBoard
- *   Set up acquisition on a board given the configuration
- *   currently in m_pCurrentConfiguration.  Note that m_handle
- *   must, of course be valid.  The  final start of the
- *   board is done in startAcuisition.  This allows boards to be setup,
- *   then the slaves started and, finally  the master started.
- */
-void
-CDPpPsdEventSegment::setupBoard()
-{
-    CAEN_DGTZ_ErrorCode status;
-    
-    status = CAEN_DGTZ_Reset(m_handle);
-    throwIfBadStatus(status, "Resetting the board");
-    
-    // Reset the board.  If the user wants to calibrate it then do so:
-    
-    if (m_pCurrentConfiguration->s_calibrateBeforeStart) {
-        throwIfBadStatus(
-            CAEN_DGTZ_Calibrate(m_handle),
-            "Calibrating board"
-        );
-    }
-    // The acquistion mode is based on s_waveforms and s_energy:
-    // If s_energy only then list.
-    // If s_waveforms only tghen Oscilloscope.
-    // if both then Mixed.
-    
-    CAEN_DGTZ_DPP_AcqMode_t   acqMode;
-    CAEN_DGTZ_DPP_SaveParam_t storeData;
-    if (m_pCurrentConfiguration->s_waveforms && m_pCurrentConfiguration->s_energy) {
-        acqMode = CAEN_DGTZ_DPP_ACQ_MODE_Mixed;
-        storeData = CAEN_DGTZ_DPP_SAVE_PARAM_EnergyAndTime;
-    } else if (m_pCurrentConfiguration->s_waveforms) {
-        acqMode = CAEN_DGTZ_DPP_ACQ_MODE_Oscilloscope;
-        storeData = CAEN_DGTZ_DPP_SAVE_PARAM_TimeOnly;
-    } else if (m_pCurrentConfiguration->s_energy) {
-        acqMode = CAEN_DGTZ_DPP_ACQ_MODE_List;
-        storeData = CAEN_DGTZ_DPP_SAVE_PARAM_EnergyAndTime;
-    }
-    
-    throwIfBadStatus(
-        CAEN_DGTZ_SetDPPAcquisitionMode(m_handle, acqMode, storeData),
-        "Setting DPP Acquisition mode."
-    );
-    // Set per channel parameters:
-    
-    CAEN_DGTZ_DPP_PSD_Params_t dppParameters;
-    memset(&dppParameters, 0, sizeof(dppParameters));
-    uint32_t        enabledChannels(0);
-    
-    const uint32_t negativeBit = 1 << 16;
-    const uint32_t cfdDelayMask     = 0xff;
-    const uint32_t cfdSmoothMask    = 0xf << 12;
-    const uint32_t cfdFracMask      = 0x300;
-    const uint32_t cfdMode          = (1 << 6);   // zero in this bit is led.
-    for (int i =0; i < m_nChans; i++) {
-        uint32_t chSelect = i << 8;
-        
-        uint32_t algoControl;
-        throwIfBadStatus(
-            CAEN_DGTZ_ReadRegister(m_handle, DPP_ALGORITHM_CONTROL | chSelect, &algoControl),
-            "Reading a channel algorithm control register (setting polarity)"
-        );
-            if (m_pCurrentConfiguration->s_channelConfig[i].s_polarity == PSDChannelParameters::positive) {
-                algoControl &= (~negativeBit);;                     // Clear negative bit.
-            } else {
-                algoControl |= negativeBit;                      // set the negative bit.
-            }
-
-//	algoControl |= (1<<6); //Set bit 6 to high because compass is doing so too.
-	throwIfBadStatus(
-            CAEN_DGTZ_WriteRegister(m_handle, DPP_ALGORITHM_CONTROL | chSelect, algoControl),
-            "Writing a channel algorithm control register."
-        );
-	
-	 // Dynamic range selection only 0.5 and 2VPP are supported by the board.
-        uint32_t ppRangeValue =
-            (m_pCurrentConfiguration->s_channelConfig[i].s_dynamicRange == PSDChannelParameters::vpp2V) ?
-                0 : 1;
-
-        throwIfBadStatus(
-            CAEN_DGTZ_WriteRegister(m_handle, DPP_DYNRANGE | chSelect,ppRangeValue),
-            "Setting a channel dynamic range"
-        );
-
-
-
-        // Set the CFD delay.
-        
-        uint32_t cfdSettings;
-        throwIfBadStatus(
-            CAEN_DGTZ_ReadRegister(m_handle, CFD_SETTINGS | chSelect, &cfdSettings),
-            "Reading the CFD Settings register set the CFD delay"
-        );
-        cfdSettings &= ~cfdDelayMask;
-        cfdSettings |= cfdDelay(i);
-        throwIfBadStatus(
-            CAEN_DGTZ_WriteRegister(m_handle, CFD_SETTINGS | chSelect, cfdSettings),
-            "Writing the CFD Setings register to set the CFD"
-        );
-        
-        // Samples used to compute baseline
-        
-        dppParameters.nsbl[i] = nsblValue(i);
-        
-        // Channel enable mask.
-        
-        if(m_pCurrentConfiguration->s_channelConfig[i].s_enabled) enabledChannels |= (1 << i);
-        
-
-        // Short gate 
-        dppParameters.sgate[i] =
-            nsToSamples(m_pCurrentConfiguration->s_channelConfig[i].s_shortGate);
-        
-        // Cfd fraction
-        
-        uint32_t fractionValue = cfdFraction(i);
-        throwIfBadStatus(
-            CAEN_DGTZ_ReadRegister(
-                m_handle, CFD_SETTINGS | chSelect, &cfdSettings
-            ), "Reading CFD settings (set fraction)"
-        );
-        cfdSettings &= ~cfdFracMask;
-        cfdSettings |= fractionValue;
-        throwIfBadStatus(
-            CAEN_DGTZ_WriteRegister(
-                m_handle, CFD_SETTINGS | chSelect, cfdSettings
-            ), "Writing CFD Fraction value"
-        );
-        
-        dppParameters.trgho = nsToSamples(          // Trigger hold off -- not actually per ch?
-            m_pCurrentConfiguration->s_channelConfig[i].s_triggerHoldoff
-        );
-        dppParameters.lgate[i] = nsToSamples(         // Full gate length
-            m_pCurrentConfiguration->s_channelConfig[i].s_gateLen
-        );
-	// This value seems to be the percentage of 0xffff *sigh*
-
-        if (m_pCurrentConfiguration->s_channelConfig[i].s_polarity == PSDChannelParameters::positive) {
-		m_pCurrentConfiguration->s_channelConfig[i].s_dcOffset = 100.0 - m_pCurrentConfiguration->s_channelConfig[i].s_dcOffset;
-	}
-
-	uint32_t dcOffsetValue = 
-            m_pCurrentConfiguration->s_channelConfig[i].s_dcOffset*65535.0/100.0;
-
-        throwIfBadStatus(
-            CAEN_DGTZ_SetChannelDCOffset(m_handle, i, dcOffsetValue),
-            "Setting channel DC Offset"
-        );
-        dppParameters.csens[i] = coarseGainToSensitivity(i);
-        dppParameters.pgate[i] = nsToSamples(
-            m_pCurrentConfiguration->s_channelConfig[i].s_gatePre
-        );
-        dppParameters.selft[i] = 1;
-        dppParameters.purh = CAEN_DGTZ_DPP_PSD_PUR_DetectOnly;    // Not actually per channel.
-        throwIfBadStatus(
-            CAEN_DGTZ_WriteRegister(
-                m_handle, PRE_TRIGGER | chSelect,
-                m_pCurrentConfiguration->s_channelConfig[i].s_preTrigger
-            ), "Setting channel pre-trigger value"
-        );
-
-        dppParameters.tvaw[i] = 0;   // Where is this defined????!!?
-	dppParameters.trgc[i] = CAEN_DGTZ_DPP_TriggerConfig_Threshold;
-    }
-    // Program the dpp parameters...
-    
-    throwIfBadStatus(
-        CAEN_DGTZ_SetDPPParameters(m_handle, enabledChannels, &dppParameters),
-        "Settging DPP Parameters"
-    );
-    
-    // There are a few items that are per channel that need 
-    // register writes:
-
-    for (int i =0; i < m_nChans; i++) {
-        uint32_t chSelect = i << 8;
-
-	
-	
-        // Discriminator mode: Moved here from the loop before SetDPPParameters(), by B.Sudarsan.
-        uint32_t algoControl;
-        throwIfBadStatus(
-            CAEN_DGTZ_ReadRegister(
-                m_handle, DPP_ALGORITHM_CONTROL | chSelect, &algoControl
-            ), "Reading DPP Algorithm control (set Discriminator mode)"
-        );
-        if (m_pCurrentConfiguration->s_channelConfig[i].s_discriminatorType ==
-            PSDChannelParameters::led) {
-            algoControl &= ~cfdMode;
-        } else {
-            algoControl |= cfdMode;
-        };
-
-
-       if(m_pCurrentConfiguration->s_coincidenceMode == PSDBoardParameters::ExtTrgGate)
-		algoControl |= ((0x01<<18));
-       else if(m_pCurrentConfiguration->s_coincidenceMode == PSDBoardParameters::ExtTrgVeto)
-		algoControl |= ((0x3<<18));
-
-
-	algoControl &= ~(1<<17);
-	//std::cout << std::hex<< algoControl << '\n'<< std::dec;
-
-        throwIfBadStatus(
-            CAEN_DGTZ_WriteRegister(
-                m_handle, DPP_ALGORITHM_CONTROL | chSelect, algoControl
-            ), "Writing DPP Algorithm control (set Discriminator mode)"
-        );
-
-        // CFD Smoothing. Note that we'll always enable it but let the smoothing value actually
-        // set whether or not it's smoothed.
-        
-        uint32_t localTriggerManagement;
-        throwIfBadStatus(
-            CAEN_DGTZ_ReadRegister(m_handle, DPP_LOCAL_TRIGGER_MANAGEMENT | chSelect, &localTriggerManagement),
-            "Reading local trigger management register (CFD Smoothing)"
-        );
-        
-        localTriggerManagement &= ~0x07;
-	localTriggerManagement &= ~cfdSmoothMask;
-
-        throwIfBadStatus(
-            CAEN_DGTZ_WriteRegister(
-                m_handle, DPP_LOCAL_TRIGGER_MANAGEMENT| chSelect, localTriggerManagement | cfdSmooth(i) | (1<<9)
-            ),
-            "Setting CFD SMoothing in local trigger management register."
-        ); // (1<<9) sets timestamp mode to 010 which gives extended timestamp, flags and finetimestamp
-       
-
-        // Hard to tell but I _think_ the fixed baseline value is in register units.
-        // (LSBs).
-        
-        uint32_t fixedBaselineValue =
-            m_pCurrentConfiguration->s_channelConfig[i].s_fixedBline;
-        throwIfBadStatus(
-            CAEN_DGTZ_WriteRegister(
-                m_handle, DPP_FIXED_BASELINE | chSelect, fixedBaselineValue
-            ), "Writing channel fixed baseline register value"
-        );
-
-
-
-	// Pileup rejection gap:
-        // Compass claims that this value is in LSB units in the parameter descriptor.. be prepared,
-        // however for it to be in mV and need conversion if I'm wrong.
-        
-	PSDChannelParameters& params(m_pCurrentConfiguration->s_channelConfig[i]);
-        uint32_t purGapValue = (uint32_t)(params.s_purGap);
-        throwIfBadStatus(
-            CAEN_DGTZ_WriteRegister(m_handle, DPP_PURGAP | chSelect, purGapValue),
-                "Setting the pile up rejection gap"
-        );
-	
-	// Convert to samples -- we then need to be multiples of
-	//  8.  According to the digitzer library we can only
-	// set the record length for the even channels - i+1 will get the
-	// same record length because it's part of a couple.
-	
-	if ((i % 2) == 0) {
-
-	
-	  double reclen = m_pCurrentConfiguration->s_recordLength;
-	  reclen = nsToSamples(reclen);
-	  uint32_t reclenReg = reclen;
-	  reclenReg = ((reclenReg+7)/8) * 8;   // Round to nearest multiple of 8 (the +7).
-	  throwIfBadStatus(
-	    CAEN_DGTZ_SetRecordLength(m_handle, reclenReg, i),
-	    "Setting up record length"
-	  );
-	}
-	// Can't seem to get 1n34 right without doing it myself:
-
-	throwIfBadStatus(
-	   CAEN_DGTZ_WriteRegister(
-              m_handle, 0x1034 | chSelect,
-	      static_cast<uint32_t>(m_pCurrentConfiguration->s_eventAggregation)
-	      ),
-	   "Unable to set channel events/aggregate 0x1n34"
-	);
-
-	// Pre trigger configured in ns must convert to samples:
-	
-	uint32_t preTrigSamples = nsToSamples(params.s_preTrigger);
-	throwIfBadStatus(
- 	    CAEN_DGTZ_SetDPPPreTriggerSize(m_handle, i, preTrigSamples),
-	    "Unable to set per channel pre-trigger samples"
-	);
-	// per channel trigger threshold... seem to have to do this with register writes.
-	
-	uint32_t thresh = params.s_threshold;
-	throwIfBadStatus(
-	   CAEN_DGTZ_WriteRegister(m_handle, 0x1060 | chSelect, thresh),
-	   "Unable to set per channel trigger threshold (0x1n60)"
-	);
-
-	// I don't see (yet) how the shaped trigger width is
-	// set in the XML, however it seems to be set to 0xc (730?).
-	// for now we'll hard code it in and hope in the future the
-	// source of this value comes to light. the register is
-	// a width in 16ns units for 725's and 8ns units for the 730.
-	// this might mean it's only supposed to be 6 for 725's (I'm
-	// developing with a 730)... if we don't see this it
-	// should be part of a cheat file addtion.
-	// ^ This hunch turned out to be true, which leads to the following conditional assignment
-
-	if(m_nsPerTick==2)
-	throwIfBadStatus(
-	   CAEN_DGTZ_WriteRegister(m_handle, 0x1070 | chSelect, 0xc),
-	   "Unable to set per channel shaped trigger width"
-	);
-
-	if(m_nsPerTick==4)
-	throwIfBadStatus(
-	   CAEN_DGTZ_WriteRegister(m_handle, 0x1070 | chSelect, 0x6),
-	   "Unable to set per channel shaped trigger width"
-	);
-	
-	// It seems that the dpp settings function gets the trigger holdoff width
-	// register value wrong -- at least for the 730..so I'm going to  
-	// compute the correct value here and override:  XML has ns.  The
-	// registe ris ns/16 for 725 and ns/8 for the 730. We'll tell the difference
-	// by the PS/Channel.
-
-	int trghoDivisor;
-	if (m_pCurrentConfiguration->s_psPerSample == 2000) { // V730 500MHz
-	  trghoDivisor = 8;
-	} else if (m_pCurrentConfiguration->s_psPerSample == 4000) { // V725 250MHz
-	  trghoDivisor = 16;
-	}
-	uint32_t trghoReg = params.s_triggerHoldoff /trghoDivisor;
-	throwIfBadStatus(
-	   CAEN_DGTZ_WriteRegister(m_handle, 0x1074 | chSelect, trghoReg),
-"Unable to set the trigger hold off register value"
-	);
-
-/*	throwIfBadStatus(
-	    CAEN_DGTZ_WriteRegister(m_handle, DPP_ALGORITHM_CONTROL | chSelect, 0x330042),
-	    "Writing a channel algorithm control register."
-	);
-*/
-
-	uint32_t temp;
-        throwIfBadStatus(CAEN_DGTZ_ReadRegister(m_handle, DPP_LOCAL_TRIGGER_MANAGEMENT | chSelect, &temp),"Reading local trigger management register");
-      	temp |= 0x10200;
-	if(m_pCurrentConfiguration->s_coincidenceMode == PSDBoardParameters::ExtTrgGate)
-		temp |= 0x50;
-	else if(m_pCurrentConfiguration->s_coincidenceMode == PSDBoardParameters::ExtTrgVeto)
-		temp |= 0x40050;
-
-	throwIfBadStatus(CAEN_DGTZ_WriteRegister(m_handle, 0x1084 | chSelect, temp),"Writing a channel algorithm control 2 register.");
-	temp = 0;
-	temp = m_pCurrentConfiguration->s_coincidenceTriggerOut/(m_nsPerTick*4);
-	throwIfBadStatus(CAEN_DGTZ_WriteRegister(m_handle, 0x1070 | chSelect, temp), "Writing shaped trigger width");
-
-	// End per channel settings.
-    }
-    
-    // Board configuration -- hard coded for now
-    // extras enabled, charge recording, timestamp recording, auto-flush enabled.
-
-    throwIfBadStatus(CAEN_DGTZ_WriteRegister(m_handle, 0x8000, 0xe0115),
-		     "Unable to setup board status register");
-
-    
-
-    // I/O levels:
-    
-    CAEN_DGTZ_IOLevel_t lvl;
-    if (m_pCurrentConfiguration->s_ioLevel == PSDBoardParameters::nim) {
-        lvl = CAEN_DGTZ_IOLevel_NIM;
-    } else {
-        lvl = CAEN_DGTZ_IOLevel_TTL;
-    }
-
-    throwIfBadStatus(
-        CAEN_DGTZ_SetIOLevel(m_handle, lvl),
-        "Setting front panel I/O levels"
-    );
-    // Trigger out signal:
-    //   Note this stuff was done by reverse engineering what 
-    //   CoMPASS did for each output mode...as the docs for the
-    //   registers that have to be set are not so clear about the final results.
-    
-    setOutputMode();
-    
-    // Set the enabled channels mask:
-    
-    throwIfBadStatus(
-        CAEN_DGTZ_SetChannelEnableMask(m_handle, enabledChannels),
-        "Setting channel enables mask."
-    );
-    
-    // For now set the aggregate organization to 5 -- that's what it works out to in compass
-
-    throwIfBadStatus(
-       CAEN_DGTZ_WriteRegister(m_handle, 0x800c, 5), 
-       "Unable to set buffer organization"
-    );
-    
-
-    /*Setup Onboard Coincidences*/
-    //std::cout << "\nCoinc mode " << m_pCurrentConfiguration->s_coincidenceMode << " " << PSDBoardParameters::ExtTrgGate;
-    switch(m_pCurrentConfiguration->s_coincidenceMode)
-	{
-		case PSDBoardParameters::ExtTrgGate: 
-		case PSDBoardParameters::ExtTrgVeto: uint32_t temp;
-						     throwIfBadStatus(CAEN_DGTZ_ReadRegister(m_handle, 0x811c, &temp), "Reading 0x811c");
-	  				     	     temp |= ((3<<10)); 
-						     throwIfBadStatus( CAEN_DGTZ_WriteRegister(m_handle, 0x811c, temp),  "Unable to set 0x811c");
-						     break;
-		//case PSDBoardParameters::disabled: 
-		default:;
-	}
-
-   processCheatFile();
-
-}
-/**
- *  startAcquisition
- *     - Set  the clock/start delays.
- *     - Set the clock to propagate from board to board.
- *     - If necessary set external clock mode.
- *     - Set the start synchronizion daisy chain as requested.
- *     - Start/arm the board depending on master-slavedness.
- */
-void
-CDPpPsdEventSegment::startAcquisition()
-{
-    // Set the start delays.  These are provided to us in ns and must
-    // be converted into delay ticks:
-    
-    int delayValue = nsToDelay(m_pCurrentConfiguration->s_startDelay);
-    //std::cout << "\n Start Delay:" << delayValue;
-
-    throwIfBadStatus(
-        CAEN_DGTZ_WriteRegister(m_handle, DPP_START_DELAY, delayValue),
-        "Setting the start delay"
-    );
-
-
-        if(m_pCurrentConfiguration->s_startMode == PSDBoardParameters::software)    
-	{
-	  uint32_t AcqControl;
-	     throwIfBadStatus(
-		    CAEN_DGTZ_ReadRegister(
-		        m_handle, 0x8100, &AcqControl
-		    ), "Reading Acq control (startmode)"
-		);
-     	  AcqControl &= ~0x3; //Unset bits 0,1
-     	  AcqControl |= 0x00; //Write them back in as 0b01
-
-	  throwIfBadStatus( CAEN_DGTZ_WriteRegister(m_handle, 0x8100, AcqControl),  "Unable to start acquisition(SW)"); //Arm acquisition
-
-	}
-
-	if(m_pCurrentConfiguration->s_startMode == PSDBoardParameters::sIn)
-	{
-	  uint32_t AcqControl;
-	     throwIfBadStatus(
-		    CAEN_DGTZ_ReadRegister(
-		        m_handle, 0x8100, &AcqControl
-		    ), "Reading Acq control (startmode)"
-		);
-     	  AcqControl &= ~0x3; //Unset bits 0,1
-     	  AcqControl |= 0x1; //Write them back in as 0b01
-
-	  throwIfBadStatus( CAEN_DGTZ_WriteRegister(m_handle, 0x8100, AcqControl),  "Unable to start acquisition(S-IN)");
-	}
-
-	if(m_pCurrentConfiguration->s_startMode == PSDBoardParameters::firstTrigger)
-	{
-	  uint32_t AcqControl;
-	     throwIfBadStatus(
-		    CAEN_DGTZ_ReadRegister(
-		        m_handle, 0x8100, &AcqControl
-		    ), "Reading Acq control (startmode)"
-		);
-     	  AcqControl &= ~0x3; //Unset bits 0,1
-     	  AcqControl |= 0x2; //Write them back in as 0b10
-
-	  throwIfBadStatus( CAEN_DGTZ_WriteRegister(m_handle, 0x8100, AcqControl),  "Unable to start acquisition(FirstTrg)");
-
-	  throwIfBadStatus( CAEN_DGTZ_SetRunSynchronizationMode(m_handle, CAEN_DGTZ_RUN_SYNC_TrgOutTrgInDaisyChain), "Unable to start acquisition(FirstTrg)");
-	  //throwIfBadStatus( CAEN_DGTZ_SetRunSynchronizationMode(m_handle, CAEN_DGTZ_RUN_SYNC_Disabled), "Unable to start acquisition(FirstTrg)");
-	  throwIfBadStatus( CAEN_DGTZ_WriteRegister(m_handle, 0x8108, 1),  "Unable to start acquisition(SW)");
-	}
-
-    throwIfBadStatus(CAEN_DGTZ_SWStartAcquisition(m_handle), "Unable to start acquisition");    
-
-/* throwIfBadStatus(
-       CAEN_DGTZ_WriteRegister(m_handle, 0x8100, 6), 
-       "Unable to arm acquisition"
-    );*/
-  
-  /*Needs an additional software trigger if we have the first board with 'trgout-trgin-auto'*/
-  if(m_pCurrentConfiguration->s_startMode == PSDBoardParameters::firstTrigger && m_pCurrentConfiguration->s_triggerOutputMode==PSDBoardParameters::softwareTrigger)
-          throwIfBadStatus( CAEN_DGTZ_WriteRegister(m_handle, 0x8108, 1),  "Unable to start acquisition(SW)"); //Start acquisition
-
-}
-
-/**
- * ThrowIfBadStatus
- *     Throws an std::runtime_error if the parameter isn't CAEN_DGTZ_Success.
- *  @param status - status to check.
- *  @param error -error string to throw.
- */
-void
-CDPpPsdEventSegment::throwIfBadStatus(CAEN_DGTZ_ErrorCode status, const char* error)
-{
-    if (status != CAEN_DGTZ_Success) {
-        throw std::runtime_error(error);
-    }
-}
-/**
- * nsblValue
- *    Converts a number of baseline samples to the proper code.
- *    Invalid inputs result in an std::invalid_argument execption.
- *
- *  @param chan - Channel Number to compute this for.
- *  @return uint32_t - value to progran in the DPP parameter block for this channel.
- */
-uint32_t
-CDPpPsdEventSegment::nsblValue(int chan)
-{
-    switch (m_pCurrentConfiguration->s_channelConfig[chan].s_blineNsMean) {
-        case PSDChannelParameters::fixed:
-            return 0;
-        case PSDChannelParameters::samples16:
-            return 1;
-        case PSDChannelParameters::samples64:
-            return 2;
-        case PSDChannelParameters::samples256:
-            return 3;
-        case PSDChannelParameters::samples1024:
-            return 4;
-        case PSDChannelParameters::samples4096:
-            return 5;
-        case PSDChannelParameters::samples16384:
-            return 6;
-        default:
-            throw std::invalid_argument("Invalid value for basline averaging sample count.");
-    }
-}
-/**
- * cfdDelay
- *    Turn the CFD delay in ns into samples.
- * @param chan - the channel to convert.
- * @return the  - samples represented  by that channel's s_cfdDelay
- */
-uint32_t
-CDPpPsdEventSegment::cfdDelay(int chan)
-{
-    double delayNs = m_pCurrentConfiguration->s_channelConfig[chan].s_cfdDelay;
-    
-    
-    uint32_t result = nsToSamples(delayNs);
-    return result;
-}
-/**
- * cfdSmooth
- *    Returns the cfd smoothing field of the local trigger management register.
- *
- * @param chan - the channel to return it for.
- * @return uint32_t bits 12-15 of that register in the right position.
- */
-uint32_t
-CDPpPsdEventSegment::cfdSmooth(int chan)
-{
-    unsigned smoothSamples = m_pCurrentConfiguration->s_channelConfig[chan].s_cfdSmoothing;
-    
-    // only some values are allowed
-    
-    
-    switch (smoothSamples) {
-        case 1:
-            return 0;
-        case 2:
-            return 1 << 12;
-        case 4:
-            return 2 << 12;
-        case 8:
-            return 3 << 12;
-        case 16:
-            return 4 << 12;
-        default:
-            throw std::invalid_argument("Invalid CFD Smoothing value");
-    }
-}
-/**
- * nsToSamples
- *    Convert nanoseconds to samples
- *
- *  @param ns - some value in nano seconds.
- *  @return int - number of samples that equates to.
- */
-int
-CDPpPsdEventSegment::nsToSamples(double ns)
-{
-    double psPerSample = m_pCurrentConfiguration->s_psPerSample;
-    
-    return ns /(psPerSample /1000.0) + .5;      // Rounded to nearest sample.
-}
-/**
- * nsToDelay
- *    Converts a nano second value into a number of trigger clocks.  Note that
- *    the trigger clock is 8ns for sampling times of 500MHz and 16ns for 250ns
- *    clocks.  We only support the 730 and 725 so those are the two cases we care about.
- *
- *  @param ns - number of ns of delay.
- *  @return int - value of delay register.
- */
-int
-CDPpPsdEventSegment::nsToDelay(double ns)
-{
-    // Use the sampling frequency to id the type as there are several
-    // possible strings for each module type:
-    
-    double psPerSample = m_pCurrentConfiguration->s_psPerSample;
-    if (psPerSample == 2000) {             // 2ns/sample == 730 (500MHz).
-        return ns/16;                       // 730 has 8ns trigger clock (according to registers docs), 16ns division for trigger.
-    } else if (psPerSample == 4000) {     // 4ns/sample == 725 (250MHz)
-        return ns/32;                     // 725 has a 16s trigger clock. (according to web techspecs), 32ns division for trigger.
-    } else {                              // unsupported module.
-        
-        throw std::invalid_argument("(nsToDelay): This module type is not supported!!");
-        
-    }
-}
-/**
- * cfdFraction
- *    Return the register value for the requested CFD Fraction
- *    This is a set of bits inside the CFD Register (bits 8/9).
- *
- *  @param chan - the channel to set.
- *  @return     - the two bit value in bits 8/9 of the CFD settings register.
- */
-uint32_t
-CDPpPsdEventSegment::cfdFraction(int chan)
-{
-    auto frac = m_pCurrentConfiguration->s_channelConfig[chan].s_cfdFraction;
-    
-    switch (frac) {
-        case PSDChannelParameters::frac25:
-            return 0;
-        case PSDChannelParameters::frac50:
-            return 1 << 8;
-        case PSDChannelParameters::frac75:
-            return 2 << 8;
-        case PSDChannelParameters::frac100:
-            return 3 << 8;
-        default:
-            throw std::invalid_argument("Invalid CFD Fraction value");
-    }
-}
-/**
- * coarseGainToSensitivity
- *     COnverts the enum into a value.  Note that the enumeration elements
- *     closely match the configuration file values but that these don't actually
- *     track the sensitivty values.
- *
- *  @param chan - channel to set.
- *  @return int - sensitivity value
- *  @throw std::invalid_argument - if the value for that channel isn't valid.
- */
-int
-CDPpPsdEventSegment::coarseGainToSensitivity(int chan)
-{
-    switch (m_pCurrentConfiguration->s_channelConfig[chan].s_coarseGain) {
-    case PSDChannelParameters::lsb2_5fc:
-        return 0;
-    case PSDChannelParameters::lsb10fc:
-        return 1;
-    case PSDChannelParameters::lsb40fc:
-        return 2;
-    case PSDChannelParameters::lsb160fc:
-        return 3;
-    case PSDChannelParameters::lsb640fc:
-        return 4;
-    case PSDChannelParameters::lsb2560fc:
-        return 5;
-    default:
-        throw std::invalid_argument("Invalid charte sensitivity value");
-    }
-}
-/**
- * setOutputMode
- *    Set the mode of the TRGOUT signal.
- * 
- */
-void
-CDPpPsdEventSegment::setOutputMode()
-{
-    
-  // All painstakingly reverse engineered from Compass settings.
-    
-    switch (m_pCurrentConfiguration->s_triggerOutputMode)
-    {
-    case PSDBoardParameters::externalTrigger:
-      std::cout << "\nPSD: TrgOutMode set to External";
-      setLVDSExternalTrigger();
-      break;
-    case PSDBoardParameters::globalOrTrigger:
-      std::cout << "\nPSD: TrgOutMode set to Global OR";
-      setLVDSGlobalOrTrigger();
-      break;
-    case PSDBoardParameters::running:
-      setLVDSRun();
-      break;
-    case PSDBoardParameters::delayedRunning:
-      setLVDSDelayedRun();
-      break;
-    case PSDBoardParameters::sampleClock:
-      setLVDSSampleClock();
-      break;
-    case PSDBoardParameters::pllClock:
-      setLVDSPLLClock();
-      break;
-    case PSDBoardParameters::busy:
-      setLVDSBusy();
-      break;
-    case PSDBoardParameters::pllUnlocked:
-      setLVDSPLLLockLost();
-      break;
-    case PSDBoardParameters::vProbe:
-      setLVDSVirtualProbe();
-      break;
-    case PSDBoardParameters::syncIn:
-      std::cout << "\nPSD: TrgOutMode set to S_IN";
-      setLVDSSIN();
-      break;
-    case PSDBoardParameters::softwareTrigger:
-      std::cout << "\nPSD: TrgOutMode set to SW";
-      setLVDSSwTrigger();
-      break;
-    case PSDBoardParameters::level1:
-      setLVDSLevel1Trigger();
-      break;
-    case PSDBoardParameters::level0:
-      setLVDSLevel0Trigger();
-      break;
-    default:
-        throw std::invalid_argument(
-            "Unsupported output mode requested"
-        );
-    }
-    // Set the LVDS I/O to not participate in the trigger or: (Compass does this):
-
-    for (int i =0; i < 8; i++) {
-      uint32_t offset = 4*i;
-      throwIfBadStatus(CAEN_DGTZ_WriteRegister(m_handle, 0x8180+offset, 0),
-		       "Unable t write the trigger validation mask.");
-    }
-}
-/**
- * needBufferFill
- *    We need a buffer fill if:
- *    - We don't have any raw, dpp or waveform buffers.
- *    - We have those buffers but our channel indices are all >= the number of hits
- *      in each channel.
- * @return bool - true if we need to fill the buffers.
- */
-bool
-CDPpPsdEventSegment::needBufferFill()
-{
-    // We assume buffer allocation is all or nothing:
-    if (!m_rawBuffer) return true;
-    for (int i = 0; i < CAEN_DGTZ_MAX_CHANNEL; i++) {
-        if (m_nChannelIndices[i] < m_nHits[i]) return false;
-    }
-    return true;
-}
-/**
- * fillBuffer
- *    FIll and decode the buffers from the digitizer.  It's the caller's
- *    responsibility to determine that
- *    - A buffer fill is needed.
- *    - There are events in the digitizer that can fill us.
- */
-void
-CDPpPsdEventSegment::fillBuffer()
-{
-    uint32_t readSize;
-    if (!m_rawBuffer) allocateBuffers();
-    throwIfBadStatus(
-        CAEN_DGTZ_ReadData(
-                m_handle, CAEN_DGTZ_SLAVE_TERMINATED_READOUT_MBLT, m_rawBuffer,
-                &readSize
-        ),
-        "Unable to read raw data from the digitizer"
-    );
-//  if (status != CAEN_DGTZ_Success) return;   // Unable to buffer for some reason.
-  if (readSize == 0) return;                    // Nothing to read.
-
-    throwIfBadStatus(
-        CAEN_DGTZ_GetDPPEvents(
-            m_handle, m_rawBuffer, readSize,
-            reinterpret_cast<void**>(m_dppBuffer), m_nHits
-        ), "Unable to get dpp events from the raw buffer"
-    );
-    // Reset the channel indices:
-    
-    memset(m_nChannelIndices, 0, CAEN_DGTZ_MAX_CHANNEL*sizeof(uint32_t));
-    
-    
-
-}
-/**
- * allocateBuffers
- *    Allocate the buffers for data acquisition.
- *    - Raw buffer.
- *    - DPP Events buffer.
- *    - Decoded waveform buffer.
- */
-void
-CDPpPsdEventSegment::allocateBuffers()
-{
-
-    throwIfBadStatus(
-        CAEN_DGTZ_MallocReadoutBuffer(m_handle, &m_rawBuffer, &m_rawBufferSize),
-        "Failed to allocated raw readout buffer"
-    );
-    throwIfBadStatus(
-        CAEN_DGTZ_MallocDPPEvents(
-            m_handle, reinterpret_cast<void**>(m_dppBuffer), &m_dppBufferSize
-        ), "Failed to allocated DPP Event matrix"
-    );
-    throwIfBadStatus(
-        CAEN_DGTZ_MallocDPPWaveforms(
-            m_handle, reinterpret_cast<void**>(&m_pWaveforms), &m_wfBufferSize
-        ), "Failed to allocate decoded waveform buffers."
-    );
-   
-}
-/**
- * oldestChannel
- *    The assumption is that there are hits in at least one channel.
- *    For each channel with hits, figure out the adjusted timestamp.
- *    The adjusted timestamp is a 64 bit timestamp computed from the
- *    Raw hit timestamp and the number of times it's wrapped.
- *    We also detect wraps here using and, if necessary, updating
- *    m_lastTimestamps and m_timestampAdjust
- *
- *  @return uin32_t - the channel with the oldest timestamp.
- *  @throw std::logic_error - if there are no channels with data as that's supposed
- *                       to have been taken care of for us.
- */
-uint
-CDPpPsdEventSegment::oldestChannel()
-{
-    uint32_t result = 0xffffffff;           // Illegal channel.
-    uint64_t smallest = 0xffffffffffffffff; // ALl timestamps will be smaller than this.
-    uint64_t adjustout = 0x0;
-    for (int i =0; i < CAEN_DGTZ_MAX_CHANNEL; i++) {
-        // Only look at channels with data left buffered:
-        
-        if (m_nChannelIndices[i] < m_nHits[i]) {
-            CAEN_DGTZ_DPP_PSD_Event_t* pHit = &(m_dppBuffer[i][m_nChannelIndices[i]]);
-            uint32_t rawTimestamp = pHit->TimeTag;
-            
-            uint64_t adjust = m_timestampAdjust[i];
-            
-            // Is there one more adjust:
-	    //std::cout << "\n--->" << std::hex<<     rawTimestamp  << "\t" <<  m_lastTimestamps[i] << std::dec << "\n";            
-//            if (rawTimestamp <= m_lastTimestamps[i]) adjust += UINT64_C(0x100000000);
-            if (rawTimestamp <= m_lastTimestamps[i]) adjust += UINT64_C(0x80000000); //why does this work? :(
-            
-            // Figure out the 64 bit timestamp:
-            
-            uint64_t adjustedTimestamp = adjust + rawTimestamp;
-            if (adjustedTimestamp < smallest) {
-                result = i;
-                smallest = adjustedTimestamp;
-            }
-        }
-    }
-    
-    if (result == 0xffffffff) {
-        throw std::logic_error("BUG- CDPpPsdEvent found no valid smallest timestamp!!");
-    }
-    // We need to commit the last timestamp and timestamp adjust for the  channel.
-    // We can retrieve this from the smallest timestamp:
-    
-    m_timestampAdjust[result] = smallest & 0xffffffff80000000;   // Top 32 bits. (33?)
-    m_lastTimestamps[result]  = smallest & 0x7fffffff;           // Bottom 32 bits. (31?)
-
-    //std::cout << "\n" << std::hex<<     m_timestampAdjust[result]  << "\t" <<  m_lastTimestamps[result] << std::dec << "\n";
-    
-    return result;
-}
-/**
- * formatEvent
- *    Given a channel:
- *    - Format an event into the event buffer from that channel.
- *    - The resulting event will have the following format:
- *    |  32 bit total event size         |  (Self inclusive bytes).
- *    |  64 bit derived timestamp        |  (also tags the event, as does our source id).
- *    |  16 bit channel number           |
- *    |  32  bit short-gate charge value |
- *    |  32 bit long-gate charge value   |
- *    |  16 bit baseline                 |
- *    |  16 bit pileup rejection indicator |
- *    |  32 bit waveform length          | (0 if traces are not being sasved.)
- *    |  The waveform data if it was taken |
- *
- * @param pBuffer  - Pointer to the buffer describing where the data goes
- * @param chan     - channel from which the data comes.
- * @return size_t  - Size of the events in bytes (same as what's put in the first uint32_t).
- * @note the channels m_nChannelIndices value is incremented to consume the event.
- */
-size_t
-CDPpPsdEventSegment::formatEvent(void* pBuffer, int chan)
-{
-    // hold a pointer to the event size:
-    
-    uint32_t* pSize  = static_cast<uint32_t*>(pBuffer);
-    uint64_t* pStamp = reinterpret_cast<uint64_t*>(pSize + 1);
-    
-    // Get a pointer to the hit and fill in the adjusted timestamp value and all
-    // the simple stuff from the hit information.
-    
-    CAEN_DGTZ_DPP_PSD_Event_t* pHit = &(m_dppBuffer[chan][m_nChannelIndices[chan]]);
-    m_nChannelIndices[chan]++;
-    uint64_t adjustedStamp = pHit->TimeTag;
-    adjustedStamp         += m_timestampAdjust[chan];
-    *pStamp++ = adjustedStamp*m_nsPerTick;
-    //std::cout << "\nTs:" << adjustedStamp*m_nsPerTick;
-    
-    // Set the timestamp and the source id.
-    
-    setTimestamp(adjustedStamp*m_nsPerTick);
-    setSourceId(m_nSourceId);
-
-    // CHannel number:
-
-    uint16_t* p16 = reinterpret_cast<uint16_t*>(pStamp);
-    *p16++ = chan;
-    //std::cout << " ch:" << chan;
-    
-    // now the charges:
-    
-    uint32_t* p32 = reinterpret_cast<uint32_t*>(p16);
-    *p32++  = pHit->ChargeShort;
-    *p32++  = pHit->ChargeLong;
-    //std::cout << " Elong:" << pHit->ChargeShort;
-//    std::cout << " Extras:" << pHit->Extras;
-     uint32_t temp = (pHit->Extras&0xf000)>>12;
-//     if(temp)
-	
-     /*temp has the structure: 0b(ABCD) with bit A = trigger lost, B=over range (set when a trigger is lost or over range in a single event)*/
-     /* C = set each time 128 triggers are counted, D is set each time 128 triggers are lost */
-     if(temp&2)//
-     {
-//	m_triggerCount[chan] += 128.;//./(double(clock() - t[chan]));
-//	t[chan] = clock();
-	auto now =    std::chrono::duration_cast<std::chrono::milliseconds>(std::chrono::system_clock::now().time_since_epoch()).count();
-	m_triggerCount[chan] = static_cast<uint32_t>(128./((now-t[chan])*1.e-3));
-	t[chan] = now;
-        //std::cout << "\n Extras:" << pHit->Extras << " 1024s:" << temp << " ft:" << (pHit->Extras&0x1ff) << " xt:" << ((pHit->Extras&0xffff0000) >>16);
-     }
-     if(temp&1)//
-     {
-	auto now =    std::chrono::duration_cast<std::chrono::milliseconds>(std::chrono::system_clock::now().time_since_epoch()).count();
-	m_missedTriggers[chan] = static_cast<uint32_t>(128./((now-tmiss[chan])*1.e-3));
-	tmiss[chan] = now;
-     }
-
-    // Now the baselines and the Pileup rejection flag:
-    *p32++ = pHit->Extras;
-    //std::cout << std::hex<< "\n Extras: 0x" << pHit->Extras << std::dec << " 1024s:" << temp << " ft:" << (pHit->Extras&0x1ff) << " xt:" << ((pHit->Extras&0xffff0000) >>16);
-    /* Old form here */
-    //p16 = reinterpret_cast<uint16_t*>(p32);
-    //*p16++ = pHit->Baseline;
-    //*p16++ = pHit->Pur;
-    
-    //p32    = reinterpret_cast<uint32_t*>(p16);
-    
-    /* Now the waveforms:
-       While the XML does not yet support dual traces,
-       we write the code as if it does as well as handling
-       analog probes  The data we write is:
-       |  uint32_t size in bytes,                                     |
-       |   uint32_t num. samples                                      |
-       |   uint8_t nonzero if dual trace mode                        |
-       |   uint8_t nonzero if analog probe 1 is on idents the probe   |
-       |  Trace one - if num samples > 0  ns*uint16_t                |
-       |  Trace two - if dt,                                         //
-       
-       Note that if number of samples is zero, size in bytes is sizeof(uint32_t)
-       and no further data are included.
-       
-       Note: We assume that sizeEvent has already decoded the waveform as
-       that's necessary to determine the size of the event.
-   */
-    
-    uint8_t* p8;
-    if (m_pWaveforms->Ns == 0) {
-        *p32++ = sizeof(uint32_t);             // NO traces to write.
-        p8     = reinterpret_cast<uint8_t*>(p32);  // end of event.
-    } else {
-        *p32++ = sizeTraces();
-        *p32++ = m_pWaveforms->Ns;
-         p8    = reinterpret_cast<uint8_t*>(p32);
-        *p8++  = m_pWaveforms->dualTrace;
-        *p8++  = m_pWaveforms->anlgProbe;
-        p16    = reinterpret_cast<uint16_t*>(p8);    // Traces go here:
-        memcpy(p16, m_pWaveforms->Trace1, m_pWaveforms->Ns*sizeof(uint16_t));
-        p16   += m_pWaveforms->Ns;
-        if(m_pWaveforms->dualTrace) {               // second trace
-            memcpy(p16, m_pWaveforms->Trace2, m_pWaveforms->Ns*sizeof(uint16_t));
-            p16 += m_pWaveforms->Ns;
-        }
-        p8 = reinterpret_cast<uint8_t*>(p16);      // end of event.
-    }
-    
-    // Figure out the event size and
-    // Set it in pSize and return it:
-    
-    uint32_t nBytes = (p8 - (reinterpret_cast<uint8_t*>(pBuffer)));
-    *pSize = nBytes;
-    
-    return static_cast<size_t>(nBytes);
-    
-}
-/**
- * sizeTraces
- *    Figure out how many bytes of trace data there are to write.
- *    We assume that m_pWaveforms has been decoded into by (e.g.) sizeEvent.
- *
- * @return uint32_t number of bytes of trace data, including the size uint32_t.
- * @note we also assume this is only called if, in fact, there are traces.
- */
-uint32_t
-CDPpPsdEventSegment::sizeTraces()
-{
-    // There's a fixed header of a size, sample count, dual trace flag and
-    // analog probe selector:
-    
-    uint32_t result = 2*sizeof(uint32_t) + 2*sizeof(uint8_t);
-    
-    // The number of traces depends on the dual trace count.
-    // Each trace is number of samples * sizeof(uint16_t).
-    
-    int ntraces = 1;
-    if (m_pWaveforms->dualTrace) {
-        ntraces = 2;
-    }
-    result += ntraces*m_pWaveforms->Ns*sizeof(uint16_t);
-    return result;
-}
-/**
- * sizeEvent
- *    Determines the size of an event.
- * @param chan - the channel number.
- * @return size_t - number of bytes in the event.
- * @note to do this, the waveforms, if any, for the event will be decoded.
- */
-size_t
-CDPpPsdEventSegment::sizeEvent(int chan)
-{
-    throwIfBadStatus(
-        CAEN_DGTZ_DecodeDPPWaveforms(
-            m_handle,
-            &(m_dppBuffer[chan][m_nChannelIndices[chan]]),
-            m_pWaveforms
-        ), "Decoding hit waveforms"
-    );
-    
-    // The event consists of the fixed header and optional traces:
-    
-    size_t result = 3*sizeof(uint32_t) + sizeof(uint64_t) + 2*sizeof(uint16_t);
-    
-    // Now the waveforms:
-    
-    if (m_pWaveforms->Ns == 0) {
-        result += sizeof(uint32_t);             // Just the empty waveform size.
-    } else {
-        result += sizeTraces();
-    }
-    
-    
-    return result;
-}
-/**
- *  freeDAQBuffers
- *      Free the dynamically allocated CAEN buffers.  Note that all pointers
- *      will then be set to nullptr to ensure that our code knows next time around,
- *      it needs to reallocate the data.
- */
-void
-CDPpPsdEventSegment::freeDAQBuffers()
-{
-    CAEN_DGTZ_FreeReadoutBuffer(&m_rawBuffer);
-    CAEN_DGTZ_FreeDPPEvents(m_handle, reinterpret_cast<void**>(m_dppBuffer));
-    CAEN_DGTZ_FreeDPPWaveforms(m_handle, reinterpret_cast<void*>(m_pWaveforms));
-    
-    m_pWaveforms = nullptr;
-    m_rawBuffer = nullptr;
-    for (int i = 0; i < CAEN_DGTZ_MAX_CHANNEL; i++) {
-        m_dppBuffer[i] = nullptr;
-    }
-}
-/**
- * setLVDSLevel0Trigger
- *    Enable the new lvds features and set the LVDS outputs
- *    to reflect the Level 0 board trigger.
- */
-void
-CDPpPsdEventSegment::setLVDSLevel0Trigger()
-{
-  // Set the FP LVDS I/O new features register and enable new features:
-
-  throwIfBadStatus(CAEN_DGTZ_WriteRegister(m_handle, 0x81a0, 0x1111),
-		   "Unable to set the LVDS I/O New features register");
-
-
-  throwIfBadStatus(CAEN_DGTZ_WriteRegister(m_handle, 0x811c, 0x8100),
-		   "Unable to write FP I/O control register.");
-}
-/**
- setLVDSLevel1Trigger
-   Enable the new lvds features and set the LVDS Otputs to reflect the
-   level 1 board trigger.
-*/
-void 
-CDPpPsdEventSegment::setLVDSLevel1Trigger()
-{
-  // Set the FP LVDS I/O new features register and enable new features:
-
-  throwIfBadStatus(CAEN_DGTZ_WriteRegister(m_handle, 0x81a0, 0x1111),
-		   "Unable to set the LVDS I/O New features register");
-
-
-  throwIfBadStatus(CAEN_DGTZ_WriteRegister(m_handle, 0x811c, 0xc100),
-		   "Unable to write FP I/O control register.");
-}
-/**
- setLDVDSSwTrigger
-   Set the LVDS outputs to reflect the Software trigger.
-*/
-void
-CDPpPsdEventSegment::setLVDSSwTrigger()
-{
-<<<<<<< HEAD
-    setLVDSOutputMode(0x80000000, 0x100);
-  
-=======
-  // Enable software trigger:
-
-  throwIfBadStatus(CAEN_DGTZ_WriteRegister(m_handle, 0x8110, 0x8000ffff),
-		   "Unable to enable sw trigger in mask register");
-
-  throwIfBadStatus(CAEN_DGTZ_WriteRegister(m_handle, 0x810c, 0x8000ffff),
-		   "Unable to enable sw trigger in mask register");
-
-  // Enable new LVDS Features:
-  int temp = (m_pCurrentConfiguration->s_ioLevel==PSDBoardParameters::nim)? 0 : 1 ;
-
-  throwIfBadStatus(CAEN_DGTZ_WriteRegister(m_handle, 0x811c, 0x0100+temp),
-		   "Unable to enable new lvds featurs in FP IO control register"
-		   );
-  // Set the lVDS to reflect triggers:
-
-  throwIfBadStatus(CAEN_DGTZ_WriteRegister(m_handle, 0x81a0, 0x1111), 
-		   "Unable to set LVDS output");
->>>>>>> 7ec6e367
-}
-/**
- setLVDSExternalTrigger
-   Set the LVDS outputs to reflect the state of the external trigger.
-*/
-void
-CDPpPsdEventSegment::setLVDSExternalTrigger()
-{
-    setLVDSOutputMode(0x40000000, 0x100);
-  
-}
-/**
- setLVDSGlobalOrTrigger
-    LVDS outputs reflect the global or of the cou;le triggers.
-*/
-void
-CDPpPsdEventSegment::setLVDSGlobalOrTrigger()
-{
-
-  // Set the channel couples to or mode:
-
-  for (int i = 0; i < m_nChans; i++) {
-    throwIfBadStatus(CAEN_DGTZ_WriteRegister(m_handle, 0x1084 | (i << 8), 0x10207),
-		     "Could not set the per channel DPPAlgorithm control 2 register");
-  }
-
-  //Disable local shaped trigger
-//  for (int i = 0; i < m_nChans; i++) {
-//    throwIfBadStatus(CAEN_DGTZ_WriteRegister(m_handle, 0x1084 | (i << 8), 0x200),
-//		     "Could not set the per channel DPPAlgorithm control 2 register");
-//  }
-
-  //  Enable the couples to participate
-
-  setLVDSOutputMode(0xff, 0x100);
-  
-}
-/**
- setLVDSRun
-   Set the lVDS outputs to reflect the board is running
-*/
-void
-CDPpPsdEventSegment::setLVDSRun()
-{
-    setLVDSOutputMode(0x80000000, 0x10100);
-  
-}
-/**
- setLVDSDelayedRun
-    set the lvds output to reflect a delayed run state.
-*/
-void
-CDPpPsdEventSegment::setLVDSDelayedRun()
-{
-    setLVDSOutputMode(0x80000000, 0x110100);
-   
-}
-/**
- setLVDSSampleCLock
-   Sets the lVDS outputs to reflect the sampling clock.
-*/
-void
-CDPpPsdEventSegment::setLVDSSampleClock()
-{
-    setLVDSOutputMode(0x80000000, 0x50100);
-   
-}
-
-/** 
- *  setLVDSPLLClock
- *    Set the LVDS outputs to reflect the clock
- *    reconstructed by the PLL.
- */
-void
-CDPpPsdEventSegment::setLVDSPLLClock()
-{
-    setLVDSOutputMode(0x80000000, 0x90100);
-   
-}
-/**
- setLVDSBusy
-    Set the LVDS outputs to reflect the busy signal.
-    this is done by selecting motherboard probes and for
-    those probes to be the BUSY/UNLOCK.without the PLL Lock loss
-    bit set. in the FP I/O control register.
-*/
-void
-CDPpPsdEventSegment::setLVDSBusy()
-{
-    setLVDSOutputMode(0x80000000, 0xd0100);
-  
-}
-/**
- *  setLVDSPllLockLost
- *    Sets the LVDS Outputs to reflect PLL synchronization lost.  
- *    this is done the same way as setting the busy but
- *    additionally setting bit 20 to select the PLL Lock loss rather
- *    than busy output.
- */
-void
-CDPpPsdEventSegment::setLVDSPLLLockLost()
-{
-    setLVDSOutputMode(0x80000000, 0x1d0100);
-   
-}
-/**
- setLVDSVirtualProbe
-    Sets the LVDS to reflect the output of the channel probes.
-*/
-void 
-CDPpPsdEventSegment::setLVDSVirtualProbe()
-{
-    setLVDSOutputMode(0x80000000, 0x20100);
-   
-}
-/**
-  setLVDSSIN
-    The TRGOUT/LVDS outputs become the SIN input to propagate
-    the daisy chain
-*/
-void
-CDPpPsdEventSegment::setLVDSSIN()
-{
-    setLVDSOutputMode(0x80000000, 0x30100);
-    
-}
-/**
- * setLVDSOutputMode
- *    Sets the LVDS trigger mode.
- *    This involves a dance of setting the global trigger mask to
- *    accept FPIO triggers, setting the LVDS trigger out mode
- *    and setting the LVDS outputs to reflect those triggers.
- *
- * @param maskValue  -  Trigger mask value
- * @param fpioValue - the value to put in the FPIO register.
- * 
- * @note All register writes are done with throwIfBadStatus so
- *       failures will result in an exception.
- */
-void
-CDPpPsdEventSegment::setLVDSOutputMode(uint32_t maskValue, uint32_t fpioValue)
-{
-   // set the global trigger mask:triggers -> FPIO.
-
-  throwIfBadStatus(CAEN_DGTZ_WriteRegister(m_handle, 0x8110, maskValue),
-		   "Failed to write the global trigger mask");
-
-  // Set the FP/IO register as requested.
-
-  throwIfBadStatus(CAEN_DGTZ_WriteRegister(m_handle, 0x811c, fpioValue),
-		   "Failed to write the FP I/O COntrol register");
-
- // Set the lVDS to reflect triggers:
-
-  throwIfBadStatus(CAEN_DGTZ_WriteRegister(m_handle, 0x81a0, 0x1111), 
-		   "Unable to set LVDS output");
-<<<<<<< HEAD
-}    
-
-
-=======
-
-}
-
-
-static std::string trim( std::string str )
-{
-    // remove trailing white space
-    while( !str.empty() && std::isspace( str.back() ) ) str.pop_back() ;
-
-    // return residue after leading white space
-    std::size_t pos = 0 ;
-    while( pos < str.size() && std::isspace( str[pos] ) ) ++pos ;
-    return str.substr(pos) ;
-}
-
-
-/**
- * processCheatFile
- *    Process the register cheat file.
- *    If m_pCheatFile is nullptr, nothing is done.
- *    Otherwise, the cheat file is opened and processed line by line.
- *    The cheat file has the following format:
- *    operation address value
- *    Operation is one of
- *       - . - set the value,
- *       - # ignore the line (comment)
- *       - | or the value into the register.
- *       - * And the value into the registger
- *       
- *    address - is the address of the register to be modified.
- *    value   - is the value that's either set or ored into the
- *    register depending on the operation.
- *    operation, addresss and value must  be separated by whitespace.
- *    Lines with errors result in warnings but are ignored.
- *    Borrowed from CAENPha.h implementation in DPP-PHA library
- */
-void CDPpPsdEventSegment::processCheatFile()
-{
-  if (!m_pCheatFile) return;
-  std::ifstream infile(m_pCheatFile);
-  if (!infile) {
-    std::cerr << "Cheat file: " << m_pCheatFile << "could not be opened\n";
-    return;
-  }
-  while (!infile.eof()) {
-    std::string line;
-    std::getline(infile, line);
-    line = trim(line);              // Lose leading and trailing whitespace.
-    if (!line.empty()) {            // Ignore blank lines which are empty after trimming.
-      std::stringstream s(line);
-      char op;
-      std::string sAddr;
-      std::string sValue;
-      uint32_t  addr;
-      uint32_t  value;
-      op = '\0';
-      s >> op >> sAddr >> sValue;
-      
-      
-      if (s.fail())  {  // Note that I don't think the decode can fail going into strings...
-        std::cerr << "Warning: '" << line << "' was in error\n";
-        s.clear(std::ios_base::failbit);
-      } else {
-        
-        // What we do depends on the operation:
-        
-        // If the operation is not a comment, we can decode the address and
-        // value:
-        
-        if (op != '#')   {
-          addr  = strtoul(sAddr.c_str(), nullptr, 0);
-          value = strtoul(sValue.c_str(), nullptr, 0);
-        }
-        switch (op) {
-          case '#':                                    // comment.
-            break;
-          case '.':                                   // set:
-            {
-              CAEN_DGTZ_WriteRegister(m_handle, addr, value);
-            }
-            break;
-          case '|':                                 // bitwise or.
-            {
-              uint32_t currentValue;
-              CAEN_DGTZ_ReadRegister(m_handle, addr, &currentValue);
-              value |= currentValue;
-              CAEN_DGTZ_WriteRegister(m_handle, addr, value);
-            }
-            break;
-          case '*':                               // bitwise and.
-            {
-              uint32_t currentValue;
-              CAEN_DGTZ_ReadRegister(m_handle, addr, &currentValue);
-              value &= currentValue;
-              CAEN_DGTZ_WriteRegister(m_handle, addr, value);
-            }
-            break;
-          default:                               // unrecognized operation.
-            std::cerr << "Unrecognized operation in '" << line << "'\n";
-            break;
-        }
-      }
-    }
-  }
-}
-
->>>>>>> 7ec6e367
+/*
+*-------------------------------------------------------------
+ 
+ CAEN SpA 
+ Via Vetraia, 11 - 55049 - Viareggio ITALY
+ +390594388398 - www.caen.it
+
+------------------------------------------------------------
+
+**************************************************************************
+* @note TERMS OF USE:
+* This program is free software; you can redistribute it and/or modify it under
+* the terms of the GNU General Public License as published by the Free Software
+* Foundation. This program is distributed in the hope that it will be useful, 
+* but WITHOUT ANY WARRANTY; without even the implied warranty of 
+* MERCHANTABILITY or FITNESS FOR A PARTICULAR PURPOSE. The user relies on the 
+* software, documentation and results solely at his own risk.
+*
+* @file     CDPpPsdEventSegment.cpp
+* @brief    Implements the DPP PSD Event segment.
+* @author   Ron Fox
+*
+*/
+#include "CDPpPsdEventSegment.h"
+#include <CAENDigitizer.h>
+#include <sstream>
+#include <iostream>
+#include <stdlib.h>
+#include <string.h>
+#include <stdexcept>
+#include <fstream>
+
+// Register offset definitions not in CAENDigitizerType.h:
+#define CFD_SETTINGS                 0x103c            // Per channel
+#define DPP_ALGORITHM_CONTROL        0x1080            // Per channel
+#define DPP_LOCAL_TRIGGER_MANAGEMENT 0x1084            // per channel
+#define DPP_PURGAP                   0x107c
+#define DPP_DYNRANGE                 0x1028
+#define DPP_FIXED_BASELINE           0x1064
+#define PRE_TRIGGER                  0x1038
+#define DPP_START_DELAY              0x8170
+/**
+ * constructor
+ *  -  Initializes the current configuration to nullptr.
+ *  -  Sets the configuration filename and connection parameters:
+ *
+ *  @param linkType -   Hardware connecting us to the digitizer (e.g. CONET)
+ *  @param linkNum  -   Number of the hardware link connecting us to the digitizer.
+ *                      For example the conet fibre number on a A3818.
+ *  @param nodeNum  -   Node number on the interface e.g. the position in a conet
+ *                      daisy chain.
+ *  @param base     -   Base address on VME bus based systems accessed via a bus
+ *                      bridge.
+ *  @param sourceid - id of the module - used to tag its ring items in e.g. event builder.
+ *  @param configFile - Name of the configuration file.
+ *
+ *  @note The configuration file only has to exist by initialize time
+ *       (when the first run is started) it's not an error for it not to
+ *       exist at this point.
+ *  @note No hardware accesses are done at this time.  That's deferred to initialize
+ *        time.
+ */
+CDPpPsdEventSegment::CDPpPsdEventSegment(
+    PSDBoardParameters::LinkType linkType, int linkNum, int nodeNum,
+    int base, int sourceid, const char* configFile,  const char* pCheatFile
+) :
+    m_configFilename(configFile), m_pCurrentConfiguration(nullptr),
+    m_linkType(linkType), m_linkNum(linkNum), m_nodeNumber(nodeNum),
+    m_base(base), m_handle(-1), m_moduleName(""), m_serialNumber(-1),
+    m_nSourceId(sourceid), m_rawBuffer(nullptr), m_pWaveforms(nullptr), m_pCheatFile(pCheatFile)
+{
+    for(int i =0; i < CAEN_DGTZ_MAX_CHANNEL; i++) {
+        m_dppBuffer[i] = nullptr;
+        m_nHits[i]     = 0;
+        m_nChannelIndices[i]= 0;
+    }
+
+
+}
+/**
+ * destructor
+ *   @note we assume the module is quiescent.
+ *   
+ */
+CDPpPsdEventSegment::~CDPpPsdEventSegment()
+{
+    delete m_pCurrentConfiguration;
+    
+    // Free the acquisition buffers:
+    
+    freeDAQBuffers();
+    
+}
+/**
+ * initialize
+ *    Initialize the module:
+ *    - Connect to the module using the connection parameters supplied.
+ *    - Process the configuration file.
+ *    - Figure out which one matches us.
+ *    - Using that configuration setup the board.
+ *    - Using that configuration start acquisition.
+ */
+void
+CDPpPsdEventSegment::initialize()
+{
+    openModule();
+    getModuleInformation();
+    PSDParameters systemConfig;
+    systemConfig.parseConfigurationFile(m_configFilename.c_str());
+    m_pCurrentConfiguration = matchConfig(systemConfig);
+    if (!m_pCurrentConfiguration) {
+        std::stringstream strErrorMessage;
+        strErrorMessage << "The " << m_moduleName << " Serial number: "
+            << m_serialNumber
+            << " has no matching configuration in the Compass Config file\n";
+        strErrorMessage << " Connection type: "
+            << (m_linkType == PSDBoardParameters::usb ? "USB" : "CONET")
+            << "\nlink number: " << m_linkNum
+            << "\nnode number: " << m_nodeNumber
+            << "\nbase address: 0x" << std::hex <<  m_base << std::dec;
+        throw strErrorMessage.str();
+    }
+    
+    setupBoard();
+    
+    auto now = std::chrono::duration_cast<std::chrono::milliseconds>(
+			std::chrono::system_clock::now().time_since_epoch()
+			).count();
+
+
+    for (int i=0; i<16; i++)
+    {
+	  m_triggerCount[i]=0;
+          m_missedTriggers[i]=0;
+          t[i] = now;
+          tmiss[i] = now;
+    }
+
+
+    // 32 -64 bit timestamp adjustments:
+    
+    memset(m_timestampAdjust, 0, CAEN_DGTZ_MAX_CHANNEL*sizeof(uint64_t));
+    memset(m_lastTimestamps, 0, CAEN_DGTZ_MAX_CHANNEL*sizeof(uint32_t));
+    
+    // Let the external world do this in case we're compound.
+
+}
+/**
+ * read
+ *    Read the next event from the digitizer into the
+ *    - The sourceid of the event is set from m_nSourceId
+ *    - The event timestamp is converted to nanoseconds with a rollover counter used
+ *      to turn it into  a uin64_t nanosecond counter from the standard 32 bit counter.
+ *    - It's the caller's responsibility to ensure there's data.
+ *
+ *  @param void* pBuffer - Where to put one event.
+ *  @param size_t maxwords - Maximum # uint16_t words available in pBuffer
+ *  @throw std::string - if maxwords is smaller than the event and waveform we need to put.
+ *  @return size_t number of 16 bgit wor read. 
+ */
+size_t
+CDPpPsdEventSegment::read(void* pBuffer, size_t maxwords)
+{
+    if (needBufferFill()) fillBuffer();
+    int chan = oldestChannel();
+    size_t nBytes = sizeEvent(chan);
+    if(nBytes > (maxwords*sizeof(uint16_t))) {
+        throw std::string("Event is bigger than event size - increase event buffer size");
+    }
+    return formatEvent(pBuffer, chan)/sizeof(uint16_t);
+}
+
+/**
+ * checkTrigger
+ *    Returns true if there are events for this digitizer.
+ *    This is the case if either we don't need a buffer fill (we have buffered events)
+ *    There are events in the digitizer ready to read.
+ * @return bool true - if this module can give data.
+ */
+bool
+CDPpPsdEventSegment::checkTrigger()
+{
+    if (!needBufferFill()) return true;
+   /* uint32_t statusRegister;
+    throwIfBadStatus(
+        CAEN_DGTZ_ReadRegister(m_handle,CAEN_DGTZ_ACQ_STATUS_ADD , &statusRegister) ,
+        "Unable to read status register to see if there are events"
+    );
+
+    return ((statusRegister & 8) != 0);*/
+
+  fillBuffer();                    // In anticipation of read.
+  if (needBufferFill()) {
+    return false;
+  } else {
+    return true;
+  }
+
+}
+/**
+ * disable
+ *    Just stops data acquisition in the module:
+ */
+void
+CDPpPsdEventSegment::disable()
+{
+    throwIfBadStatus(
+        CAEN_DGTZ_SWStopAcquisition(m_handle), "Failed to stop acquisition"
+    );
+    // Since we setup all over again next run, close the digitizer here:
+
+    throwIfBadStatus(CAEN_DGTZ_CloseDigitizer(m_handle), "Failed to close the digitzer");
+}
+
+/**
+ *  isMaster.
+ *     The master is the one with the start mode as software
+ * @return - true if the board is the master.
+ */
+bool
+CDPpPsdEventSegment::isMaster()
+{
+    return m_pCurrentConfiguration->s_startMode == PSDBoardParameters::software;
+}
+
+/////////////////////////////////////////////////////////////////////////
+//  Private methods:
+
+/**
+ * matchConfig
+ *   Given a system configuration and that the module typename and serial
+ *   have been retrieved from the library, figures out which board configuration
+ *   matches us and returns a pointer to it.
+ *
+ *  @param systemConfig - References the COMPASS system configuration.
+ *  @return PSDBoardParameters* - pointer to the matching config.
+ *  @retval nullptr - there was no match.
+ */
+PSDBoardParameters*
+CDPpPsdEventSegment::matchConfig(const PSDParameters& systemConfig)
+{
+    PSDBoardParameters* result = nullptr;
+    for (int i =0; i < systemConfig.s_boardParams.size(); i++) {
+        if (ourConfig(systemConfig.s_boardParams[i])) {
+            result = new PSDBoardParameters;
+            *result = systemConfig.s_boardParams[i];
+            break;                      // Look no further on a match.
+        }
+    }
+    return result;
+}
+/**
+ * ourConfig
+ *   @param board - a reference to a board configuration.
+ *   @return bool - True if board is our configuration.
+ */
+bool
+CDPpPsdEventSegment::ourConfig(const PSDBoardParameters& board)
+{
+    return (board.s_modelName == m_moduleName)                  &&
+        (board.s_serialNumber  == m_serialNumber)                &&
+        (board.s_linkType      == m_linkType)                    &&
+        (board.s_linkNum       == m_linkNum)                     &&
+        (board.s_node          == m_nodeNumber)                  &&
+        (board.s_base          == m_base);
+}
+/**
+ * openModule
+ *    Connects to the module, producing a handle (m_handle) used to
+ *    communicate with the board.
+ *
+ *    Implicit parameters are the connection specifications in the
+ *    member data (constrution parameters).
+ *   @throw std::string if cannot connect.
+ */
+void
+CDPpPsdEventSegment::openModule()
+{
+    CAEN_DGTZ_ConnectionType linkType =
+        (m_linkType == PSDBoardParameters::usb) ?
+            CAEN_DGTZ_USB : CAEN_DGTZ_OpticalLink;
+    CAEN_DGTZ_ErrorCode status =
+        CAEN_DGTZ_OpenDigitizer(
+            linkType, m_linkNum, m_nodeNumber, m_base, &m_handle
+        );
+    throwIfBadStatus(status, "Unable to access the board");
+    
+}
+/**
+ * getBoardInfo
+ *   Fill in the m_moduleName and m_serialNumber fields.
+ *   At this time, m_handle must be open on the digitizer.
+ *   @throw std::stirng if cannot get information.
+ */
+void
+CDPpPsdEventSegment::getModuleInformation()
+{
+    CAEN_DGTZ_BoardInfo_t info;
+    CAEN_DGTZ_ErrorCode stat = CAEN_DGTZ_GetInfo(m_handle, &info);
+    throwIfBadStatus(stat, "Unable to get board information");
+/*
+    int lsb, msb, SN;
+    lsb = -1; msb = -1; SN = -1; 
+    uint32_t temp;
+    
+    throwIfBadStatus(
+            CAEN_DGTZ_ReadRegister(m_handle, 0xF084, &temp),
+            "Reading a channel algorithm control register (LSB S/N)"
+        );
+
+    lsb = (0xFF & temp);
+
+    throwIfBadStatus(
+            CAEN_DGTZ_ReadRegister(m_handle, 0xF080, &temp),
+            "Reading a channel algorithm control register (MSB S/N)"
+        );
+    msb = (0xFF & temp)<<8;
+
+    SN = lsb + msb;
+*/
+
+    m_moduleName   = info.ModelName;
+    m_serialNumber = info.SerialNumber;
+    m_nChans       = info.Channels;            // We'll only set up the channels board has.
+
+
+    // Figure out the timestamp calibration (stamp -> ns).
+
+    if (info.FamilyCode == CAEN_DGTZ_XX730_FAMILY_CODE) {
+      m_nsPerTick = 2;
+    } else if (info.FamilyCode ==  CAEN_DGTZ_XX725_FAMILY_CODE) {
+      m_nsPerTick = 4;
+    } else {
+      throw std::invalid_argument("This code only supports xx730 and xx725 digitizers");
+    }
+}
+/**
+ * setupBoard
+ *   Set up acquisition on a board given the configuration
+ *   currently in m_pCurrentConfiguration.  Note that m_handle
+ *   must, of course be valid.  The  final start of the
+ *   board is done in startAcuisition.  This allows boards to be setup,
+ *   then the slaves started and, finally  the master started.
+ */
+void
+CDPpPsdEventSegment::setupBoard()
+{
+    CAEN_DGTZ_ErrorCode status;
+    
+    status = CAEN_DGTZ_Reset(m_handle);
+    throwIfBadStatus(status, "Resetting the board");
+    
+    // Reset the board.  If the user wants to calibrate it then do so:
+    
+    if (m_pCurrentConfiguration->s_calibrateBeforeStart) {
+        throwIfBadStatus(
+            CAEN_DGTZ_Calibrate(m_handle),
+            "Calibrating board"
+        );
+    }
+    // The acquistion mode is based on s_waveforms and s_energy:
+    // If s_energy only then list.
+    // If s_waveforms only tghen Oscilloscope.
+    // if both then Mixed.
+    
+    CAEN_DGTZ_DPP_AcqMode_t   acqMode;
+    CAEN_DGTZ_DPP_SaveParam_t storeData;
+    if (m_pCurrentConfiguration->s_waveforms && m_pCurrentConfiguration->s_energy) {
+        acqMode = CAEN_DGTZ_DPP_ACQ_MODE_Mixed;
+        storeData = CAEN_DGTZ_DPP_SAVE_PARAM_EnergyAndTime;
+    } else if (m_pCurrentConfiguration->s_waveforms) {
+        acqMode = CAEN_DGTZ_DPP_ACQ_MODE_Oscilloscope;
+        storeData = CAEN_DGTZ_DPP_SAVE_PARAM_TimeOnly;
+    } else if (m_pCurrentConfiguration->s_energy) {
+        acqMode = CAEN_DGTZ_DPP_ACQ_MODE_List;
+        storeData = CAEN_DGTZ_DPP_SAVE_PARAM_EnergyAndTime;
+    }
+    
+    throwIfBadStatus(
+        CAEN_DGTZ_SetDPPAcquisitionMode(m_handle, acqMode, storeData),
+        "Setting DPP Acquisition mode."
+    );
+    // Set per channel parameters:
+    
+    CAEN_DGTZ_DPP_PSD_Params_t dppParameters;
+    memset(&dppParameters, 0, sizeof(dppParameters));
+    uint32_t        enabledChannels(0);
+    
+    const uint32_t negativeBit = 1 << 16;
+    const uint32_t cfdDelayMask     = 0xff;
+    const uint32_t cfdSmoothMask    = 0xf << 12;
+    const uint32_t cfdFracMask      = 0x300;
+    const uint32_t cfdMode          = (1 << 6);   // zero in this bit is led.
+    for (int i =0; i < m_nChans; i++) {
+        uint32_t chSelect = i << 8;
+        
+        uint32_t algoControl;
+        throwIfBadStatus(
+            CAEN_DGTZ_ReadRegister(m_handle, DPP_ALGORITHM_CONTROL | chSelect, &algoControl),
+            "Reading a channel algorithm control register (setting polarity)"
+        );
+            if (m_pCurrentConfiguration->s_channelConfig[i].s_polarity == PSDChannelParameters::positive) {
+                algoControl &= (~negativeBit);;                     // Clear negative bit.
+            } else {
+                algoControl |= negativeBit;                      // set the negative bit.
+            }
+
+//	algoControl |= (1<<6); //Set bit 6 to high because compass is doing so too.
+	throwIfBadStatus(
+            CAEN_DGTZ_WriteRegister(m_handle, DPP_ALGORITHM_CONTROL | chSelect, algoControl),
+            "Writing a channel algorithm control register."
+        );
+	
+	 // Dynamic range selection only 0.5 and 2VPP are supported by the board.
+        uint32_t ppRangeValue =
+            (m_pCurrentConfiguration->s_channelConfig[i].s_dynamicRange == PSDChannelParameters::vpp2V) ?
+                0 : 1;
+
+        throwIfBadStatus(
+            CAEN_DGTZ_WriteRegister(m_handle, DPP_DYNRANGE | chSelect,ppRangeValue),
+            "Setting a channel dynamic range"
+        );
+
+
+
+        // Set the CFD delay.
+        
+        uint32_t cfdSettings;
+        throwIfBadStatus(
+            CAEN_DGTZ_ReadRegister(m_handle, CFD_SETTINGS | chSelect, &cfdSettings),
+            "Reading the CFD Settings register set the CFD delay"
+        );
+        cfdSettings &= ~cfdDelayMask;
+        cfdSettings |= cfdDelay(i);
+        throwIfBadStatus(
+            CAEN_DGTZ_WriteRegister(m_handle, CFD_SETTINGS | chSelect, cfdSettings),
+            "Writing the CFD Setings register to set the CFD"
+        );
+        
+        // Samples used to compute baseline
+        
+        dppParameters.nsbl[i] = nsblValue(i);
+        
+        // Channel enable mask.
+        
+        if(m_pCurrentConfiguration->s_channelConfig[i].s_enabled) enabledChannels |= (1 << i);
+        
+
+        // Short gate 
+        dppParameters.sgate[i] =
+            nsToSamples(m_pCurrentConfiguration->s_channelConfig[i].s_shortGate);
+        
+        // Cfd fraction
+        
+        uint32_t fractionValue = cfdFraction(i);
+        throwIfBadStatus(
+            CAEN_DGTZ_ReadRegister(
+                m_handle, CFD_SETTINGS | chSelect, &cfdSettings
+            ), "Reading CFD settings (set fraction)"
+        );
+        cfdSettings &= ~cfdFracMask;
+        cfdSettings |= fractionValue;
+        throwIfBadStatus(
+            CAEN_DGTZ_WriteRegister(
+                m_handle, CFD_SETTINGS | chSelect, cfdSettings
+            ), "Writing CFD Fraction value"
+        );
+        
+        dppParameters.trgho = nsToSamples(          // Trigger hold off -- not actually per ch?
+            m_pCurrentConfiguration->s_channelConfig[i].s_triggerHoldoff
+        );
+        dppParameters.lgate[i] = nsToSamples(         // Full gate length
+            m_pCurrentConfiguration->s_channelConfig[i].s_gateLen
+        );
+	// This value seems to be the percentage of 0xffff *sigh*
+
+        if (m_pCurrentConfiguration->s_channelConfig[i].s_polarity == PSDChannelParameters::positive) {
+		m_pCurrentConfiguration->s_channelConfig[i].s_dcOffset = 100.0 - m_pCurrentConfiguration->s_channelConfig[i].s_dcOffset;
+	}
+
+	uint32_t dcOffsetValue = 
+            m_pCurrentConfiguration->s_channelConfig[i].s_dcOffset*65535.0/100.0;
+
+        throwIfBadStatus(
+            CAEN_DGTZ_SetChannelDCOffset(m_handle, i, dcOffsetValue),
+            "Setting channel DC Offset"
+        );
+        dppParameters.csens[i] = coarseGainToSensitivity(i);
+        dppParameters.pgate[i] = nsToSamples(
+            m_pCurrentConfiguration->s_channelConfig[i].s_gatePre
+        );
+        dppParameters.selft[i] = 1;
+        dppParameters.purh = CAEN_DGTZ_DPP_PSD_PUR_DetectOnly;    // Not actually per channel.
+        throwIfBadStatus(
+            CAEN_DGTZ_WriteRegister(
+                m_handle, PRE_TRIGGER | chSelect,
+                m_pCurrentConfiguration->s_channelConfig[i].s_preTrigger
+            ), "Setting channel pre-trigger value"
+        );
+
+        dppParameters.tvaw[i] = 0;   // Where is this defined????!!?
+	dppParameters.trgc[i] = CAEN_DGTZ_DPP_TriggerConfig_Threshold;
+    }
+    // Program the dpp parameters...
+    
+    throwIfBadStatus(
+        CAEN_DGTZ_SetDPPParameters(m_handle, enabledChannels, &dppParameters),
+        "Settging DPP Parameters"
+    );
+    
+    // There are a few items that are per channel that need 
+    // register writes:
+
+    for (int i =0; i < m_nChans; i++) {
+        uint32_t chSelect = i << 8;
+
+	
+	
+        // Discriminator mode: Moved here from the loop before SetDPPParameters(), by B.Sudarsan.
+        uint32_t algoControl;
+        throwIfBadStatus(
+            CAEN_DGTZ_ReadRegister(
+                m_handle, DPP_ALGORITHM_CONTROL | chSelect, &algoControl
+            ), "Reading DPP Algorithm control (set Discriminator mode)"
+        );
+        if (m_pCurrentConfiguration->s_channelConfig[i].s_discriminatorType ==
+            PSDChannelParameters::led) {
+            algoControl &= ~cfdMode;
+        } else {
+            algoControl |= cfdMode;
+        };
+
+
+       if(m_pCurrentConfiguration->s_coincidenceMode == PSDBoardParameters::ExtTrgGate)
+		algoControl |= ((0x01<<18));
+       else if(m_pCurrentConfiguration->s_coincidenceMode == PSDBoardParameters::ExtTrgVeto)
+		algoControl |= ((0x3<<18));
+
+
+	algoControl &= ~(1<<17);
+	//std::cout << std::hex<< algoControl << '\n'<< std::dec;
+
+        throwIfBadStatus(
+            CAEN_DGTZ_WriteRegister(
+                m_handle, DPP_ALGORITHM_CONTROL | chSelect, algoControl
+            ), "Writing DPP Algorithm control (set Discriminator mode)"
+        );
+
+        // CFD Smoothing. Note that we'll always enable it but let the smoothing value actually
+        // set whether or not it's smoothed.
+        
+        uint32_t localTriggerManagement;
+        throwIfBadStatus(
+            CAEN_DGTZ_ReadRegister(m_handle, DPP_LOCAL_TRIGGER_MANAGEMENT | chSelect, &localTriggerManagement),
+            "Reading local trigger management register (CFD Smoothing)"
+        );
+        
+        localTriggerManagement &= ~0x07;
+	localTriggerManagement &= ~cfdSmoothMask;
+
+        throwIfBadStatus(
+            CAEN_DGTZ_WriteRegister(
+                m_handle, DPP_LOCAL_TRIGGER_MANAGEMENT| chSelect, localTriggerManagement | cfdSmooth(i) | (1<<9)
+            ),
+            "Setting CFD SMoothing in local trigger management register."
+        ); // (1<<9) sets timestamp mode to 010 which gives extended timestamp, flags and finetimestamp
+       
+
+        // Hard to tell but I _think_ the fixed baseline value is in register units.
+        // (LSBs).
+        
+        uint32_t fixedBaselineValue =
+            m_pCurrentConfiguration->s_channelConfig[i].s_fixedBline;
+        throwIfBadStatus(
+            CAEN_DGTZ_WriteRegister(
+                m_handle, DPP_FIXED_BASELINE | chSelect, fixedBaselineValue
+            ), "Writing channel fixed baseline register value"
+        );
+
+
+
+	// Pileup rejection gap:
+        // Compass claims that this value is in LSB units in the parameter descriptor.. be prepared,
+        // however for it to be in mV and need conversion if I'm wrong.
+        
+	PSDChannelParameters& params(m_pCurrentConfiguration->s_channelConfig[i]);
+        uint32_t purGapValue = (uint32_t)(params.s_purGap);
+        throwIfBadStatus(
+            CAEN_DGTZ_WriteRegister(m_handle, DPP_PURGAP | chSelect, purGapValue),
+                "Setting the pile up rejection gap"
+        );
+	
+	// Convert to samples -- we then need to be multiples of
+	//  8.  According to the digitzer library we can only
+	// set the record length for the even channels - i+1 will get the
+	// same record length because it's part of a couple.
+	
+	if ((i % 2) == 0) {
+
+	
+	  double reclen = m_pCurrentConfiguration->s_recordLength;
+	  reclen = nsToSamples(reclen);
+	  uint32_t reclenReg = reclen;
+	  reclenReg = ((reclenReg+7)/8) * 8;   // Round to nearest multiple of 8 (the +7).
+	  throwIfBadStatus(
+	    CAEN_DGTZ_SetRecordLength(m_handle, reclenReg, i),
+	    "Setting up record length"
+	  );
+	}
+	// Can't seem to get 1n34 right without doing it myself:
+
+	throwIfBadStatus(
+	   CAEN_DGTZ_WriteRegister(
+              m_handle, 0x1034 | chSelect,
+	      static_cast<uint32_t>(m_pCurrentConfiguration->s_eventAggregation)
+	      ),
+	   "Unable to set channel events/aggregate 0x1n34"
+	);
+
+	// Pre trigger configured in ns must convert to samples:
+	
+	uint32_t preTrigSamples = nsToSamples(params.s_preTrigger);
+	throwIfBadStatus(
+ 	    CAEN_DGTZ_SetDPPPreTriggerSize(m_handle, i, preTrigSamples),
+	    "Unable to set per channel pre-trigger samples"
+	);
+	// per channel trigger threshold... seem to have to do this with register writes.
+	
+	uint32_t thresh = params.s_threshold;
+	throwIfBadStatus(
+	   CAEN_DGTZ_WriteRegister(m_handle, 0x1060 | chSelect, thresh),
+	   "Unable to set per channel trigger threshold (0x1n60)"
+	);
+
+	// I don't see (yet) how the shaped trigger width is
+	// set in the XML, however it seems to be set to 0xc (730?).
+	// for now we'll hard code it in and hope in the future the
+	// source of this value comes to light. the register is
+	// a width in 16ns units for 725's and 8ns units for the 730.
+	// this might mean it's only supposed to be 6 for 725's (I'm
+	// developing with a 730)... if we don't see this it
+	// should be part of a cheat file addtion.
+	// ^ This hunch turned out to be true, which leads to the following conditional assignment
+
+	if(m_nsPerTick==2)
+	throwIfBadStatus(
+	   CAEN_DGTZ_WriteRegister(m_handle, 0x1070 | chSelect, 0xc),
+	   "Unable to set per channel shaped trigger width"
+	);
+
+	if(m_nsPerTick==4)
+	throwIfBadStatus(
+	   CAEN_DGTZ_WriteRegister(m_handle, 0x1070 | chSelect, 0x6),
+	   "Unable to set per channel shaped trigger width"
+	);
+	
+	// It seems that the dpp settings function gets the trigger holdoff width
+	// register value wrong -- at least for the 730..so I'm going to  
+	// compute the correct value here and override:  XML has ns.  The
+	// registe ris ns/16 for 725 and ns/8 for the 730. We'll tell the difference
+	// by the PS/Channel.
+
+	int trghoDivisor;
+	if (m_pCurrentConfiguration->s_psPerSample == 2000) { // V730 500MHz
+	  trghoDivisor = 8;
+	} else if (m_pCurrentConfiguration->s_psPerSample == 4000) { // V725 250MHz
+	  trghoDivisor = 16;
+	}
+	uint32_t trghoReg = params.s_triggerHoldoff /trghoDivisor;
+	throwIfBadStatus(
+	   CAEN_DGTZ_WriteRegister(m_handle, 0x1074 | chSelect, trghoReg),
+"Unable to set the trigger hold off register value"
+	);
+
+/*	throwIfBadStatus(
+	    CAEN_DGTZ_WriteRegister(m_handle, DPP_ALGORITHM_CONTROL | chSelect, 0x330042),
+	    "Writing a channel algorithm control register."
+	);
+*/
+
+	uint32_t temp;
+        throwIfBadStatus(CAEN_DGTZ_ReadRegister(m_handle, DPP_LOCAL_TRIGGER_MANAGEMENT | chSelect, &temp),"Reading local trigger management register");
+      	temp |= 0x10200;
+	if(m_pCurrentConfiguration->s_coincidenceMode == PSDBoardParameters::ExtTrgGate)
+		temp |= 0x50;
+	else if(m_pCurrentConfiguration->s_coincidenceMode == PSDBoardParameters::ExtTrgVeto)
+		temp |= 0x40050;
+
+	throwIfBadStatus(CAEN_DGTZ_WriteRegister(m_handle, 0x1084 | chSelect, temp),"Writing a channel algorithm control 2 register.");
+	temp = 0;
+	temp = m_pCurrentConfiguration->s_coincidenceTriggerOut/(m_nsPerTick*4);
+	throwIfBadStatus(CAEN_DGTZ_WriteRegister(m_handle, 0x1070 | chSelect, temp), "Writing shaped trigger width");
+
+	// End per channel settings.
+    }
+    
+    // Board configuration -- hard coded for now
+    // extras enabled, charge recording, timestamp recording, auto-flush enabled.
+
+    throwIfBadStatus(CAEN_DGTZ_WriteRegister(m_handle, 0x8000, 0xe0115),
+		     "Unable to setup board status register");
+
+    
+
+    // I/O levels:
+    
+    CAEN_DGTZ_IOLevel_t lvl;
+    if (m_pCurrentConfiguration->s_ioLevel == PSDBoardParameters::nim) {
+        lvl = CAEN_DGTZ_IOLevel_NIM;
+    } else {
+        lvl = CAEN_DGTZ_IOLevel_TTL;
+    }
+
+    throwIfBadStatus(
+        CAEN_DGTZ_SetIOLevel(m_handle, lvl),
+        "Setting front panel I/O levels"
+    );
+    // Trigger out signal:
+    //   Note this stuff was done by reverse engineering what 
+    //   CoMPASS did for each output mode...as the docs for the
+    //   registers that have to be set are not so clear about the final results.
+    
+    setOutputMode();
+    
+    // Set the enabled channels mask:
+    
+    throwIfBadStatus(
+        CAEN_DGTZ_SetChannelEnableMask(m_handle, enabledChannels),
+        "Setting channel enables mask."
+    );
+    
+    // For now set the aggregate organization to 5 -- that's what it works out to in compass
+
+    throwIfBadStatus(
+       CAEN_DGTZ_WriteRegister(m_handle, 0x800c, 5), 
+       "Unable to set buffer organization"
+    );
+    
+
+    /*Setup Onboard Coincidences*/
+    //std::cout << "\nCoinc mode " << m_pCurrentConfiguration->s_coincidenceMode << " " << PSDBoardParameters::ExtTrgGate;
+    switch(m_pCurrentConfiguration->s_coincidenceMode)
+	{
+		case PSDBoardParameters::ExtTrgGate: 
+		case PSDBoardParameters::ExtTrgVeto: uint32_t temp;
+						     throwIfBadStatus(CAEN_DGTZ_ReadRegister(m_handle, 0x811c, &temp), "Reading 0x811c");
+	  				     	     temp |= ((3<<10)); 
+						     throwIfBadStatus( CAEN_DGTZ_WriteRegister(m_handle, 0x811c, temp),  "Unable to set 0x811c");
+						     break;
+		//case PSDBoardParameters::disabled: 
+		default:;
+	}
+
+   processCheatFile();
+
+}
+/**
+ *  startAcquisition
+ *     - Set  the clock/start delays.
+ *     - Set the clock to propagate from board to board.
+ *     - If necessary set external clock mode.
+ *     - Set the start synchronizion daisy chain as requested.
+ *     - Start/arm the board depending on master-slavedness.
+ */
+void
+CDPpPsdEventSegment::startAcquisition()
+{
+    // Set the start delays.  These are provided to us in ns and must
+    // be converted into delay ticks:
+    
+    int delayValue = nsToDelay(m_pCurrentConfiguration->s_startDelay);
+    //std::cout << "\n Start Delay:" << delayValue;
+
+    throwIfBadStatus(
+        CAEN_DGTZ_WriteRegister(m_handle, DPP_START_DELAY, delayValue),
+        "Setting the start delay"
+    );
+
+
+        if(m_pCurrentConfiguration->s_startMode == PSDBoardParameters::software)    
+	{
+	  uint32_t AcqControl;
+	     throwIfBadStatus(
+		    CAEN_DGTZ_ReadRegister(
+		        m_handle, 0x8100, &AcqControl
+		    ), "Reading Acq control (startmode)"
+		);
+     	  AcqControl &= ~0x3; //Unset bits 0,1
+     	  AcqControl |= 0x00; //Write them back in as 0b01
+
+	  throwIfBadStatus( CAEN_DGTZ_WriteRegister(m_handle, 0x8100, AcqControl),  "Unable to start acquisition(SW)"); //Arm acquisition
+
+	}
+
+	if(m_pCurrentConfiguration->s_startMode == PSDBoardParameters::sIn)
+	{
+	  uint32_t AcqControl;
+	     throwIfBadStatus(
+		    CAEN_DGTZ_ReadRegister(
+		        m_handle, 0x8100, &AcqControl
+		    ), "Reading Acq control (startmode)"
+		);
+     	  AcqControl &= ~0x3; //Unset bits 0,1
+     	  AcqControl |= 0x1; //Write them back in as 0b01
+
+	  throwIfBadStatus( CAEN_DGTZ_WriteRegister(m_handle, 0x8100, AcqControl),  "Unable to start acquisition(S-IN)");
+	}
+
+	if(m_pCurrentConfiguration->s_startMode == PSDBoardParameters::firstTrigger)
+	{
+	  uint32_t AcqControl;
+	     throwIfBadStatus(
+		    CAEN_DGTZ_ReadRegister(
+		        m_handle, 0x8100, &AcqControl
+		    ), "Reading Acq control (startmode)"
+		);
+     	  AcqControl &= ~0x3; //Unset bits 0,1
+     	  AcqControl |= 0x2; //Write them back in as 0b10
+
+	  throwIfBadStatus( CAEN_DGTZ_WriteRegister(m_handle, 0x8100, AcqControl),  "Unable to start acquisition(FirstTrg)");
+
+	  throwIfBadStatus( CAEN_DGTZ_SetRunSynchronizationMode(m_handle, CAEN_DGTZ_RUN_SYNC_TrgOutTrgInDaisyChain), "Unable to start acquisition(FirstTrg)");
+	  //throwIfBadStatus( CAEN_DGTZ_SetRunSynchronizationMode(m_handle, CAEN_DGTZ_RUN_SYNC_Disabled), "Unable to start acquisition(FirstTrg)");
+	  throwIfBadStatus( CAEN_DGTZ_WriteRegister(m_handle, 0x8108, 1),  "Unable to start acquisition(SW)");
+	}
+
+    throwIfBadStatus(CAEN_DGTZ_SWStartAcquisition(m_handle), "Unable to start acquisition");    
+
+/* throwIfBadStatus(
+       CAEN_DGTZ_WriteRegister(m_handle, 0x8100, 6), 
+       "Unable to arm acquisition"
+    );*/
+  
+  /*Needs an additional software trigger if we have the first board with 'trgout-trgin-auto'*/
+  if(m_pCurrentConfiguration->s_startMode == PSDBoardParameters::firstTrigger && m_pCurrentConfiguration->s_triggerOutputMode==PSDBoardParameters::softwareTrigger)
+          throwIfBadStatus( CAEN_DGTZ_WriteRegister(m_handle, 0x8108, 1),  "Unable to start acquisition(SW)"); //Start acquisition
+
+}
+
+/**
+ * ThrowIfBadStatus
+ *     Throws an std::runtime_error if the parameter isn't CAEN_DGTZ_Success.
+ *  @param status - status to check.
+ *  @param error -error string to throw.
+ */
+void
+CDPpPsdEventSegment::throwIfBadStatus(CAEN_DGTZ_ErrorCode status, const char* error)
+{
+    if (status != CAEN_DGTZ_Success) {
+        throw std::runtime_error(error);
+    }
+}
+/**
+ * nsblValue
+ *    Converts a number of baseline samples to the proper code.
+ *    Invalid inputs result in an std::invalid_argument execption.
+ *
+ *  @param chan - Channel Number to compute this for.
+ *  @return uint32_t - value to progran in the DPP parameter block for this channel.
+ */
+uint32_t
+CDPpPsdEventSegment::nsblValue(int chan)
+{
+    switch (m_pCurrentConfiguration->s_channelConfig[chan].s_blineNsMean) {
+        case PSDChannelParameters::fixed:
+            return 0;
+        case PSDChannelParameters::samples16:
+            return 1;
+        case PSDChannelParameters::samples64:
+            return 2;
+        case PSDChannelParameters::samples256:
+            return 3;
+        case PSDChannelParameters::samples1024:
+            return 4;
+        case PSDChannelParameters::samples4096:
+            return 5;
+        case PSDChannelParameters::samples16384:
+            return 6;
+        default:
+            throw std::invalid_argument("Invalid value for basline averaging sample count.");
+    }
+}
+/**
+ * cfdDelay
+ *    Turn the CFD delay in ns into samples.
+ * @param chan - the channel to convert.
+ * @return the  - samples represented  by that channel's s_cfdDelay
+ */
+uint32_t
+CDPpPsdEventSegment::cfdDelay(int chan)
+{
+    double delayNs = m_pCurrentConfiguration->s_channelConfig[chan].s_cfdDelay;
+    
+    
+    uint32_t result = nsToSamples(delayNs);
+    return result;
+}
+/**
+ * cfdSmooth
+ *    Returns the cfd smoothing field of the local trigger management register.
+ *
+ * @param chan - the channel to return it for.
+ * @return uint32_t bits 12-15 of that register in the right position.
+ */
+uint32_t
+CDPpPsdEventSegment::cfdSmooth(int chan)
+{
+    unsigned smoothSamples = m_pCurrentConfiguration->s_channelConfig[chan].s_cfdSmoothing;
+    
+    // only some values are allowed
+    
+    
+    switch (smoothSamples) {
+        case 1:
+            return 0;
+        case 2:
+            return 1 << 12;
+        case 4:
+            return 2 << 12;
+        case 8:
+            return 3 << 12;
+        case 16:
+            return 4 << 12;
+        default:
+            throw std::invalid_argument("Invalid CFD Smoothing value");
+    }
+}
+/**
+ * nsToSamples
+ *    Convert nanoseconds to samples
+ *
+ *  @param ns - some value in nano seconds.
+ *  @return int - number of samples that equates to.
+ */
+int
+CDPpPsdEventSegment::nsToSamples(double ns)
+{
+    double psPerSample = m_pCurrentConfiguration->s_psPerSample;
+    
+    return ns /(psPerSample /1000.0) + .5;      // Rounded to nearest sample.
+}
+/**
+ * nsToDelay
+ *    Converts a nano second value into a number of trigger clocks.  Note that
+ *    the trigger clock is 8ns for sampling times of 500MHz and 16ns for 250ns
+ *    clocks.  We only support the 730 and 725 so those are the two cases we care about.
+ *
+ *  @param ns - number of ns of delay.
+ *  @return int - value of delay register.
+ */
+int
+CDPpPsdEventSegment::nsToDelay(double ns)
+{
+    // Use the sampling frequency to id the type as there are several
+    // possible strings for each module type:
+    
+    double psPerSample = m_pCurrentConfiguration->s_psPerSample;
+    if (psPerSample == 2000) {             // 2ns/sample == 730 (500MHz).
+        return ns/16;                       // 730 has 8ns trigger clock (according to registers docs), 16ns division for trigger.
+    } else if (psPerSample == 4000) {     // 4ns/sample == 725 (250MHz)
+        return ns/32;                     // 725 has a 16s trigger clock. (according to web techspecs), 32ns division for trigger.
+    } else {                              // unsupported module.
+        
+        throw std::invalid_argument("(nsToDelay): This module type is not supported!!");
+        
+    }
+}
+/**
+ * cfdFraction
+ *    Return the register value for the requested CFD Fraction
+ *    This is a set of bits inside the CFD Register (bits 8/9).
+ *
+ *  @param chan - the channel to set.
+ *  @return     - the two bit value in bits 8/9 of the CFD settings register.
+ */
+uint32_t
+CDPpPsdEventSegment::cfdFraction(int chan)
+{
+    auto frac = m_pCurrentConfiguration->s_channelConfig[chan].s_cfdFraction;
+    
+    switch (frac) {
+        case PSDChannelParameters::frac25:
+            return 0;
+        case PSDChannelParameters::frac50:
+            return 1 << 8;
+        case PSDChannelParameters::frac75:
+            return 2 << 8;
+        case PSDChannelParameters::frac100:
+            return 3 << 8;
+        default:
+            throw std::invalid_argument("Invalid CFD Fraction value");
+    }
+}
+/**
+ * coarseGainToSensitivity
+ *     COnverts the enum into a value.  Note that the enumeration elements
+ *     closely match the configuration file values but that these don't actually
+ *     track the sensitivty values.
+ *
+ *  @param chan - channel to set.
+ *  @return int - sensitivity value
+ *  @throw std::invalid_argument - if the value for that channel isn't valid.
+ */
+int
+CDPpPsdEventSegment::coarseGainToSensitivity(int chan)
+{
+    switch (m_pCurrentConfiguration->s_channelConfig[chan].s_coarseGain) {
+    case PSDChannelParameters::lsb2_5fc:
+        return 0;
+    case PSDChannelParameters::lsb10fc:
+        return 1;
+    case PSDChannelParameters::lsb40fc:
+        return 2;
+    case PSDChannelParameters::lsb160fc:
+        return 3;
+    case PSDChannelParameters::lsb640fc:
+        return 4;
+    case PSDChannelParameters::lsb2560fc:
+        return 5;
+    default:
+        throw std::invalid_argument("Invalid charte sensitivity value");
+    }
+}
+/**
+ * setOutputMode
+ *    Set the mode of the TRGOUT signal.
+ * 
+ */
+void
+CDPpPsdEventSegment::setOutputMode()
+{
+    
+  // All painstakingly reverse engineered from Compass settings.
+    
+    switch (m_pCurrentConfiguration->s_triggerOutputMode)
+    {
+    case PSDBoardParameters::externalTrigger:
+      std::cout << "\nPSD: TrgOutMode set to External";
+      setLVDSExternalTrigger();
+      break;
+    case PSDBoardParameters::globalOrTrigger:
+      std::cout << "\nPSD: TrgOutMode set to Global OR";
+      setLVDSGlobalOrTrigger();
+      break;
+    case PSDBoardParameters::running:
+      setLVDSRun();
+      break;
+    case PSDBoardParameters::delayedRunning:
+      setLVDSDelayedRun();
+      break;
+    case PSDBoardParameters::sampleClock:
+      setLVDSSampleClock();
+      break;
+    case PSDBoardParameters::pllClock:
+      setLVDSPLLClock();
+      break;
+    case PSDBoardParameters::busy:
+      setLVDSBusy();
+      break;
+    case PSDBoardParameters::pllUnlocked:
+      setLVDSPLLLockLost();
+      break;
+    case PSDBoardParameters::vProbe:
+      setLVDSVirtualProbe();
+      break;
+    case PSDBoardParameters::syncIn:
+      std::cout << "\nPSD: TrgOutMode set to S_IN";
+      setLVDSSIN();
+      break;
+    case PSDBoardParameters::softwareTrigger:
+      std::cout << "\nPSD: TrgOutMode set to SW";
+      setLVDSSwTrigger();
+      break;
+    case PSDBoardParameters::level1:
+      setLVDSLevel1Trigger();
+      break;
+    case PSDBoardParameters::level0:
+      setLVDSLevel0Trigger();
+      break;
+    default:
+        throw std::invalid_argument(
+            "Unsupported output mode requested"
+        );
+    }
+    // Set the LVDS I/O to not participate in the trigger or: (Compass does this):
+
+    for (int i =0; i < 8; i++) {
+      uint32_t offset = 4*i;
+      throwIfBadStatus(CAEN_DGTZ_WriteRegister(m_handle, 0x8180+offset, 0),
+		       "Unable t write the trigger validation mask.");
+    }
+}
+/**
+ * needBufferFill
+ *    We need a buffer fill if:
+ *    - We don't have any raw, dpp or waveform buffers.
+ *    - We have those buffers but our channel indices are all >= the number of hits
+ *      in each channel.
+ * @return bool - true if we need to fill the buffers.
+ */
+bool
+CDPpPsdEventSegment::needBufferFill()
+{
+    // We assume buffer allocation is all or nothing:
+    if (!m_rawBuffer) return true;
+    for (int i = 0; i < CAEN_DGTZ_MAX_CHANNEL; i++) {
+        if (m_nChannelIndices[i] < m_nHits[i]) return false;
+    }
+    return true;
+}
+/**
+ * fillBuffer
+ *    FIll and decode the buffers from the digitizer.  It's the caller's
+ *    responsibility to determine that
+ *    - A buffer fill is needed.
+ *    - There are events in the digitizer that can fill us.
+ */
+void
+CDPpPsdEventSegment::fillBuffer()
+{
+    uint32_t readSize;
+    if (!m_rawBuffer) allocateBuffers();
+    throwIfBadStatus(
+        CAEN_DGTZ_ReadData(
+                m_handle, CAEN_DGTZ_SLAVE_TERMINATED_READOUT_MBLT, m_rawBuffer,
+                &readSize
+        ),
+        "Unable to read raw data from the digitizer"
+    );
+//  if (status != CAEN_DGTZ_Success) return;   // Unable to buffer for some reason.
+  if (readSize == 0) return;                    // Nothing to read.
+
+    throwIfBadStatus(
+        CAEN_DGTZ_GetDPPEvents(
+            m_handle, m_rawBuffer, readSize,
+            reinterpret_cast<void**>(m_dppBuffer), m_nHits
+        ), "Unable to get dpp events from the raw buffer"
+    );
+    // Reset the channel indices:
+    
+    memset(m_nChannelIndices, 0, CAEN_DGTZ_MAX_CHANNEL*sizeof(uint32_t));
+    
+    
+
+}
+/**
+ * allocateBuffers
+ *    Allocate the buffers for data acquisition.
+ *    - Raw buffer.
+ *    - DPP Events buffer.
+ *    - Decoded waveform buffer.
+ */
+void
+CDPpPsdEventSegment::allocateBuffers()
+{
+
+    throwIfBadStatus(
+        CAEN_DGTZ_MallocReadoutBuffer(m_handle, &m_rawBuffer, &m_rawBufferSize),
+        "Failed to allocated raw readout buffer"
+    );
+    throwIfBadStatus(
+        CAEN_DGTZ_MallocDPPEvents(
+            m_handle, reinterpret_cast<void**>(m_dppBuffer), &m_dppBufferSize
+        ), "Failed to allocated DPP Event matrix"
+    );
+    throwIfBadStatus(
+        CAEN_DGTZ_MallocDPPWaveforms(
+            m_handle, reinterpret_cast<void**>(&m_pWaveforms), &m_wfBufferSize
+        ), "Failed to allocate decoded waveform buffers."
+    );
+   
+}
+/**
+ * oldestChannel
+ *    The assumption is that there are hits in at least one channel.
+ *    For each channel with hits, figure out the adjusted timestamp.
+ *    The adjusted timestamp is a 64 bit timestamp computed from the
+ *    Raw hit timestamp and the number of times it's wrapped.
+ *    We also detect wraps here using and, if necessary, updating
+ *    m_lastTimestamps and m_timestampAdjust
+ *
+ *  @return uin32_t - the channel with the oldest timestamp.
+ *  @throw std::logic_error - if there are no channels with data as that's supposed
+ *                       to have been taken care of for us.
+ */
+uint
+CDPpPsdEventSegment::oldestChannel()
+{
+    uint32_t result = 0xffffffff;           // Illegal channel.
+    uint64_t smallest = 0xffffffffffffffff; // ALl timestamps will be smaller than this.
+    uint64_t adjustout = 0x0;
+    for (int i =0; i < CAEN_DGTZ_MAX_CHANNEL; i++) {
+        // Only look at channels with data left buffered:
+        
+        if (m_nChannelIndices[i] < m_nHits[i]) {
+            CAEN_DGTZ_DPP_PSD_Event_t* pHit = &(m_dppBuffer[i][m_nChannelIndices[i]]);
+            uint32_t rawTimestamp = pHit->TimeTag;
+            
+            uint64_t adjust = m_timestampAdjust[i];
+            
+            // Is there one more adjust:
+	    //std::cout << "\n--->" << std::hex<<     rawTimestamp  << "\t" <<  m_lastTimestamps[i] << std::dec << "\n";            
+//            if (rawTimestamp <= m_lastTimestamps[i]) adjust += UINT64_C(0x100000000);
+            if (rawTimestamp <= m_lastTimestamps[i]) adjust += UINT64_C(0x80000000); //why does this work? :(
+            
+            // Figure out the 64 bit timestamp:
+            
+            uint64_t adjustedTimestamp = adjust + rawTimestamp;
+            if (adjustedTimestamp < smallest) {
+                result = i;
+                smallest = adjustedTimestamp;
+            }
+        }
+    }
+    
+    if (result == 0xffffffff) {
+        throw std::logic_error("BUG- CDPpPsdEvent found no valid smallest timestamp!!");
+    }
+    // We need to commit the last timestamp and timestamp adjust for the  channel.
+    // We can retrieve this from the smallest timestamp:
+    
+    m_timestampAdjust[result] = smallest & 0xffffffff80000000;   // Top 32 bits. (33?)
+    m_lastTimestamps[result]  = smallest & 0x7fffffff;           // Bottom 32 bits. (31?)
+
+    //std::cout << "\n" << std::hex<<     m_timestampAdjust[result]  << "\t" <<  m_lastTimestamps[result] << std::dec << "\n";
+    
+    return result;
+}
+/**
+ * formatEvent
+ *    Given a channel:
+ *    - Format an event into the event buffer from that channel.
+ *    - The resulting event will have the following format:
+ *    |  32 bit total event size         |  (Self inclusive bytes).
+ *    |  64 bit derived timestamp        |  (also tags the event, as does our source id).
+ *    |  16 bit channel number           |
+ *    |  32  bit short-gate charge value |
+ *    |  32 bit long-gate charge value   |
+ *    |  16 bit baseline                 |
+ *    |  16 bit pileup rejection indicator |
+ *    |  32 bit waveform length          | (0 if traces are not being sasved.)
+ *    |  The waveform data if it was taken |
+ *
+ * @param pBuffer  - Pointer to the buffer describing where the data goes
+ * @param chan     - channel from which the data comes.
+ * @return size_t  - Size of the events in bytes (same as what's put in the first uint32_t).
+ * @note the channels m_nChannelIndices value is incremented to consume the event.
+ */
+size_t
+CDPpPsdEventSegment::formatEvent(void* pBuffer, int chan)
+{
+    // hold a pointer to the event size:
+    
+    uint32_t* pSize  = static_cast<uint32_t*>(pBuffer);
+    uint64_t* pStamp = reinterpret_cast<uint64_t*>(pSize + 1);
+    
+    // Get a pointer to the hit and fill in the adjusted timestamp value and all
+    // the simple stuff from the hit information.
+    
+    CAEN_DGTZ_DPP_PSD_Event_t* pHit = &(m_dppBuffer[chan][m_nChannelIndices[chan]]);
+    m_nChannelIndices[chan]++;
+    uint64_t adjustedStamp = pHit->TimeTag;
+    adjustedStamp         += m_timestampAdjust[chan];
+    *pStamp++ = adjustedStamp*m_nsPerTick;
+    //std::cout << "\nTs:" << adjustedStamp*m_nsPerTick;
+    
+    // Set the timestamp and the source id.
+    
+    setTimestamp(adjustedStamp*m_nsPerTick);
+    setSourceId(m_nSourceId);
+
+    // CHannel number:
+
+    uint16_t* p16 = reinterpret_cast<uint16_t*>(pStamp);
+    *p16++ = chan;
+    //std::cout << " ch:" << chan;
+    
+    // now the charges:
+    
+    uint32_t* p32 = reinterpret_cast<uint32_t*>(p16);
+    *p32++  = pHit->ChargeShort;
+    *p32++  = pHit->ChargeLong;
+    //std::cout << " Elong:" << pHit->ChargeShort;
+//    std::cout << " Extras:" << pHit->Extras;
+     uint32_t temp = (pHit->Extras&0xf000)>>12;
+//     if(temp)
+	
+     /*temp has the structure: 0b(ABCD) with bit A = trigger lost, B=over range (set when a trigger is lost or over range in a single event)*/
+     /* C = set each time 128 triggers are counted, D is set each time 128 triggers are lost */
+     if(temp&2)//
+     {
+//	m_triggerCount[chan] += 128.;//./(double(clock() - t[chan]));
+//	t[chan] = clock();
+	auto now =    std::chrono::duration_cast<std::chrono::milliseconds>(std::chrono::system_clock::now().time_since_epoch()).count();
+	m_triggerCount[chan] = static_cast<uint32_t>(128./((now-t[chan])*1.e-3));
+	t[chan] = now;
+        //std::cout << "\n Extras:" << pHit->Extras << " 1024s:" << temp << " ft:" << (pHit->Extras&0x1ff) << " xt:" << ((pHit->Extras&0xffff0000) >>16);
+     }
+     if(temp&1)//
+     {
+	auto now =    std::chrono::duration_cast<std::chrono::milliseconds>(std::chrono::system_clock::now().time_since_epoch()).count();
+	m_missedTriggers[chan] = static_cast<uint32_t>(128./((now-tmiss[chan])*1.e-3));
+	tmiss[chan] = now;
+     }
+
+    // Now the baselines and the Pileup rejection flag:
+    *p32++ = pHit->Extras;
+    //std::cout << std::hex<< "\n Extras: 0x" << pHit->Extras << std::dec << " 1024s:" << temp << " ft:" << (pHit->Extras&0x1ff) << " xt:" << ((pHit->Extras&0xffff0000) >>16);
+    /* Old form here */
+    //p16 = reinterpret_cast<uint16_t*>(p32);
+    //*p16++ = pHit->Baseline;
+    //*p16++ = pHit->Pur;
+    
+    //p32    = reinterpret_cast<uint32_t*>(p16);
+    
+    /* Now the waveforms:
+       While the XML does not yet support dual traces,
+       we write the code as if it does as well as handling
+       analog probes  The data we write is:
+       |  uint32_t size in bytes,                                     |
+       |   uint32_t num. samples                                      |
+       |   uint8_t nonzero if dual trace mode                        |
+       |   uint8_t nonzero if analog probe 1 is on idents the probe   |
+       |  Trace one - if num samples > 0  ns*uint16_t                |
+       |  Trace two - if dt,                                         //
+       
+       Note that if number of samples is zero, size in bytes is sizeof(uint32_t)
+       and no further data are included.
+       
+       Note: We assume that sizeEvent has already decoded the waveform as
+       that's necessary to determine the size of the event.
+   */
+    
+    uint8_t* p8;
+    if (m_pWaveforms->Ns == 0) {
+        *p32++ = sizeof(uint32_t);             // NO traces to write.
+        p8     = reinterpret_cast<uint8_t*>(p32);  // end of event.
+    } else {
+        *p32++ = sizeTraces();
+        *p32++ = m_pWaveforms->Ns;
+         p8    = reinterpret_cast<uint8_t*>(p32);
+        *p8++  = m_pWaveforms->dualTrace;
+        *p8++  = m_pWaveforms->anlgProbe;
+        p16    = reinterpret_cast<uint16_t*>(p8);    // Traces go here:
+        memcpy(p16, m_pWaveforms->Trace1, m_pWaveforms->Ns*sizeof(uint16_t));
+        p16   += m_pWaveforms->Ns;
+        if(m_pWaveforms->dualTrace) {               // second trace
+            memcpy(p16, m_pWaveforms->Trace2, m_pWaveforms->Ns*sizeof(uint16_t));
+            p16 += m_pWaveforms->Ns;
+        }
+        p8 = reinterpret_cast<uint8_t*>(p16);      // end of event.
+    }
+    
+    // Figure out the event size and
+    // Set it in pSize and return it:
+    
+    uint32_t nBytes = (p8 - (reinterpret_cast<uint8_t*>(pBuffer)));
+    *pSize = nBytes;
+    
+    return static_cast<size_t>(nBytes);
+    
+}
+/**
+ * sizeTraces
+ *    Figure out how many bytes of trace data there are to write.
+ *    We assume that m_pWaveforms has been decoded into by (e.g.) sizeEvent.
+ *
+ * @return uint32_t number of bytes of trace data, including the size uint32_t.
+ * @note we also assume this is only called if, in fact, there are traces.
+ */
+uint32_t
+CDPpPsdEventSegment::sizeTraces()
+{
+    // There's a fixed header of a size, sample count, dual trace flag and
+    // analog probe selector:
+    
+    uint32_t result = 2*sizeof(uint32_t) + 2*sizeof(uint8_t);
+    
+    // The number of traces depends on the dual trace count.
+    // Each trace is number of samples * sizeof(uint16_t).
+    
+    int ntraces = 1;
+    if (m_pWaveforms->dualTrace) {
+        ntraces = 2;
+    }
+    result += ntraces*m_pWaveforms->Ns*sizeof(uint16_t);
+    return result;
+}
+/**
+ * sizeEvent
+ *    Determines the size of an event.
+ * @param chan - the channel number.
+ * @return size_t - number of bytes in the event.
+ * @note to do this, the waveforms, if any, for the event will be decoded.
+ */
+size_t
+CDPpPsdEventSegment::sizeEvent(int chan)
+{
+    throwIfBadStatus(
+        CAEN_DGTZ_DecodeDPPWaveforms(
+            m_handle,
+            &(m_dppBuffer[chan][m_nChannelIndices[chan]]),
+            m_pWaveforms
+        ), "Decoding hit waveforms"
+    );
+    
+    // The event consists of the fixed header and optional traces:
+    
+    size_t result = 3*sizeof(uint32_t) + sizeof(uint64_t) + 2*sizeof(uint16_t);
+    
+    // Now the waveforms:
+    
+    if (m_pWaveforms->Ns == 0) {
+        result += sizeof(uint32_t);             // Just the empty waveform size.
+    } else {
+        result += sizeTraces();
+    }
+    
+    
+    return result;
+}
+/**
+ *  freeDAQBuffers
+ *      Free the dynamically allocated CAEN buffers.  Note that all pointers
+ *      will then be set to nullptr to ensure that our code knows next time around,
+ *      it needs to reallocate the data.
+ */
+void
+CDPpPsdEventSegment::freeDAQBuffers()
+{
+    CAEN_DGTZ_FreeReadoutBuffer(&m_rawBuffer);
+    CAEN_DGTZ_FreeDPPEvents(m_handle, reinterpret_cast<void**>(m_dppBuffer));
+    CAEN_DGTZ_FreeDPPWaveforms(m_handle, reinterpret_cast<void*>(m_pWaveforms));
+    
+    m_pWaveforms = nullptr;
+    m_rawBuffer = nullptr;
+    for (int i = 0; i < CAEN_DGTZ_MAX_CHANNEL; i++) {
+        m_dppBuffer[i] = nullptr;
+    }
+}
+/**
+ * setLVDSLevel0Trigger
+ *    Enable the new lvds features and set the LVDS outputs
+ *    to reflect the Level 0 board trigger.
+ */
+void
+CDPpPsdEventSegment::setLVDSLevel0Trigger()
+{
+  // Set the FP LVDS I/O new features register and enable new features:
+
+  throwIfBadStatus(CAEN_DGTZ_WriteRegister(m_handle, 0x81a0, 0x1111),
+		   "Unable to set the LVDS I/O New features register");
+
+
+  throwIfBadStatus(CAEN_DGTZ_WriteRegister(m_handle, 0x811c, 0x8100),
+		   "Unable to write FP I/O control register.");
+}
+/**
+ setLVDSLevel1Trigger
+   Enable the new lvds features and set the LVDS Otputs to reflect the
+   level 1 board trigger.
+*/
+void 
+CDPpPsdEventSegment::setLVDSLevel1Trigger()
+{
+  // Set the FP LVDS I/O new features register and enable new features:
+
+  throwIfBadStatus(CAEN_DGTZ_WriteRegister(m_handle, 0x81a0, 0x1111),
+		   "Unable to set the LVDS I/O New features register");
+
+
+  throwIfBadStatus(CAEN_DGTZ_WriteRegister(m_handle, 0x811c, 0xc100),
+		   "Unable to write FP I/O control register.");
+}
+/**
+ setLDVDSSwTrigger
+   Set the LVDS outputs to reflect the Software trigger.
+*/
+void
+CDPpPsdEventSegment::setLVDSSwTrigger()
+{
+  // Enable software trigger:
+
+  throwIfBadStatus(CAEN_DGTZ_WriteRegister(m_handle, 0x8110, 0x8000ffff),
+		   "Unable to enable sw trigger in mask register");
+
+  throwIfBadStatus(CAEN_DGTZ_WriteRegister(m_handle, 0x810c, 0x8000ffff),
+		   "Unable to enable sw trigger in mask register");
+
+  // Enable new LVDS Features:
+  int temp = (m_pCurrentConfiguration->s_ioLevel==PSDBoardParameters::nim)? 0 : 1 ;
+
+  throwIfBadStatus(CAEN_DGTZ_WriteRegister(m_handle, 0x811c, 0x0100+temp),
+		   "Unable to enable new lvds featurs in FP IO control register"
+		   );
+  // Set the lVDS to reflect triggers:
+
+  throwIfBadStatus(CAEN_DGTZ_WriteRegister(m_handle, 0x81a0, 0x1111), 
+		   "Unable to set LVDS output");
+}
+/**
+ setLVDSExternalTrigger
+   Set the LVDS outputs to reflect the state of the external trigger.
+*/
+void
+CDPpPsdEventSegment::setLVDSExternalTrigger()
+{
+  // Enable software trigger:
+
+  throwIfBadStatus(CAEN_DGTZ_WriteRegister(m_handle, 0x8110, 0x40000000),
+		   "Unable to enable sw trigger in mask register");
+  // Enable new LVDS Features:
+
+  throwIfBadStatus(CAEN_DGTZ_WriteRegister(m_handle, 0x811c, 0x100),
+		   "Unable to enable new lvds featurs in FP IO control register"
+		   );
+  // Set the lVDS to reflect triggers:
+
+  throwIfBadStatus(CAEN_DGTZ_WriteRegister(m_handle, 0x81a0, 0x1111), 
+		   "Unable to set LVDS output");
+}
+/**
+ setLVDSGlobalOrTrigger
+    LVDS outputs reflect the global or of the cou;le triggers.
+*/
+void
+CDPpPsdEventSegment::setLVDSGlobalOrTrigger()
+{
+
+  // Set the channel couples to or mode:
+
+  for (int i = 0; i < m_nChans; i++) {
+    throwIfBadStatus(CAEN_DGTZ_WriteRegister(m_handle, 0x1084 | (i << 8), 0x10207),
+		     "Could not set the per channel DPPAlgorithm control 2 register");
+  }
+
+  //Disable local shaped trigger
+//  for (int i = 0; i < m_nChans; i++) {
+//    throwIfBadStatus(CAEN_DGTZ_WriteRegister(m_handle, 0x1084 | (i << 8), 0x200),
+//		     "Could not set the per channel DPPAlgorithm control 2 register");
+//  }
+
+  //  Enable the couples to participate
+
+  throwIfBadStatus(CAEN_DGTZ_WriteRegister(m_handle, 0x8110, 0xff),
+		   "Could not set the FP-GPO Trigger enable mask register");
+  throwIfBadStatus(CAEN_DGTZ_WriteRegister(m_handle, 0x811c, 0x100),
+		   "Could not write the FP-IO control register");
+ // Set the lVDS to reflect triggers:
+
+  throwIfBadStatus(CAEN_DGTZ_WriteRegister(m_handle, 0x81a0, 0x1111), 
+		   "Unable to set LVDS output");
+}
+/**
+ setLVDSRun
+   Set the lVDS outputs to reflect the board is running
+*/
+void
+CDPpPsdEventSegment::setLVDSRun()
+{
+  // set the global trigger mask:triggers -> FPIO.
+
+  throwIfBadStatus(CAEN_DGTZ_WriteRegister(m_handle, 0x8110, 0x80000000),
+		   "Failed to write the global trigger mask");
+
+  // Enable new features; trgout reflects run state
+
+  throwIfBadStatus(CAEN_DGTZ_WriteRegister(m_handle, 0x811c, 0x10100),
+		   "Failed to write the FP I/O COntrol register");
+
+ // Set the lVDS to reflect triggers:
+
+  throwIfBadStatus(CAEN_DGTZ_WriteRegister(m_handle, 0x81a0, 0x1111), 
+		   "Unable to set LVDS output");
+}
+/**
+ setLVDSDelayedRun
+    set the lvds output to reflect a delayed run state.
+*/
+void
+CDPpPsdEventSegment::setLVDSDelayedRun()
+{
+   // set the global trigger mask:triggers -> FPIO.
+
+  throwIfBadStatus(CAEN_DGTZ_WriteRegister(m_handle, 0x8110, 0x80000000),
+		   "Failed to write the global trigger mask");
+
+  // Enable new features; trgout reflects delayed run state
+
+  throwIfBadStatus(CAEN_DGTZ_WriteRegister(m_handle, 0x811c, 0x110100),
+		   "Failed to write the FP I/O COntrol register");
+
+ // Set the lVDS to reflect triggers:
+
+  throwIfBadStatus(CAEN_DGTZ_WriteRegister(m_handle, 0x81a0, 0x1111), 
+		   "Unable to set LVDS output");
+}
+/**
+ setLVDSSampleCLock
+   Sets the lVDS outputs to reflect the sampling clock.
+*/
+void
+CDPpPsdEventSegment::setLVDSSampleClock()
+{
+   // set the global trigger mask:triggers -> FPIO.
+
+  throwIfBadStatus(CAEN_DGTZ_WriteRegister(m_handle, 0x8110, 0x80000000),
+		   "Failed to write the global trigger mask");
+
+  // Enable new features; trgout reflects Sample Clock
+
+  throwIfBadStatus(CAEN_DGTZ_WriteRegister(m_handle, 0x811c, 0x50100),
+		   "Failed to write the FP I/O COntrol register");
+
+ // Set the lVDS to reflect triggers:
+
+  throwIfBadStatus(CAEN_DGTZ_WriteRegister(m_handle, 0x81a0, 0x1111), 
+		   "Unable to set LVDS output");
+}
+
+/** 
+ *  setLVDSPLLClock
+ *    Set the LVDS outputs to reflect the clock
+ *    reconstructed by the PLL.
+ */
+void
+CDPpPsdEventSegment::setLVDSPLLClock()
+{
+   // set the global trigger mask:triggers -> FPIO.
+
+  throwIfBadStatus(CAEN_DGTZ_WriteRegister(m_handle, 0x8110, 0x80000000),
+		   "Failed to write the global trigger mask");
+
+  // Enable new features; trgout reflects Motherboard virtual probe
+  // and set that probe to the CLK Phase (presumably the PLL Recovered 
+  // clock?
+
+  throwIfBadStatus(CAEN_DGTZ_WriteRegister(m_handle, 0x811c, 0x90100),
+		   "Failed to write the FP I/O COntrol register");
+
+ // Set the lVDS to reflect triggers:
+
+  throwIfBadStatus(CAEN_DGTZ_WriteRegister(m_handle, 0x81a0, 0x1111), 
+		   "Unable to set LVDS output");
+}
+/**
+ setLVDSBusy
+    Set the LVDS outputs to reflect the busy signal.
+    this is done by selecting motherboard probes and for
+    those probes to be the BUSY/UNLOCK.without the PLL Lock loss
+    bit set. in the FP I/O control register.
+*/
+void
+CDPpPsdEventSegment::setLVDSBusy()
+{
+   // set the global trigger mask:triggers -> FPIO.
+
+  throwIfBadStatus(CAEN_DGTZ_WriteRegister(m_handle, 0x8110, 0x80000000),
+		   "Failed to write the global trigger mask");
+
+  // Enable new features; trgout reflects Motherboard virtual probe
+  // and set that probe to the Busy/Unlock but not setting bit
+  // 20 (PLL Lock lost).
+
+  throwIfBadStatus(CAEN_DGTZ_WriteRegister(m_handle, 0x811c, 0xd0100),
+		   "Failed to write the FP I/O COntrol register");
+
+ // Set the lVDS to reflect triggers:
+
+  throwIfBadStatus(CAEN_DGTZ_WriteRegister(m_handle, 0x81a0, 0x1111), 
+		   "Unable to set LVDS output");
+}
+/**
+ *  setLVDSPllLockLost
+ *    Sets the LVDS Outputs to reflect PLL synchronization lost.  
+ *    this is done the same way as setting the busy but
+ *    additionally setting bit 20 to select the PLL Lock loss rather
+ *    than busy output.
+ */
+void
+CDPpPsdEventSegment::setLVDSPLLLockLost()
+{
+   // set the global trigger mask:triggers -> FPIO.
+
+  throwIfBadStatus(CAEN_DGTZ_WriteRegister(m_handle, 0x8110, 0x80000000),
+		   "Failed to write the global trigger mask");
+
+  // Enable new features; trgout reflects Motherboard virtual probe
+  // and set that probe to the Busy/Unlock but not setting bit
+  // 20 (PLL Lock lost).
+
+  throwIfBadStatus(CAEN_DGTZ_WriteRegister(m_handle, 0x811c, 0x1d0100),
+		   "Failed to write the FP I/O COntrol register");
+
+ // Set the lVDS to reflect triggers:
+
+  throwIfBadStatus(CAEN_DGTZ_WriteRegister(m_handle, 0x81a0, 0x1111), 
+		   "Unable to set LVDS output");
+}
+/**
+ setLVDSVirtualProbe
+    Sets the LVDS to reflect the output of the channel probes.
+*/
+void 
+CDPpPsdEventSegment::setLVDSVirtualProbe()
+{
+   // set the global trigger mask:triggers -> FPIO.
+
+  throwIfBadStatus(CAEN_DGTZ_WriteRegister(m_handle, 0x8110, 0x80000000),
+		   "Failed to write the global trigger mask");
+
+  //   Select the channel virtual probes.
+
+  throwIfBadStatus(CAEN_DGTZ_WriteRegister(m_handle, 0x811c, 0x20100),
+		   "Failed to write the FP I/O COntrol register");
+
+ // Set the lVDS to reflect triggers:
+
+  throwIfBadStatus(CAEN_DGTZ_WriteRegister(m_handle, 0x81a0, 0x1111), 
+		   "Unable to set LVDS output");
+}
+/**
+  setLVDSSIN
+    The TRGOUT/LVDS outputs become the SIN input to propagate
+    the daisy chain
+*/
+void
+CDPpPsdEventSegment::setLVDSSIN()
+{   // set the global trigger mask:triggers -> FPIO.
+
+  throwIfBadStatus(CAEN_DGTZ_WriteRegister(m_handle, 0x8110, 0x80000000),
+		   "Failed to write the global trigger mask");
+
+  // Enable new features; trgout reflects SIN
+
+
+  throwIfBadStatus(CAEN_DGTZ_WriteRegister(m_handle, 0x811c, 0x30100),
+		   "Failed to write the FP I/O COntrol register");
+
+ // Set the lVDS to reflect triggers:
+
+  throwIfBadStatus(CAEN_DGTZ_WriteRegister(m_handle, 0x81a0, 0x1111), 
+		   "Unable to set LVDS output");
+
+}
+
+
+static std::string trim( std::string str )
+{
+    // remove trailing white space
+    while( !str.empty() && std::isspace( str.back() ) ) str.pop_back() ;
+
+    // return residue after leading white space
+    std::size_t pos = 0 ;
+    while( pos < str.size() && std::isspace( str[pos] ) ) ++pos ;
+    return str.substr(pos) ;
+}
+
+
+/**
+ * processCheatFile
+ *    Process the register cheat file.
+ *    If m_pCheatFile is nullptr, nothing is done.
+ *    Otherwise, the cheat file is opened and processed line by line.
+ *    The cheat file has the following format:
+ *    operation address value
+ *    Operation is one of
+ *       - . - set the value,
+ *       - # ignore the line (comment)
+ *       - | or the value into the register.
+ *       - * And the value into the registger
+ *       
+ *    address - is the address of the register to be modified.
+ *    value   - is the value that's either set or ored into the
+ *    register depending on the operation.
+ *    operation, addresss and value must  be separated by whitespace.
+ *    Lines with errors result in warnings but are ignored.
+ *    Borrowed from CAENPha.h implementation in DPP-PHA library
+ */
+void CDPpPsdEventSegment::processCheatFile()
+{
+  if (!m_pCheatFile) return;
+  std::ifstream infile(m_pCheatFile);
+  if (!infile) {
+    std::cerr << "Cheat file: " << m_pCheatFile << "could not be opened\n";
+    return;
+  }
+  while (!infile.eof()) {
+    std::string line;
+    std::getline(infile, line);
+    line = trim(line);              // Lose leading and trailing whitespace.
+    if (!line.empty()) {            // Ignore blank lines which are empty after trimming.
+      std::stringstream s(line);
+      char op;
+      std::string sAddr;
+      std::string sValue;
+      uint32_t  addr;
+      uint32_t  value;
+      op = '\0';
+      s >> op >> sAddr >> sValue;
+      
+      
+      if (s.fail())  {  // Note that I don't think the decode can fail going into strings...
+        std::cerr << "Warning: '" << line << "' was in error\n";
+        s.clear(std::ios_base::failbit);
+      } else {
+        
+        // What we do depends on the operation:
+        
+        // If the operation is not a comment, we can decode the address and
+        // value:
+        
+        if (op != '#')   {
+          addr  = strtoul(sAddr.c_str(), nullptr, 0);
+          value = strtoul(sValue.c_str(), nullptr, 0);
+        }
+        switch (op) {
+          case '#':                                    // comment.
+            break;
+          case '.':                                   // set:
+            {
+              CAEN_DGTZ_WriteRegister(m_handle, addr, value);
+            }
+            break;
+          case '|':                                 // bitwise or.
+            {
+              uint32_t currentValue;
+              CAEN_DGTZ_ReadRegister(m_handle, addr, &currentValue);
+              value |= currentValue;
+              CAEN_DGTZ_WriteRegister(m_handle, addr, value);
+            }
+            break;
+          case '*':                               // bitwise and.
+            {
+              uint32_t currentValue;
+              CAEN_DGTZ_ReadRegister(m_handle, addr, &currentValue);
+              value &= currentValue;
+              CAEN_DGTZ_WriteRegister(m_handle, addr, value);
+            }
+            break;
+          default:                               // unrecognized operation.
+            std::cerr << "Unrecognized operation in '" << line << "'\n";
+            break;
+        }
+      }
+    }
+  }
+}