/*
    This software is Copyright by the Board of Trustees of Michigan
    State University (c) Copyright 2005.

    You may use this software under the terms of the GNU public license
    (GPL).  The terms of this license are described at:

     http://www.gnu.org/licenses/gpl.txt

     Author:
             Ron Fox
	     NSCL
	     Michigan State University
	     East Lansing, MI 48824-1321
*/

#include <config.h>
#include "COutputThread.h"
#include "CRunState.h"
#include "DataBuffer.h"
#include <CSystemControl.h>
#include <Globals.h>
#include <CVMUSB.h>
#include <TclServer.h>
#include <CStack.h>

#include <CDataSink.h>
#include <CDataSinkFactory.h>
#include <RingIOV12.h>

#include <V12/CRingStateChangeItem.h>
#include <V12/CRingPhysicsEventCountItem.h>
#include <V12/CRingScalerItem.h>
#include <V12/CRingTextItem.h>
#include <V12/CDataFormatItem.h>
#include <V12/CPhysicsEventItem.h>
#include <V12/DataFormat.h>
#include <ByteBuffer.h>

#include <Exception.h>
#include <ErrnoException.h>

#include <string>
#include <iostream>
#include <iomanip>
#include <iostream>

#include <event.h>
#include <assert.h>
#include <stdlib.h>
#include <stdio.h>
#include <string.h>
#include <time.h>
<<<<<<< HEAD
=======
#include <iostream>
#include <CRingBuffer.h>

#include <CRingStateChangeItem.h>
#include <CRingPhysicsEventCountItem.h>
#include <CRingScalerItem.h>
#include <CRingTextItem.h>
#include <CDataFormatItem.h>
#include <CStack.h>
#include <CStatusReporting.h>

>>>>>>> f39efa85
#include <sys/time.h>
#include <dlfcn.h>

using namespace DAQ;
using namespace std;


static DataBuffer* lastBuffer(0);
static const unsigned ReadoutStack(0);
static const unsigned ScalerStack(1);
static const unsigned MonitorStack(7);

static const unsigned BUFFERS_BETWEEN_EVENTCOUNTS(64);  // max buffers before an event count item.


////////////////////////////////////////////////////////////////////////
//   mytimersub - since BSD timeval is not the same as POSIX timespec:
////////////////////////////////////////////////////////////////////////
static inline void 
mytimersub(timespec* minuend, timespec* subtrahend, timespec* difference)
{
  // We'll cheat and map these to timevals, use timersub and convert back:
  // this means we're only good to a microsecond not a nanosecond _sigh_
  // if this is not good enough we'll do the subtraction manually later.

  timeval m,s,d;
  m.tv_sec   = minuend->tv_sec;
  m.tv_usec  = minuend->tv_nsec/1000;

  s.tv_sec   = subtrahend->tv_sec;
  s.tv_usec  = subtrahend->tv_nsec/1000;

  timersub(&m, &s, &d);

  difference->tv_sec  = d.tv_sec;
  difference->tv_nsec = d.tv_usec * 1000;
}

////////////////////////////////////////////////////////////////////////
///////////////////// Construction and destruction /////////////////////
////////////////////////////////////////////////////////////////////////

/*!
   Create an outupt thread. 

   @param ring - Name of the ring buffer into which data will be put.


*/
COutputThread::COutputThread(std::string ring, CSystemControl& sysControl) : 
  m_nOutputBufferSize(0),		// Don't know yet.
  m_pBuffer(0),
  m_pCursor(0),
  m_nWordsInBuffer(0),
  m_ringName(ring),
  m_pRing(0),
  m_pEvtTimestampExtractor(0),
  m_pSclrTimestampExtractor(0),
  m_pBeginRunCallback(0),
  m_systemControl(sysControl)
{
  
}
/*!
  Destructor...actually this is probably not called as the thread lifetime
  is the lifetime of the program.  Regardless...do things cleanly.
*/
COutputThread::~COutputThread()
{
  delete m_pRing;		// close connection to ring.
  free(m_pBuffer);		// Free the event assembly buffer.
}

////////////////////////////////////////////////////////////////////////
////////////////////// Thread entry point... ///////////////////////////
////////////////////////////////////////////////////////////////////////

/* Adapt between nextgen and spectrodaq style threading models:
 */
void
COutputThread::run()
{
  getTimestampExtractor();
  operator()();
}


/*
   Thread entry point.  After attaching to the outputring,
   this is just an infinite buffer processing loop.
*/
int
COutputThread::operator()()
{
  // Main loop is pretty simple.
  // - Acquire next filled buffer
  // - process the filled buffer
  // - add the buffer back onto the queue of free buffers
  //
  // should something bad happen...
  // - schedule an exit
  // - keep freeing buffers
  //

  bool failedState = false;
  try {
    attachRing();

    while(1) {
      
      DataBuffer& buffer(getBuffer());
      processBuffer(buffer);
      freeBuffer(buffer);
      
    }
  }
  catch (string msg) {
    cerr << "COutput thread caught a string exception: " << msg << endl;
    failedState = true;
    scheduleApplicationExit(EXIT_FAILURE);
  }
  catch (char* msg) {
    cerr << "COutput thread caught a char* exception: " << msg << endl;
    failedState = true;
    scheduleApplicationExit(EXIT_FAILURE);
  }
  catch (CException& err) {
    cerr << "COutputThread thread caught a daq exception: "
	        << err.ReasonText() << " while " << err.WasDoing() << endl;
    failedState = true;
    scheduleApplicationExit(EXIT_FAILURE);
  }
  catch (...) {
    cerr << "COutput thread caught some other exception type.\n";
    failedState = true;
    scheduleApplicationExit(EXIT_FAILURE);
  }

  // if we failed... don't try to output data.. just keep freeing buffers
  // so that we can end the application gracefully.
  if (failedState) {
    while (1) {
      DataBuffer& buffer(getBuffer());
      freeBuffer(buffer);
    }

  }
}

/////////////////////////////////////////////////////////////////////////
/////////////////////////// Utility functions ///////////////////////////
/////////////////////////////////////////////////////////////////////////


/*
   Get a buffer from the event queue.  A reference to the buffer will
   be returned.

   Note that this will block if needed to wait for a buffer.
   note as well that between runs, we'll wind up blocking in here.

   @return DataBuffer&
   @retval reference to the buffer at the head of the buffer queue.

*/
DataBuffer&
COutputThread::getBuffer()
{
  DataBuffer* pBuffer = gFilledBuffers.get(); // Will block if needed.
  return *pBuffer;

}
/*
   Free a buffer that has been completely processed.
   This will return the buffer to the gFreeBuffers queue.

   @param buffer - Reference to the buffer to return to the free pool.

*/
void
COutputThread::freeBuffer(DataBuffer& buffer)
{
  gFreeBuffers.queue(&buffer);
}
/*
   Process a buffer from the reader.  At this time we are just going
   to figure out what type of buffer we have and dispatch accordingly.
   Buffers are as follows:

  -  Begin run is indicated by the type in the DataBuffer, all others look like
      data buffers.
  -  End run is indicated by the data buffer type.
  - All others are depend on the stack from which they came, and are handled
    by processEvent.

  @note begin and end buffers are generated by software not the VM-USB.

  @param buffer  - The buffer from the readout thread.
*/
void
COutputThread::processBuffer(DataBuffer& buffer)
{
  if (buffer.s_bufferType == TYPE_START) {
    startRun(buffer);
  }
  else if (buffer.s_bufferType == TYPE_STOP) {
    endRun(buffer);
  }
  // TYPE_PAUSE and TYPE_RESUME buffer added to resolve Bug #5882
  
  else if (buffer.s_bufferType == TYPE_PAUSE) {
    pauseRun(buffer);  
  }
  else if (buffer.s_bufferType == TYPE_RESUME) {
    resumeRun(buffer);
  }
  else if (buffer.s_bufferType == TYPE_EVENTS) {
    processEvents(buffer);
  }
  else if (buffer.s_bufferType == TYPE_STRINGS) {
    pStringsBuffer pBody = reinterpret_cast<pStringsBuffer>(buffer.s_rawData);
    processStrings(buffer, *pBody);
  }
  else {
    // Unexpected buffer type is really bad throw:

    char exceptionText[1000];
    sprintf(exceptionText, "Unexpected buffer type %d encounterd", buffer.s_bufferType);
    throw std::string(exceptionText);
  }
}

/**
 *  TODO: Belowe  startRun, endRun, pauseRun and resumeRun:
 *        The generation of the control ring item can be factored once the
 *        run start time has been memorized.
*/

/*
   Process a begin run pseudo buffer. I call this a psuedo buffer because
   there will not be any data from the VM_usb for this

   We must:
   - Update our concept of the run state.
   - Set the m_nOutputBufferSize accordingly.
   - Create and submit a state BEGIN_RUN State change item to the destination ring
     buffer
   
   @param buffer   - the buffer from the buffer queue.

   @throws CErrnoException if system calls fail.
   @throws std::string If CRingBufer operations fail.
*/
void
COutputThread::startRun(DataBuffer& buffer)
{

  time_t timestamp;
  
  // If there's a begin run callback call it before emitting the begin  run
  // record:
  
  if (m_pBeginRunCallback) {
    (*m_pBeginRunCallback)();
  }

  m_nOutputBufferSize = Globals::usbBufferSize;

  if (time(&timestamp) == -1) {
    throw CErrnoException("Failed to get the time in COutputThread::startRun");
  }

  // Update our concept of run state.

  CRunState* pState = CRunState::getInstance();
  m_runNumber       = pState->getRunNumber();
  m_title           = pState->getTitle();

  clock_gettime(CLOCK_REALTIME, &m_startTimestamp);
  m_lastStatTime = m_lastStampedBuffer = m_startTimestamp; // Last timestamped event...that is.
  m_nTriggers = 0;
  m_nEvents   = 0;
  m_nBytes    = 0;
  
  m_elapsedSeconds = 0;
  
  m_nEventsSeen    = 0;

  V12::CDataFormatItem format;
  writeItem(*m_pRing, format);
  
 
<<<<<<< HEAD
  V12::CRingStateChangeItem begin(V12::NULL_TIMESTAMP, Globals::sourceId,
                                  V12::BEGIN_RUN,
                                  m_runNumber,
                                  0,
                                  static_cast<uint32_t>(timestamp),
                                  m_title);

  writeItem(*m_pRing, begin);
=======
  CStatusReporting::pInstance->logBegin(m_runNumber, m_title.c_str());
  CRingStateChangeItem begin(NULL_TIMESTAMP, Globals::sourceId, BARRIER_START,
                             BEGIN_RUN,
			     m_runNumber,
			     0,
			     static_cast<uint32_t>(timestamp),
			     m_title.substr(0, TITLE_MAXSIZE-1));

  begin.commitToRing(*m_pRing);
>>>>>>> f39efa85
  
  // Reset the number of buffers of events between event count items:
  
  m_nBuffersBeforeEventCount = BUFFERS_BETWEEN_EVENTCOUNTS;


}
/*
  Called when an end of run has occured. The end of run is pseudo buffer
  generated by software.   All we need to do is crate an END_RUN state change
  ring item and submit it to our target ring.

  @param buffer - Data buffer from the VM-USB.
  
  @throws CErrnoException if unable to get the timestamp for the end of the run.
  @throws std::string from CRingBuffer if the ring can't be manipulated.

*/
void
COutputThread::endRun(DataBuffer& buffer)
{

  free(m_pBuffer);
  m_pBuffer = 0;

  // Determine the absolute timestamp.

  time_t stamp;
  if (time(&stamp) == -1) {
    throw CErrnoException("Failed  to get the timestamp in COutputThread::endRun");
  }
  // Determine the run relative timestamp:
  // See Issue #423 - need to factor this.
 
  timespec microtime;
  clock_gettime(CLOCK_REALTIME, &microtime);
  timespec microdiff;
  mytimersub(&microtime, &m_startTimestamp, &microdiff);
  
  V12::CRingStateChangeItem end(V12::NULL_TIMESTAMP, Globals::sourceId,
                           V12::END_RUN,
			   m_runNumber,
			   microdiff.tv_sec,
			   stamp,
			   m_title);

   writeItem(*m_pRing, end);

}
/**
 * pauseRun    (Bug#5882)
 *  Pause the run.
 *    @param buf - the data buffer.
 */
void
COutputThread::pauseRun(DataBuffer& buffer)
{
  free(m_pBuffer);
  m_pBuffer = 0;

  // Determine the absolute timestamp.

  time_t stamp;
  if (time(&stamp) == -1) {
    throw CErrnoException("Failed  to get the timestamp in COutputThread::endRun");
  }
  // Determine the run relative timestamp:
  // See Issue #423 - need to factor this.
 
  timespec microtime;
  clock_gettime(CLOCK_REALTIME, &microtime);
  timespec microdiff;
  mytimersub(&microtime, &m_startTimestamp, &microdiff);
  
  V12::CRingStateChangeItem pause(V12::NULL_TIMESTAMP, Globals::sourceId,
                                  V12::PAUSE_RUN,
                                  m_runNumber,
                                  microdiff.tv_sec,
                                  stamp,
                                  m_title);

  writeItem(*m_pRing, pause);
}
/**
 * resumeRun    (Bug#5882)
 *    Resume the run.  The run is considered active across the
 *    pause.  This allows us to know the amount of time the run was paused by
 *    looking at the timestamps in both the pause and resume items
 *    It also means that the end item will be the total time between
 *    begin and end.
 *
 *  @param buffer - the data buffer.
 */
void
COutputThread::resumeRun(DataBuffer& buffer)
{
  free(m_pBuffer);
  m_pBuffer = 0;

  // Determine the absolute timestamp.

  time_t stamp;
  if (time(&stamp) == -1) {
    throw CErrnoException("Failed  to get the timestamp in COutputThread::endRun");
  }
  // Determine the run relative timestamp:
  // See Issue #423 - need to factor this.
 
  timespec microtime;
  clock_gettime(CLOCK_REALTIME, &microtime);
  timespec microdiff;
  mytimersub(&microtime, &m_startTimestamp, &microdiff);
  
  V12::CRingStateChangeItem resume(V12::NULL_TIMESTAMP, Globals::sourceId,
                                   V12::RESUME_RUN,
                                   m_runNumber,
                                   microdiff.tv_sec,
                                   stamp,
                                   m_title);

  writeItem(*m_pRing, resume);
}

/**!
* Check whether the bit in the global mode register to output
* a second buffer header word is set. 
*
* \return whether the devices is set to out an extra buffer header
*/
bool COutputThread::hasOptionalHeader()
{
  uint16_t glbl_mode = Globals::pUSBController->getShadowRegisters().globalMode;

  return (glbl_mode & CVMUSB::GlobalModeRegister::doubleHeader);
}


/**
 * Process events in a buffer creating output buffers as required.
 *  - Figure out the used words in the buffer
 *  - For each event in the buffer invoke either event or scaler depending on
 *    the stack number.  Stack 1 is always a scaler event while any other stack
 *    is considered a physics event.
 *  - Stack 7 is the monitor stack and is sent to the Tcl server via a Tcl event
 *    sent to its event queue.
 *
 * @param inBuffer  -  Reference to a raw input buffer.
 */
static uint32_t  bufferNumber = 0; 
void 
COutputThread::processEvents(DataBuffer& inBuffer)
{
  uint16_t* pContents = inBuffer.s_rawData;
  int16_t  nEvents   = (*pContents) & VMUSBNEventMask;


  bufferNumber++;

  pContents++;			// Point to first event.
  ssize_t    nWords    = (inBuffer.s_bufferSize)/sizeof(uint16_t) - 1; // Remaining words read.

  // Check if the optional second header exists
  if (hasOptionalHeader()) {
    uint16_t wordsInBuffer = *pContents++;  
    if (wordsInBuffer != nWords-1) {
      // The words that are reported in the optional header do not count 
      // the first buffer header word. The number is self inclusive though.
      cerr << "VMUSB specifies " << wordsInBuffer << " in buffer, but ";
      cerr << "the number of words read is in disagreement." ;
    }
    --nWords;
  } 

  while (nWords > 0) {
    if (nEvents <= 0) {
      // Next long should be 0xffffffff buffer terminator:
      // I've seen this happen but it's not fatal...just go on to the next buffer.

      uint32_t* pNextLong = reinterpret_cast<uint32_t*>(pContents);
      if (*pNextLong != 0xffffffff) {
	cerr << "Ran out of events but did not see buffer terminator\n";
	cerr << nWords << " remaining unprocessed\n";
      }

      break;			// trusting event count vs word count(?).
    }

    // Pull the event length and stack number from the header:
    // event length is not self inclusive and is in uint16_t units.

    uint16_t header     = *pContents;
    size_t   eventLength = header & VMUSBEventLengthMask;
    uint8_t  stackNum   = (header & VMUSBStackIdMask) >> VMUSBStackIdShift;

    // Dispatch depending on the actual stack number.  The dispatch provided
    // allows for multiple event stacks (e.g. interrupt triggered stacks
    // that do different things).

    if (stackNum == ScalerStack) {
      scaler(pContents);
    }
    else if (stackNum == MonitorStack) {
      sendToTclServer(pContents);
    }
    else {
      event(pContents);
    }
    // Point at the next event and compute the remaining word and event counts.
    
    pContents += eventLength + 1; // Event count is not self inclusive.
    nWords    -= (eventLength + 1);
    nEvents--;
  }

  // I've seen the VM-USB hand me a bogus event count...but never a bogus
  // buffer word count.  This is non fatal but reported.

  if (nWords < 0) {
    cerr << "Warning used up more than the buffer  by " << (-nWords) << endl;
  }
  // IF needed, output a statistics record:
  
  timespec now;
  clock_gettime(CLOCK_REALTIME, &now);
  if (now.tv_sec != m_lastStatTime.tv_sec) {
    m_lastStatTime = now;
    CStatusReporting::pInstance->logStatistics(
      m_nTriggers, m_nEvents, m_nBytes
    );
  }
  
  m_nBuffersBeforeEventCount--;
  if (m_nBuffersBeforeEventCount == 0) {
    
    // No scaler buffers maybe so figure out the time in seconds we are
    // into the run from the realtime clock...forget fractions.
    
    timespec now;
    clock_gettime(CLOCK_REALTIME, &now);
    
    outputTriggerCount(now.tv_sec - m_startTimestamp.tv_sec);   // Figure out run offset.
    m_nBuffersBeforeEventCount = BUFFERS_BETWEEN_EVENTCOUNTS;
  }
}
/**
 * stringBuffer:
 *    Process a strings buffer.  Strings buffers contain a set of null terminated
 *    strings.  They are used to carry e.g. Control data buffers.
 *
 * @param buffer - Reference to the full data buffer.
 * @param strings The body of the data buffer already cst to a reference 
 *                to a StringsBuffer.
 */
void
COutputThread::processStrings(DataBuffer& buffer, StringsBuffer& strings)
{

  // Marshall the strings into a vector as expected by the CRingTextItem c-tor.

  std::vector<std::string> stringVector; 
  const char* pSrc = strings.s_strings;
  
  for (int i=0; i < strings.s_stringCount; i++) {
    stringVector.push_back(pSrc);
    pSrc += strlen(pSrc) + 1;	// +1 for the null terminator.
  }
  // Once we have a timestamp we're ready to go.

  time_t now = time(NULL);

  // Create and commit the item to the ring.

  V12::CRingTextItem texts(V12::NULL_TIMESTAMP, Globals::sourceId,
                      strings.s_ringType,
		      stringVector,
		      m_elapsedSeconds, // best we can do for now.
		      static_cast<uint32_t>(now));
  writeItem(*m_pRing, texts);

}


/**
 * Output a physics trigger count event item.  These are used to monitor
 * overall rates as well as to provide sampling statistics for sampling
 * consumers.
 *
 * @param runOffset - seconds intothe run at which this is being emitted.
 */
void
COutputThread::outputTriggerCount(uint32_t runOffset)
{
  V12::CRingPhysicsEventCountItem item(m_nEventsSeen, runOffset);
  writeItem(*m_pRing, item);
}

/**
 * Process a scaler event:
 * - Figure out the time interval start/stop times, and the absolute time.
 * - extract the vector of scalers from the VM-USB event.
 * - Create and submit the CRingScalerItem to the ring.
 *  
 * @note We assume scaler events won't consist of more than 2048
 *       scalers (e.g. the continuation bit is not set.

 * @param pData - Pointer to scaler data.
 *
 * @throw std::string - If a scaler buffer has a continuation segment.
 * @throw CErrnoException - If we can't get the absolute timestamp.
 * @throw std::string - From CRingBuffer if unable to commit the item to the ring.
 */
void
COutputThread::scaler(void* pData)
{


  time_t timestamp;
  if (time(&timestamp) == -1) {
    throw CErrnoException("COutputThread::scaler unable to get the absolute timestamp");
  }

  // Figure out where the scalers are and fetch the event header.

  uint16_t* pHeader = reinterpret_cast<uint16_t*>(pData);
  uint16_t  header  = *pHeader;
  uint32_t* pBody   = reinterpret_cast<uint32_t*>(pHeader+1); // Pointer to the scalers.

  // See Issue #424 - for now throw an error  if there's a continuation segment:


  // Figure out how many wods/scalers there are:

  size_t        nWords   =  header & VMUSBEventLengthMask;
  size_t        nScalers =  nWords/(sizeof(uint32_t)/sizeof(uint16_t));

  // Marshall the scalers into an std::vector:

  std::vector<uint32_t> counterData;
  counterData.reserve(nScalers);
  for (int i = 0; i < nScalers; i++) {
    counterData.push_back(*pBody++);
  }

  // The VM-USB does not timestamp scaler data for us at this time so we
  // are going to rely on the scaler period to be correct:

  uint32_t endTime = m_elapsedSeconds + Globals::scalerPeriod;

  // Output a ring count item using this time:

  outputTriggerCount(endTime);
  m_nBuffersBeforeEventCount = BUFFERS_BETWEEN_EVENTCOUNTS;

  // Create the final scaler item and submit it to the ring.

  if (m_pSclrTimestampExtractor == nullptr) {
      throw std::runtime_error("Fatal error! User must supply a scaler timestamp extractor!");
  }

  V12::CRingScalerItem item(m_pSclrTimestampExtractor(pData),
                            Globals::sourceId,
                            m_elapsedSeconds,
                            endTime,
                            timestamp,
                            counterData,
                            1, CStack::scalerIsIncremental());

  writeItem(*m_pRing, item);
  m_elapsedSeconds = endTime;
}



/**
 * Create a new output buffer.
 * for now this is trivial
 *
 * @return uint8_t*
 * @retval Pointer to the output buffer.
 */
uint8_t* 
COutputThread::newOutputBuffer()
{
  return reinterpret_cast<uint8_t*>(malloc(m_nOutputBufferSize));
  
}
/**
 * Process a single event:
 * - If necessary create the event assembly buffer and initialize its
 *   cursor.
 * - Put the segment in the event assembly buffer.
 * - If there is a continuation segment we're done for now..as we'll get called again with the next
 *   segment
 * - If there is no continuation segment then we create and submit the output
 *   event to the ring and reset the cursor.
 *
 * @param pData - pointer to a VM-USB event segment.
 *
 * @throws std::string - event overflows the output buffer.
 * @throws std::string - Errors from the ring buffer classes.
 *
 * @note The data go in in native VM-USB format.  That's what the SpecTcl disassembler expects.
 */
void 
COutputThread::event(void* pData)
{
  // If necessary make an new output buffer

  if (!m_pBuffer) {
    m_pBuffer        = newOutputBuffer();
    m_pCursor        = m_pBuffer;
    m_nWordsInBuffer = 0;	  
  }

  // Initialize the pointers to event bits and pieces.

  uint16_t* pSegment = reinterpret_cast<uint16_t*>(pData);
  uint16_t  header   = *pSegment;

  // Figure out the header:
 
  size_t segmentSize = header & VMUSBEventLengthMask;
  bool   haveMore    = (header & VMUSBContinuation) != 0;
  
  // Events must currently fit in the buffer...otherwise we throw an error.

  segmentSize += 1;		// Size is not self inclusive

  if ((segmentSize + m_nWordsInBuffer) >= m_nOutputBufferSize/sizeof(uint16_t)) {
    int newSize          = 2*segmentSize*sizeof(uint16_t);
    uint8_t* pNewBuffer = reinterpret_cast<uint8_t*>(realloc(m_pBuffer, m_nOutputBufferSize+newSize));
    if (pNewBuffer) {
      m_pBuffer            = pNewBuffer;
      m_pCursor            = m_pBuffer + m_nWordsInBuffer * sizeof(uint16_t);
      m_nOutputBufferSize += newSize;

    } else {
      throw std::string("Failed to resize event buffer to fit an oversized segment");
    }


  }
  // Next we can copy our data to the output buffer and update the cursor
  // remembering that the size is not self inclusive:
  //
  memcpy(m_pCursor, pData, segmentSize*sizeof(uint16_t));
  m_nWordsInBuffer += segmentSize;
  m_pCursor += segmentSize*sizeof(uint16_t); // advance the cursor

  

  // If that was the last segment submit it and reset cursors and counters.

  if (!haveMore) {			    // Ending segment:
    //
    // IF we were given a timestamp extractor we create an event with full
    // body header.
<<<<<<< HEAD
=======
    
    m_nTriggers++;
    m_nEvents++;
    m_nBytes += m_nWordsInBuffer*sizeof(uint16_t);
    
    CRingItem* pEvent;
    if (m_pEvtTimestampExtractor) {
        pEvent = new CRingItem(
            PHYSICS_EVENT, m_pEvtTimestampExtractor(m_pBuffer), Globals::sourceId,
            BARRIER_NOTBARRIER, m_nWordsInBuffer*sizeof(uint16_t) + 100
        );        
    } else {
        pEvent = new CRingItem(
            PHYSICS_EVENT, m_nWordsInBuffer*sizeof(uint16_t) + 100
        ); // +100 really needed?
    }
>>>>>>> f39efa85

      uint64_t tstamp = V12::NULL_TIMESTAMP;
      if (m_pEvtTimestampExtractor) {
          tstamp = m_pEvtTimestampExtractor(m_pBuffer);
      }

    // Put the data in the event and figure out where the end pointer is.

    V12::CPhysicsEventItem event(tstamp,
                                Globals::sourceId,
                                Buffer::ByteBuffer(m_pBuffer,
                                                   m_pBuffer + m_nWordsInBuffer*sizeof(uint16_t)));
    writeItem(*m_pRing, event);

    // Reset the cursor and word count in the assembly buffer:

    m_nWordsInBuffer = 0;
    m_pCursor        = m_pBuffer;
    
    m_nEventsSeen++;
  }

}


/**
 * Sends a control monitoring event (one from stack 7) to the 
 * control server. These events contain periodic monitoring data.
 * It's up to the Tcl server to assemble them into a single 
 * event (if they are split across a buffer boundary).
 * 
 * @param pEvent - Pointer to the event fragment.
 */
void
COutputThread::sendToTclServer(uint16_t* pEvent)
{


  // Locate the Tcl Server and queue the event:

  TclServer* pServer = Globals::pTclServer;
  pServer->QueueBuffer(pEvent);

  
}
/**
 * Attach to the ring buffer specified in m_ringName.  If that ring does not
 * yet exist, it is created.  A pointer to the created CRingBuffer object is
 * put in m_pRing
 *
 * @throws std::string if we can't attach to the ring or creation fails.
 *                     The actual exceptions are tossed from the bowels of
 *                     the CRingBuffer class.
 */
void
COutputThread::attachRing()
{
    CDataSinkFactory factory;

    m_pRing = factory.makeSink(createRingURL(m_ringName));

}
/**
 * getTimestampExtractor
 *    Fills in m_pTimestampExtractor if this should be non-null
 *    - If the Globals::pTimestampExtractor is non-null
 *      it is a path to a shared lib that is mapped.
 *    - If successfully mapped, the entry points getEventTimestamp() and
 *      and getScalerTimestamp() are located
 *    - If that's found the pointer to getEventTimestamp is filled in for
 *      m_pEvtTimestampExtractor and the getScalerTimestamp is filled in for
 *      m_pSclrTimestampExtractor.
 */
void
COutputThread::getTimestampExtractor()
{
    if (Globals::pTimestampExtractor) {
        void* pDllHandle = dlopen(
            Globals::pTimestampExtractor, RTLD_NOW | RTLD_NODELETE
        );
        // Load the so/dll:
        
        if (!pDllHandle) {
            std::cerr << "Failed to load timestamp extractor library: "
                << Globals::pTimestampExtractor << " "  << dlerror() << std::endl;
            exit(EXIT_FAILURE);
        }
        // Locate the function entry point:
        
        void* pEvtFunction = dlsym(pDllHandle, "getEventTimestamp");
        if (!pEvtFunction) {
            std::cerr << "Warning: Unable to locate getEventTimestamp  in "
                << Globals::pTimestampExtractor << " "
                << dlerror() << std::endl;
        } else {
            m_pEvtTimestampExtractor = reinterpret_cast<TimestampExtractor>(pEvtFunction);
        }

        void* pSclrFunction = dlsym(pDllHandle, "getScalerTimestamp");
        if (!pSclrFunction) {
            std::cerr << "Warning: Unable to locate getScalerTimestamp  in "
                << Globals::pTimestampExtractor << " "
                << dlerror() << std::endl;
        } else {
            m_pSclrTimestampExtractor = reinterpret_cast<TimestampExtractor>(pSclrFunction);
        }

        // save the entry point and close the handle (RTLD_NODELETE) keeps
        // the .so/.dll in  memory:
        if (m_pSclrTimestampExtractor==0 && m_pEvtTimestampExtractor==0) {
            std::cerr << "Fatal error: user provided library with neither"
                      << " timestamp extractor function" << std::endl;
            exit(EXIT_FAILURE);
        }
        // If there is a begin run callback register it too:
        
        void* pBegRun = dlsym(pDllHandle, "onBeginRun");
        if (pBegRun) {
            m_pBeginRunCallback = reinterpret_cast<StateChangeCallback>(pBegRun);
        }

        dlclose(pDllHandle);
        
    }
}


void COutputThread::scheduleApplicationExit(int status)
{
  m_systemControl.scheduleExit(status);
}


std::string COutputThread::createRingURL(const std::string& name)
{
    std::string url("tcp://localhost/");

    return url + name;
}<|MERGE_RESOLUTION|>--- conflicted
+++ resolved
@@ -51,20 +51,9 @@
 #include <stdio.h>
 #include <string.h>
 #include <time.h>
-<<<<<<< HEAD
-=======
-#include <iostream>
-#include <CRingBuffer.h>
-
-#include <CRingStateChangeItem.h>
-#include <CRingPhysicsEventCountItem.h>
-#include <CRingScalerItem.h>
-#include <CRingTextItem.h>
-#include <CDataFormatItem.h>
-#include <CStack.h>
+
 #include <CStatusReporting.h>
 
->>>>>>> f39efa85
 #include <sys/time.h>
 #include <dlfcn.h>
 
@@ -357,7 +346,7 @@
   writeItem(*m_pRing, format);
   
  
-<<<<<<< HEAD
+  CStatusReporting::pInstance->logBegin(m_runNumber, m_title.c_str());
   V12::CRingStateChangeItem begin(V12::NULL_TIMESTAMP, Globals::sourceId,
                                   V12::BEGIN_RUN,
                                   m_runNumber,
@@ -366,17 +355,6 @@
                                   m_title);
 
   writeItem(*m_pRing, begin);
-=======
-  CStatusReporting::pInstance->logBegin(m_runNumber, m_title.c_str());
-  CRingStateChangeItem begin(NULL_TIMESTAMP, Globals::sourceId, BARRIER_START,
-                             BEGIN_RUN,
-			     m_runNumber,
-			     0,
-			     static_cast<uint32_t>(timestamp),
-			     m_title.substr(0, TITLE_MAXSIZE-1));
-
-  begin.commitToRing(*m_pRing);
->>>>>>> f39efa85
   
   // Reset the number of buffers of events between event count items:
   
@@ -834,30 +812,15 @@
     //
     // IF we were given a timestamp extractor we create an event with full
     // body header.
-<<<<<<< HEAD
-=======
     
     m_nTriggers++;
     m_nEvents++;
     m_nBytes += m_nWordsInBuffer*sizeof(uint16_t);
     
-    CRingItem* pEvent;
+    uint64_t tstamp = V12::NULL_TIMESTAMP;
     if (m_pEvtTimestampExtractor) {
-        pEvent = new CRingItem(
-            PHYSICS_EVENT, m_pEvtTimestampExtractor(m_pBuffer), Globals::sourceId,
-            BARRIER_NOTBARRIER, m_nWordsInBuffer*sizeof(uint16_t) + 100
-        );        
-    } else {
-        pEvent = new CRingItem(
-            PHYSICS_EVENT, m_nWordsInBuffer*sizeof(uint16_t) + 100
-        ); // +100 really needed?
+      tstamp = m_pEvtTimestampExtractor(m_pBuffer);
     }
->>>>>>> f39efa85
-
-      uint64_t tstamp = V12::NULL_TIMESTAMP;
-      if (m_pEvtTimestampExtractor) {
-          tstamp = m_pEvtTimestampExtractor(m_pBuffer);
-      }
 
     // Put the data in the event and figure out where the end pointer is.
 
