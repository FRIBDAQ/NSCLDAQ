--- conflicted
+++ resolved
@@ -23,16 +23,6 @@
 		@top_builddir@/base/thread/libdaqthreads.la 
 
 unittests_CPPFLAGS = -I@top_srcdir@/usb/vmusb/vmusb  \
-<<<<<<< HEAD
-			 -I@top_srcdir@/usb/vmusb/ctlconfig  \
-			 -I@top_srcdir@/usb/vmusb/core  \
-			 -I@top_srcdir@/usb/common/configurableobject \
-			 -I@top_srcdir@/usb/common/slowcontrols \
-			 $(CPPUNIT_FLAGS) \
-			 -I@top_srcdir@/base/thread \
-			 @LIBTCLPLUS_CFLAGS@ \
-			 @TCL_FLAGS@ @PIXIE_CPPFLAGS@
-=======
 		 -I@top_srcdir@/usb/vmusb/ctlconfig  \
 		 -I@top_srcdir@/usb/vmusb/core  \
 		 -I@top_srcdir@/usb/common/configurableobject \
@@ -41,7 +31,6 @@
 		 -I@top_srcdir@/base/thread \
 		 @LIBTCLPLUS_CFLAGS@ \
 		 @TCL_FLAGS@ @PIXIE_CPPFLAGS@
->>>>>>> d990fadc
 
 
 check-TESTS : $(UNITTEST_MODULES)
