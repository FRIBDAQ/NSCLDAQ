--- conflicted
+++ resolved
@@ -1,4 +1,3 @@
-<<<<<<< HEAD
 /**
 #******************************************************************************
 #
@@ -203,6 +202,7 @@
     // register values for these.
     
     m_pConfiguration->addIntegerParameter("-base");
+    m_pConfiguration->addIntegerParameter("-initdelay", 0, 0xff, MADCDELAY);
     m_pConfiguration->addIntegerParameter("-id", 0,255, 0);
     m_pConfiguration->addIntegerParameter("-ipl", 0,7,0);
     m_pConfiguration->addIntegerParameter("-vector", 0,255, 0);
@@ -259,12 +259,10 @@
     m_pConfiguration->addIntegerParameter("-tsdivisor", 1, 65535, 1);  // avoid 65536 special case.
     
     m_pConfiguration->addBooleanParameter("-tstamp");
-
     m_pConfiguration->addIntegerParameter("-multlow0", 0, 255, 0);
     m_pConfiguration->addIntegerParameter("-multhi0", 0, 255, 255);
     m_pConfiguration->addIntegerParameter("-multlow1", 0, 255, 0);
     m_pConfiguration->addIntegerParameter("-multhi1", 0, 255, 255);
-
 }
 /**
  * Initialize
@@ -587,9 +585,10 @@
 void
 CMTDC32::addWrite(CVMUSBReadoutList& list, uint32_t address, uint16_t value)
 {
+  int delay = m_pConfiguration->getIntegerParameter("-initdelay");
   //  std::cerr << (address & 0xffff) << " " << value << std::endl;
     list.addWrite16(address, initamod, value);
-    list.addDelay(MADCDELAY);
+    list.addDelay(delay);
 }
 /**
  * computeMultiEventRegister
@@ -631,637 +630,3 @@
     
     return result;
 }
-=======
-/**
-#******************************************************************************
-#
-# Via Vetraia, 11 - 55049 - Viareggio ITALY
-# +390594388398 - www.caen.it
-#
-#***************************************************************************//**
-# 
-
-##
-# @file MTDC32.cpp
-# @brief Support for the Mesytec MTDC32  (implementation)
-# @author Ron Fox (rfoxkendo@gmail.com)
-*/
-
-#include "CMTDC32.h"
-#include <CVMUSB.h>
-#include <CVMUSBReadoutList.h>
-#include "MADC32Registers.h"
-#include "CReadoutModule.h"
-#include <unistd.h>
-#include <stdlib.h>
-#include <stdint.h>
-#include <iostream>
-#include <errno.h> 
-#include <string.h>
-
-/* Parameter constraint data structures: */
-
-
-// Values for the -datalen
-
-static const char* dataLenValues[] = {
-    "8", "16", "32", "64", NULL
-};
-static const uint16_t dataLenRegisterValues[] = {
-    0, 1, 2, 3    
-};
-
-// Values for -multievent
-
-static const char* multiEventModes[] = {
-    "off", "on", "limited", NULL
-};
-static const uint16_t multiEventModeRegisterValues[] = {
-    0, 1, 3                                       // Yes 2 is not used.
-};
-
-// Values for -marktype:
-
-static const char* markTypes[] = {
-    "eventcount", "timestamp", "extended-timestamp", NULL
-};
-static const uint16_t markTypeRegisterValues[] = {
-    0, 1, 3
-};
-
-// values for -resolution
-
-static const char* resolutionValues[] = {
-    "500ps", "250ps", "125ps", "62.5ps", "31.3ps", "15.6ps",
-    "7.8ps", "3.9ps", NULL
-};
-static const uint16_t resolutionRegisterValues[] = {
-    9, 8, 7, 6, 5, 4, 3, 2    
-};
-
-
-// -format values:
-
-static const char* formatValues[] = {
-    "standard", "fulltime", NULL
-};
-static const uint16_t formatRegisterValues[] = {
-    0, 1
-};
-
-// -edge
-
-static const char* edgeValues[] = {
-    "rising", "falling", NULL
-};
-static const uint16_t edgeRegisterValue[] = {
-    0, 1
-};
-
-// -busy:
-
-static const char* busyValues[] = {
-    "bothbanks", "cbusoutput", "bufferfull", "abovethreshold", NULL
-};
-static const uint16_t busyRegisterValues[] = {
-    0, 3, 4, 8
-};
-
-// -timingsource
-
-static const char* timingSources[] = {
-    "vme", "external", NULL
-};
-static const uint16_t timingSourceValues[] = {
-    0, 1
-};
-
-// -bank0triggersource
-
-static const char* bank0TriggerSources[] = {
-    "Tr0", "Tr1",
-    "Ch0", "Ch1", "Ch2", "Ch3", "Ch4", "Ch5", "Ch6", "Ch7",
-    "Ch8", "Ch9", "Ch10", "Ch11", "Ch12", "Ch13", "Ch14", "Ch15",
-    "Ch16", "Ch17", "Ch18", "Ch19", "Ch20", "Ch21", "Ch22", "Ch23",
-    "Ch24", "Ch25", "Ch26", "Ch27","Ch28", "Ch29", "Ch30", "Ch31",
-    "Bank0","Bank1", NULL
-};
-static const uint16_t bank0TriggerSrcRegisterValues[] = {
-    0x0001, 0x0002,
-    0x0080, 0x0084, 0x0088, 0x008c, 0x0090, 0x0094, 0x0098, 0x009c,   // Ch 7 is last one.
-    0x00a0, 0x00a4, 0x00a8, 0x00ac, 0x00b0, 0x00b4, 0x00b8, 0x00bc,   // Ch 15...
-    0x00c0, 0x00c4, 0x00c8, 0x00cc, 0x00d0, 0x00d4, 0x00d8, 0x00dc,   // Ch 23...
-    0x00e0, 0x00e4, 0x00e8, 0x00ec, 0x00f0, 0x00f4, 0x00f8, 0x00fc,   // ch 31.
-    0x0100, 0x2000                                                    // Any bank 0..1.
-};
-static const char** bank1TriggerSources             = bank0TriggerSources;
-static const uint16_t* bank1TriggerSrcRegisterValues = bank0TriggerSrcRegisterValues;
-
-
-/**
- * constructor
- *   initialize the configuration member to null since it does not get
- *   set until onAttach
- */
-CMTDC32::CMTDC32() :
-    m_pConfiguration(0)
-{}
-
-/**
- * destructor - nothing to do
- */
-CMTDC32::~CMTDC32() {}
-
-/**
- * copy construction, if rhs has a configuration copy it into this
- *
- * @param rhs - the object we are initialized from.
- */
-CMTDC32::CMTDC32(const CMTDC32& rhs) :
-   m_pConfiguration(0)
-{
-    if (rhs.m_pConfiguration) {
-        m_pConfiguration = new CReadoutModule(*(rhs.m_pConfiguration));
-    }
-}
-
-/**
- * assignment
- *    same as copy construction, however we need to delet our
- *    config.
- *
- *   @param rhs - the guy being assigned to us.
- *   @return *this
- */
-CMTDC32&
-CMTDC32::operator=(const CMTDC32& rhs)
-{
-    if (this != &rhs) {
-        delete m_pConfiguration;       // Delete of 0 is harmless.
-        if (rhs.m_pConfiguration) {
-            m_pConfiguration = new CReadoutModule(*(rhs.m_pConfiguration));
-        } else {
-            m_pConfiguration = 0;
-        }
-    }
-    return *this;
-}
-
-/*---------------------------------------------------------------------------
- * Implementations of the CReadout hardware interface:
- *
- */
-
-/**
- * onAttach
- *    Called to attach a hardware configuration to an object.
- *    *  If one already exists it is deleted.
- *    *  The new one is saved at m_pConfriguration.
- *    *  THe new configuration is loaded with configuration parameter
- *       definitions.
- *
- *  @param configuration - reference to our new configuration object
- */
-void
-CMTDC32::onAttach(CReadoutModule& configuration)
-{
-    
-    // Take care of the existing configuraiton and
-    // replace it with configuration
-    
-    delete m_pConfiguration;                   // Deleting 0 is ok.
-    m_pConfiguration = &configuration;
-   
-    // Define the configurable parameters... the default values are the default
-    // register values for these.
-    
-    m_pConfiguration->addIntegerParameter("-base");
-    m_pConfiguration->addIntegerParameter("-initdelay", 0, 0xff, MADCDELAY);
-    m_pConfiguration->addIntegerParameter("-id", 0,255, 0);
-    m_pConfiguration->addIntegerParameter("-ipl", 0,7,0);
-    m_pConfiguration->addIntegerParameter("-vector", 0,255, 0);
-    m_pConfiguration->addIntegerParameter("-irqthreshold", 0, 0x7fff, 1);
-    m_pConfiguration->addIntegerParameter("-maxtransfers", 0, 0x7fff, 1);
-    
-    m_pConfiguration->addEnumParameter("-datalen", dataLenValues, "32");
-    m_pConfiguration->addEnumParameter(
-        "-multievent", multiEventModes, "off"
-    );
-    m_pConfiguration->addBooleanParameter("-skipberr", false);
-    m_pConfiguration->addBooleanParameter("-countevents", false);
-    m_pConfiguration->addEnumParameter(
-        "-marktype", markTypes, "timestamp"
-    );
-    m_pConfiguration->addBooleanParameter("-joinedbanks", true);
-    m_pConfiguration->addEnumParameter(
-        "-resolution", resolutionValues, "3.9ps"
-    );
-    m_pConfiguration->addEnumParameter(
-        "-format", formatValues, "standard"
-    );
-    m_pConfiguration->addIntegerParameter("-bank0winstart", 0, 65535, 16*1024-16);
-    m_pConfiguration->addIntegerParameter("-bank1winstart", 0, 65535, 16*1024-16);
-    m_pConfiguration->addIntegerParameter("-bank0winwidth", 0, 16*1024, 32);
-    m_pConfiguration->addIntegerParameter("-bank1winwidth", 0, 16*1024, 32);
-    m_pConfiguration->addEnumParameter("-bank0triggersource", bank0TriggerSources, "Tr0");
-    m_pConfiguration->addEnumParameter("-bank1triggersource", bank1TriggerSources, "Tr1");
-    m_pConfiguration->addBooleanParameter("-bank0firsthit", false);
-    m_pConfiguration->addBooleanParameter("-bank1firsthit", false);
-    m_pConfiguration->addEnumParameter(
-        "-edge", edgeValues, "falling"
-    );
-    m_pConfiguration->addBooleanParameter("-tr0terminated", false);
-    m_pConfiguration->addBooleanParameter("-tr1terminated", false);
-    m_pConfiguration->addBooleanParameter("-resetterminated", false);
-    m_pConfiguration->addBooleanParameter("-ecltrig1isoscillator", false);
-    m_pConfiguration->addBooleanParameter("-trigfromecl", false);
-    m_pConfiguration->addBooleanParameter("-nimtrig1isoscillator", false);
-    m_pConfiguration->addEnumParameter(
-        "-busy", busyValues, "bothbanks"
-    );
-    m_pConfiguration->addBooleanParameter("-pulseron", false);
-    m_pConfiguration->addIntegerParameter("-pulserpattern", 0);
-    m_pConfiguration->addIntegerParameter(
-        "-bank0threshold", 0, 255, 105
-    );
-    m_pConfiguration->addIntegerParameter(
-        "-bank1threshold", 0, 255, 105
-    );
-    m_pConfiguration->addEnumParameter(
-        "-timingsource", timingSources, "vme"
-    );
-    m_pConfiguration->addIntegerParameter("-tsdivisor", 1, 65535, 1);  // avoid 65536 special case.
-    
-    m_pConfiguration->addBooleanParameter("-tstamp");
-    m_pConfiguration->addIntegerParameter("-multlow0", 0, 255, 0);
-    m_pConfiguration->addIntegerParameter("-multhi0", 0, 255, 255);
-    m_pConfiguration->addIntegerParameter("-multlow1", 0, 255, 0);
-    m_pConfiguration->addIntegerParameter("-multhi1", 0, 255, 255);
-}
-/**
- * Initialize
- *    Initialize the module for data taking according to the
- *    configuration parameter values.
- *
- *   @param controller - reference to the VM-USB controller object
- *                       which can perform operations on our behalf.
- */
-void
-CMTDC32::Initialize(CVMUSB& controller)
-{
-    // Reset the device and wait for it to settle.
-
-  //  std::cerr << std::hex;
-
-    uint32_t base = m_pConfiguration->getIntegerParameter("-base");
-    controller.vmeWrite16(base+Reset, initamod, static_cast<uint16_t>(0));
-    //    std::cerr << "MTDC Reset\n";
-    sleep(1);
-    
-    // turn off data acquisition and reset any data stuck in the module fifos:
-
-    //    std::cerr << StartAcq << " " << 0 << std::endl;
-
-    controller.vmeWrite16(base+StartAcq, initamod, static_cast<uint16_t>(0));
-
-    //    std::cerr << ReadoutReset << " " << 0;
-
-    controller.vmeWrite16(base+ReadoutReset, initamod, static_cast<uint16_t>(0));
-    
-    // A lot of actions are needed to initialize the device. Therefore these are all
-    // built into a list.
-    
-    CVMUSBReadoutList list;
-    
-    // Module id register:
-    
-    addWrite(list, base+ModuleId, m_pConfiguration->getIntegerParameter("-id"));
-    
-    // Interrupt control registers (IPL, vector and threshold etc).
-    
-    
-    addWrite(list, base+Vector, m_pConfiguration->getIntegerParameter("-vector"));
-    addWrite(list, base+IrqThreshold, m_pConfiguration->getIntegerParameter("-irqthreshold"));
-    addWrite(list, base+MaxTransfer, m_pConfiguration->getIntegerParameter("-maxtransfers"));
-    addWrite(list, base+Ipl, m_pConfiguration->getIntegerParameter("-ipl"));
-    
-    // Set up the way the module will handle the FIFO/event buffer:
-    
-    addWrite(list, base+DataFormat,
-	     dataLenRegisterValues[m_pConfiguration->getEnumParameter("-datalen", dataLenValues)]);
-    addWrite(list, base+MultiEvent, computeMultiEventRegister());
-    addWrite(list, base+MarkType,
-        markTypeRegisterValues[m_pConfiguration->getEnumParameter("-marktype", markTypes)]);
-    
-    
-    // Set up the operation mode registers
-    
-    addWrite(list, base+BankOperation, static_cast<uint16_t>(
-        m_pConfiguration->getBoolParameter("-joinedbanks") ? 0 : 1));
-    addWrite(list, base+Resolution,
-	     resolutionRegisterValues[m_pConfiguration->getEnumParameter("-resolution", resolutionValues)]);
-    addWrite(list, base+OutputFormat,
-        formatRegisterValues[m_pConfiguration->getEnumParameter("-format", formatValues)]);
-    addWrite(list, base+MTDCBank0WinStart, m_pConfiguration->getIntegerParameter("-bank0winstart"));
-    addWrite(list, base+MTDCBank1WinStart, m_pConfiguration->getIntegerParameter("-bank1winstart"));
-    addWrite(list, base+MTDCBank0WinWidth, m_pConfiguration->getIntegerParameter("-bank0winwidth"));
-    addWrite(list, base+MTDCBank1WinWidth, m_pConfiguration->getIntegerParameter("-bank1winwidth"));
-    addWrite(list, base+MTDCBank0TrigSource,
-        bank0TriggerSrcRegisterValues[m_pConfiguration->getEnumParameter("-bank0triggersource", bank0TriggerSources)]);
-    addWrite(list, base+MTDCBank1TrigSource,
-        bank1TriggerSrcRegisterValues[m_pConfiguration->getEnumParameter("-bank1triggersource", bank1TriggerSources)]);
-    uint16_t firstHit = 0;
-    if (m_pConfiguration->getBoolParameter("-bank0firsthit")) {
-        firstHit |= 1;
-    }
-    if (m_pConfiguration->getBoolParameter("-bank1firsthit")) {
-        firstHit |= 2;
-    }
-    addWrite(list, base+MTDCFirstHitOnly, firstHit);
-    
-    // Program inputs and outputs:
-    
-    if (m_pConfiguration->cget("-edge") == std::string("falling")) {
-        addWrite(list, base+MTDCEdgeSelect, 3);
-    } else {
-        addWrite(list, base+MTDCEdgeSelect, 0);
-    }
-    addWrite(list, base+ECLTermination, getTermination());
-    addWrite(list, base+ECLGate1OrTiming, static_cast<uint16_t>(
-        m_pConfiguration->getBoolParameter("-ecltrig1isoscillator") ? 1 : 0));
-    addWrite(list, base+MTDCTriggerSelect, static_cast<uint16_t>(
-        m_pConfiguration->getBoolParameter("-trigfromecl") ? 1 : 0
-    ));
-    addWrite(list, base+NIMGate1OrTiming, static_cast<uint16_t>(
-        m_pConfiguration->getBoolParameter("-nimtrig1isoscillator" )? 1 : 0
-    ));
-    addWrite(list, base+NIMBusyFunction,
-        busyRegisterValues[m_pConfiguration->getEnumParameter("-busy", busyValues)]
-    );
-    
-    // Support the pulser for test purposes.
-    
-    if (m_pConfiguration->getBoolParameter("-pulseron")) {
-        addWrite(list, base+TestPulser, 1);
-        addWrite(
-            list, base+MTDCPulserPattern,
-            m_pConfiguration->getIntegerParameter("-pulserpattern")
-        );
-    } else {
-        addWrite(list, base+TestPulser, 0);
-    }
-    // Unipolar channel discriminator levels:
-    
-    addWrite(list, base+MTDCBank0InputThr,
-        m_pConfiguration->getIntegerParameter("-bank0threshold"));
-    addWrite(list, base+MTDCBank1InputThr,
-        m_pConfiguration->getIntegerParameter("-bank1threshold"));
-    
-    // Program the counters.  Note that timestamps will come from the
-    // Chain via the broadcast so that all modules are simultaneously
-    // cleared.
-    
-    if(m_pConfiguration->cget("-timingsource") == std::string("vme")) {
-        addWrite(list, base+TimingSource, 0);
-    } else {
-        addWrite(list, base+TimingSource, 1);
-    }
-    addWrite(list, base+TimingDivisor, m_pConfiguration->getIntegerParameter("-tsdivisor"));
-    
-    // The multiplicity requirements:
-    
-    addWrite(list, base+MTDCBank0HighLimit, m_pConfiguration->getIntegerParameter("-multhi0"));
-    addWrite(list, base+MTDCBank0LowLimit,  m_pConfiguration->getIntegerParameter("-multlow0"));
-    addWrite(list, base+MTDCBank1HighLimit, m_pConfiguration->getIntegerParameter("-multhi1"));
-    addWrite(list, base+MTDCBank1LowLimit,  m_pConfiguration->getIntegerParameter("-multlow1"));
-    
-    
-    // Finally, reset the readout again and start daq:
-    
-    addWrite(list, base+ReadoutReset, 1);
-    addWrite(list, base+InitFifo, 0);
-    addWrite(list, base+StartAcq, 1);
-    
-    // Run the list:
-
-    size_t readSize;
-    uint8_t rdBuffer[128];
-
-    int status = controller.executeList(list, &rdBuffer, sizeof(rdBuffer), &readSize);
-
-    if (status != 0) {
-      std::cerr << "MTDC initialization list failed " << status << std::endl;
-      std::cerr << strerror(errno) << std::endl;
-      throw std::string("Init failed");
-    }
-    
-
-    //    std::cerr << std::dec;
-    
-}
-/**
- * addReadoutList
- *
- * Add the instructions needed to read out the single module (note that in CBLT mode
- * the chain actually does this sort of thing)>
- *
- * @param list - vmusb readout list being built up:
- */
-void
-CMTDC32::addReadoutList(CVMUSBReadoutList& list)
-{
-  // Need the base:
-
-  uint32_t base = m_pConfiguration->getUnsignedParameter("-base");
-
-  list.addFifoRead32(base + eventBuffer, readamod, (size_t)1024); // really 256 is maximum in single event mode I think.
-  list.addWrite16(base + ReadoutReset, initamod, (uint16_t)1);
-  list.addDelay(5);
-    
-}
-/**
- * setChainAddresses
- *    Called by the chain to insert this module into a CBLT readout with common
- *    CBLT base address and MCST address.
- *
- *   @param controller - The controller object.
- *   @param position   - indicator of the position of the module in chain (begining, middle, end)
- *   @param cbltBase   - Base address for CBLT transfers.
- *   @param mcstBase   - Base address for multicast writes.
- */
-void
-CMTDC32::setChainAddresses(CVMUSB& controller, CMesytecBase::ChainPosition position,
-                           uint32_t cbltBase, uint32_t mcastBase)
-{                                                                 
-  uint32_t base = m_pConfiguration->getIntegerParameter("-base");
-
-  std::cerr << "Position: " << position << std::endl;
-  std::cerr << std::hex << base << std::dec << std::endl;
-  // Compute the value of the control register..though we will first program
-  // the addresses then the control register:
-
-  uint16_t controlRegister = MCSTENB | CBLTENB; // This much is invariant.
-  switch (position) {
-  case first:
-    controlRegister |= FIRSTENB | LASTDIS;
-    std::cerr << "First\n";
-    break;
-  case middle:
-    controlRegister |= FIRSTDIS | LASTDIS;
-    std::cerr << "Middle\n";
-    break;
-  case last:
-    controlRegister |= FIRSTDIS | LASTENB;
-    std::cerr << "Last\n";
-    break;
-  }
-  std::cerr << "Setting mtdc chain address with " << std::hex << controlRegister << std::dec << std::endl;
-
-  // program the registers, note that the address registers take only the top 8 bits.
-
-  controller.vmeWrite16(base + CbltAddress, initamod, (uint16_t)(cbltBase >> 24));
-  controller.vmeWrite16(base + McstAddress, initamod, (uint16_t)(mcastBase >> 24));
-  controller.vmeWrite16(base + CbltMcstControl, initamod, (uint16_t)(controlRegister));    
-}
-
-/**
- *  initCBLTReadout
- *
- *  Initialize the readout for CBLT transfer (called by chain).
- *    @param controller - the controller object.
- *    @param cbltAddress - the chain block/broadcast address.
- *    @param wordsPerModule - Maximum number of words that can be read by this mod
- */
-void
-CMTDC32::initCBLTReadout(CVMUSB& controller,
-			 uint32_t cbltAddress,
-			 int wordsPermodule)
-{
-  // We need our timing source
-  // IRQThreshold
-  // VECTOR
-  // IPL
-  // Timestamp on/off
-
-  // Assumptions:  Internal oscillator reset if using timestamp
-  //               ..else no reset.
-  //               most modulep arameters are already set up.
-
-
-  int irqThreshold   = m_pConfiguration->getIntegerParameter("-irqthreshold");
-  int vector         = m_pConfiguration->getIntegerParameter("-vector");
-  int ipl            = m_pConfiguration->getIntegerParameter("-ipl");
-  std::string markType = m_pConfiguration->cget("-marktype");
-  bool timestamping  = (markType == "timestamp") || (markType == "extended-timestamp");
-  
-  // Stop acquistiion
-  // ..and clear buffer memory:
-  controller.vmeWrite16(cbltAddress + StartAcq, initamod, (uint16_t)0);
-  controller.vmeWrite16(cbltAddress + InitFifo, initamod, (uint16_t)0);
-
-  // Set stamping
-
-
-  // Note the generic configuration already set the correct marktype.
-
-  if(timestamping) {
-    // Oscillator sources are assumed to already be set.
-    // Reset the timer:
-
-    //    controller.vmeWrite16(cbltAddress + MarkType,       initamod, (uint16_t)1); // Show timestamp, not event count.
-    controller.vmeWrite16(cbltAddress + TimestampReset, initamod, (uint16_t)3); // reset all counter.
-  }
-  else {
-    // controller.vmeWrite16(cbltAddress + MarkType,       initamod, (uint16_t)0); // Use Eventcounter.
-    controller.vmeWrite16(cbltAddress + EventCounterReset, initamod, (uint16_t)0); // Reset al event counters.
-  }
-  // Set multievent mode
-  
-  //  controller.vmeWrite16(cbltAddress + MultiEvent, initamod, (uint16_t)3);      // Multi event mode 3.
-  controller.vmeWrite16(cbltAddress + IrqThreshold, initamod, (uint16_t)irqThreshold);
-  controller.vmeWrite16(cbltAddress + MaxTransfer, initamod,  (uint16_t)wordsPermodule);
-
-  // Set the IRQ
-
-  controller.vmeWrite16(cbltAddress + Vector, initamod, (uint16_t)vector);
-  controller.vmeWrite16(cbltAddress + Ipl,    initamod, (uint16_t)ipl);
-  controller.vmeWrite16(cbltAddress + IrqThreshold, initamod, (uint16_t)irqThreshold);
-
-  // Init the buffer and start data taking.
-
-  controller.vmeWrite16(cbltAddress + InitFifo, initamod, (uint16_t)0);
-  controller.vmeWrite16(cbltAddress + ReadoutReset, initamod, (uint16_t)0);
-  controller.vmeWrite16(cbltAddress + StartAcq , initamod, (uint16_t)1);
-}
-
-/**
- * clone 
- *  Clones this object returning a new dynamically allocated copy.
- */
-CReadoutHardware*
-CMTDC32::clone() const {
-  return new CMTDC32(*this);
-}
-
-/*-----------------------------------------------------------------------------------------
- * Private utilities:
- */
-
-/**
- * addWrite
- *    The MTDC (or at least the MADC) required delays between operations in a stack.
- *    This function adds a write to a stack and the delay following it:
- *
- *    @param[inout] list    - Reference to the list that will be modified.
- *    @param[in]    address - VME address to write to initamod will always be used.
- *    @param[in]    value   - uint16_t word to write.
- */
-void
-CMTDC32::addWrite(CVMUSBReadoutList& list, uint32_t address, uint16_t value)
-{
-  int delay = m_pConfiguration->getIntegerParameter("-initdelay");
-  //  std::cerr << (address & 0xffff) << " " << value << std::endl;
-    list.addWrite16(address, initamod, value);
-    list.addDelay(delay);
-}
-/**
- * computeMultiEventRegister
- *   Use the configuration setup to determine the value of the multi event register.
- *
- *   Uses:  -multievent, -skipberr, and -countevents.
- *
- * @return uint16_t - register value.
- */
-uint16_t
-CMTDC32::computeMultiEventRegister()
-{
-    uint16_t result = multiEventModeRegisterValues[
-        m_pConfiguration->getEnumParameter("-multievent", multiEventModes)
-				      ];
-    if(m_pConfiguration->getBoolParameter("-skipberr")) {
-        result |= 4;                    // Skip berr flag.
-    }
-    if(m_pConfiguration->getBoolParameter("-countevents")) {
-        result |= 8;                         // Count events  not words.
-    }
-    
-    return result;
-}
-/**
- * getTermination
- *   Compute the termination register value from the value of -tr0terminated,
- *   -tr1terminated, and -resetterminated.
- *
- *   @return uint16_t value to program into register 0x6062.
- */
-uint16_t
-CMTDC32::getTermination()
-{
-    uint16_t result(0);
-    if(m_pConfiguration->getBoolParameter("-tr0terminated")) result |= 1;
-    if(m_pConfiguration->getBoolParameter("-tr1terminated")) result |= 2;
-    if(m_pConfiguration->getBoolParameter("-resetterminated")) result |=4;
-    
-    return result;
-}
->>>>>>> 8f55c73a
