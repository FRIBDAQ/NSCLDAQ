/*
    This software is Copyright by the Board of Trustees of Michigan
    State University (c) Copyright 2005.

    You may use this software under the terms of the GNU public license
    (GPL).  The terms of this license are described at:

     http://www.gnu.org/licenses/gpl.txt

     Author:
             Ron Fox
	     NSCL
	     Michigan State University
	     East Lansing, MI 48824-1321
*/

#include <config.h>
#include "CBeginRun.h"
#include <TCLInterpreter.h>
#include <TCLInterpreterObject.h>
#include <TCLVariable.h>
#include <Exception.h>
#include <CMutex.h>

#include <Globals.h>
#include "tclUtil.h"
#include <CAcquisitionThread.h>
#include <CRunState.h>
#include <CConfiguration.h>
#include <CCCUSB.h>
#include <CCCUSBReadoutList.h>
#include <CReadoutModule.h>
#include <CPreBeginCommand.h>
#include <stdexcept>
#include <CCCUSBHighLevelController.h>
#include <thread>
#include <chrono>

static const size_t MAX_STACK_STORAGE(1024);

using std::vector;
using std::string;

static const string usage("Usage:\n\t begin");

/////////////////////////////////////////////////////////////////////////
//////////////////////////////// Canonicals /////////////////////////////
/////////////////////////////////////////////////////////////////////////

/*!

  Construct the begin command 
  \param interp : CTCLInterpreter&
     Interpreter on which this command will be registered.
  @param preBegin - pointer to a pre begin command object.
*/
CBeginRun::CBeginRun(CTCLInterpreter& interp, CPreBeginCommand* preBegin) :
  CTCLObjectProcessor(interp, "begin"),
  m_pPreBegin(preBegin)
{}
/*!
           Destructor does nothing important.
        */
CBeginRun::~CBeginRun()
{}

/////////////////////////////////////////////////////////////////////////////
///////////////////////////// Command execution /////////////////////////////
/////////////////////////////////////////////////////////////////////////////


void CBeginRun::reconnect()
{
    CriticalSection lock(CCCUSB::getGlobalMutex());
<<<<<<< HEAD
    std::cout << "Begin reconnect acquired" << std::flush << std::endl;
    Globals::pController->reconnect();
    std::cout << "Begin done " << std::flush << std::endl;
=======
    Globals::pUSBController->reconnect();
>>>>>>> 46c75319
}

/*!
           Process the begin run.
           - Ensure that the preconditions for starting the run are met these are:
             - The begin command has no additional command line parameters.
             - The current run state is Idle
           - Create the Adc/Scaler configuration.
             - Configure it from the file stored in Globals::configurationFilename.
             - Store that configuration in Globals::configuration
           - Start up the readout thread to take data.

           \param interp : CTCLInterpreter&
                Interpreter that is exeuting this command.
           \param objv : std::vector<CTCLObject>&
                Reference to an object vector that contains the command parameters.
        */

int
CBeginRun::operator()(CTCLInterpreter& interp,
                      vector<CTCLObject>& objv)
{
  // Make sured all precoditions are met.

  if (objv.size() != 1) {
    tclUtil::Usage(interp, 
		   "Incorrect number of command parameters",
		   objv,
		   usage);
    return TCL_ERROR;
  }


  CRunState* pState = CRunState::getInstance();
  CRunState::RunState state = pState->getState();
  
  if ((state != CRunState::Idle)  && (state != CRunState::Starting)){
    tclUtil::Usage(interp,
		   "Invalid run state for begin be sure to stop the run",
		   objv,
		   usage);
    return TCL_ERROR;
  }
  try {
    // If pre-begin not yet performed do it for compatibility with old
    // controls.
    
    if (state == CRunState::Idle) {
      m_pPreBegin->performPreBeginInitialization();
    }
    
  }
  catch (std::exception& e) {
    interp.setResult(e.what());
    return TCL_ERROR;
  }
  catch (std::string msg) {
    interp.setResult(msg);
    return TCL_ERROR;
  }
  catch (...) {
    interp.setResult("begin command - unanticipated exception thrown");
    return TCL_ERROR;
  }
  // Set the state to match the appropriate set of variables:
  //
  CTCLVariable run(&interp, "run", false);
  const char* runNumberString = run.Get(TCL_GLOBAL_ONLY);
  if (!runNumberString) {
    runNumberString = "0";	// If no run variable, default run number-> 0.
  }
  uint16_t runNumber;
  sscanf(runNumberString, "%hu", &runNumber);
  pState->setRunNumber(runNumber);

  CTCLVariable title(&interp, "title", false);
  const char *titleString = title.Get(TCL_GLOBAL_ONLY);
  if (!titleString) {
    titleString = "No Title Set"; // If no title variable default it.
  }
  pState->setTitle(string(titleString));
  
    reconnect();

    // Check that the configuration file processes correctly:

    CConfiguration* pConfig = new CConfiguration;
    Globals::pConfig = pConfig;
    string errorMessage = "Begin - configuration file processing failed: ";
    try {
        pConfig->processConfiguration(Globals::configurationFilename);
    }
    catch (string msg) {
        errorMessage += msg;
        tclUtil::setResult(interp, errorMessage);
        return TCL_ERROR;
    }
    catch (const char* msg) {
        errorMessage += msg;
        tclUtil::setResult(interp, errorMessage);
        return TCL_ERROR;
    }
    catch (CException& e) {
        errorMessage += e.ReasonText();
        tclUtil::setResult(interp, errorMessage);
        return TCL_ERROR;
    }
    catch (...) {
        // Configuration file processing error of some sort...

        tclUtil::setResult(interp, errorMessage);
        return TCL_ERROR;

    }
    // Figure out how big the stacks are...the two stack + any headers must
    // fit into the 1Kx16 stack memory the CUSB has:

    std::vector<CReadoutModule*> stackModules = pConfig->getStacks();
    size_t totalSize = 0;
    CCCUSBReadoutList stacks;

    // Just build one gimungous stack from one or both stacks:

    for (int i = 0; i < stackModules.size(); i++) {
        stackModules[i]->addReadoutList(stacks);
    }
    if (stacks.size() > MAX_STACK_STORAGE) {
        tclUtil::setResult(interp, "**** Your configuration file exceeds the maximum stack storage space ****");
        return TCL_ERROR;
    }

    // It did so we can kill it off and start the run.
    // we kill it off because supporting Tcl drivers requires the configuration be processed a bit specially
    // so that the interpreter is still around and the Tcl thread model isn't violated.
    //
    // delete pConfig;
    Globals::pConfig = 0;

  CAcquisitionThread* pReadout = CAcquisitionThread::getInstance();
  pReadout->start(Globals::pUSBController, Globals::pController);

  interp.setResult("Begin - Run started");

  return TCL_OK;

}
<|MERGE_RESOLUTION|>--- conflicted
+++ resolved
@@ -72,13 +72,10 @@
 void CBeginRun::reconnect()
 {
     CriticalSection lock(CCCUSB::getGlobalMutex());
-<<<<<<< HEAD
     std::cout << "Begin reconnect acquired" << std::flush << std::endl;
-    Globals::pController->reconnect();
+    Globals::pUSBController->reconnect();
     std::cout << "Begin done " << std::flush << std::endl;
-=======
-    Globals::pUSBController->reconnect();
->>>>>>> 46c75319
+
 }
 
 /*!
