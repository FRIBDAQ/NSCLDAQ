--- conflicted
+++ resolved
@@ -133,10 +133,7 @@
 mcfd-16>
 }
 
-<<<<<<< HEAD
-
-
-=======
+
 if {0} {
 set parsedDSDict [dict create Threshold {0 20 20 40 20 20 20 20 20 20 20 20 20 20 20 20 20} \
                        Gain {1 1 1 1 3 1 1 1 1} \
@@ -155,7 +152,7 @@
                        WidthRaw {72 45 39 45 45 45 45 45 45} \
                        DeadtimeRaw {45 45 45 45 117 45 45 45 27}]
 }              ;           # no globalcoinc
->>>>>>> f0a6eca6
+
 set parsedDSDict [dict create Threshold {0 20 20 40 20 20 20 20 20 20 20 20 20 20 20 20 20} \
                        Gain {1 1 1 1 3 1 1 1 1} \
                        Width {100 50 40 50 50 50 50 50 50} \
