--- conflicted
+++ resolved
@@ -3,13 +3,7 @@
 
 AC_PREREQ(2.61)
 
-<<<<<<< HEAD
-
-AC_INIT(nscldaq,11.4-029, [scientificsoftware@nscl.msu.edu],[], [http://www.sourceforge.net/projects/nscldaq])
-
-=======
-AC_INIT(nscldaq,12.0-pre5, [scientificsoftware@nscl.msu.edu],[], [http://www.sourceforge.net/projects/nscldaq])
->>>>>>> d990fadc
+AC_INIT(nscldaq,12.0-pre5-xiaapi-3.4.0, [scientificsoftware@nscl.msu.edu],[], [http://www.sourceforge.net/projects/nscldaq])
 
 
 AC_CONFIG_SRCDIR([/base/dataflow/CRingBuffer.h])
@@ -389,21 +383,8 @@
 if test "x$BUILD_DDAS" == "xyes"
 then
    AC_MSG_NOTICE([The XIA-DDAS Support software will be built support software in ${DDAS_INSTDIR}])
-<<<<<<< HEAD
-
-  AC_DEFINE([USING_DDAS], [1], [DDAS Definitions are in use])
-
-   AC_ARG_WITH([xiaapidir],
-        [    -with-xiaapidir=path - Path to the XIAAPI installation.],
-        [xiaapidir=$withval])
-   if test -n -d ${xiaapidir}
-   then
-        AC_MSG_ERROR([Specify --with-xiaapidir -t point to the actual installation o\
-f the XIA API])
-   fi
-   PIXIE_API_DIR=${xiaapidir}
-=======
-   AC_DEFINE([USING_DDAS],[1],  [DDAS SUpport Enabled])
+
+   AC_DEFINE([USING_DDAS],[1],  [DDAS Support Enabled])
 
    AC_ARG_WITH([xiaapidir],
 	[    -with-xiaapidir=path - Path to the XIAAPI installation.],
@@ -414,7 +395,6 @@
    fi
    PIXIE_API_DIR=${xiaapidir}
 
->>>>>>> d990fadc
 #  If the xiaapidir/include/pixie16/pixie16.h exists we're using the XIAAPI_V3
 #  or higher stuff:
 PIXIE_CPPFLAGS="-I${xiaapidir}/include"
@@ -437,51 +417,6 @@
 ])
 
 AH_BOTTOM([
-<<<<<<< HEAD
-=======
-/* Extract the Pixie16 API includes and conditionalize them on the API version */
-
-#ifdef USING_DDAS
-
-#if XIAAPI_VERSION >= 3
-#include <pixie16/pixie16.h>
-/*
-  The transition manual says these will be deprecated but the API still needs them
-  and I'm damned if I'll use magic numbers instead so:
-*/
-#ifndef LIST_MODE_RUN
-#define LIST_MODE_RUN 0x100
-#endif
-
-#ifndef NEW_RUN
-#define NEW_RUN 1
-#endif
-
-/*  Readout programs need this to decide when to start reading */
-
-#ifndef EXTFIFO_READ_THRESH
-#define EXTFIFO_READ_THRESH   1024
-#endif
-
-
-
-
-#else
-
-#ifndef PLX_LINUX
-#define PLX_LINUX
-#endif
-
-
-#include <pixie16app_common.h>
-#include <pixie16app_defs.h>
-#include <pixie16app_export.h>
-#include <xia_common.h>
-#endif
-
-#endif
-
->>>>>>> d990fadc
 #endif
 ])
 
@@ -532,7 +467,6 @@
    fi
    
    #  If found then:
-<<<<<<< HEAD
    #PLX_LDFLAGS="-L${PLX_SDK_DIR}/PlxApi/Library -lPlxApi -Wl,-rpath=${PLX_SDK_DIR}/PlxApi/Library"
    # well its one or the other...
    AC_CHECK_FILE([$PLX_SDK_DIR/PlxApi/Library/PlxApi.so],[
@@ -543,12 +477,7 @@
 
 
 #  Now export all the variables to the Makefile.
-=======
-   
-   PLX_LDFLAGS="-L${PLX_SDK_DIR}/PlxApi/Library -lPlxApi -Wl,-rpath=${PLX_SDK_DIR}/PlxApi/Library"
-   
-   #  Now export all the variables to the Makefile.
->>>>>>> d990fadc
+
    
    AM_CONDITIONAL([BUILD_DDAS], [true])
    AC_SUBST(DDAS_INSTDIR)
