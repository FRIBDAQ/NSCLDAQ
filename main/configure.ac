--- conflicted
+++ resolved
@@ -1,9 +1,8 @@
 #                                               -*- Autoconf -*-
 # Process this file with autoconf to produce a configure script.
-
 AC_PREREQ(2.61)
 
-AC_INIT(nscldaq,12.1-pre1, [scientificsoftware@nscl.msu.edu],[], [http://www.sourceforge.net/projects/nscldaq])
+AC_INIT(nscldaq, 12.1-pre2, [daqhelp@nscl.msu.edu], [], [https://github.com/FRIBDAQ/NSCLDAQ])
 
 AC_CONFIG_SRCDIR([/base/dataflow/CRingBuffer.h])
 AC_CONFIG_HEADER([config.h])
@@ -13,39 +12,31 @@
 #ifndef CONFIG_H
 #define CONFIG_H
 ])
-
 AH_BOTTOM([
 #endif
 ])
 
-# Checks for programs.
+# Checks for programs:
+
 AC_PROG_CXX
 AC_PROG_CC
 AC_PROG_CPP
 AC_PROG_INSTALL
 AC_PROG_LIBTOOL
-
 AX_CXX_COMPILE_STDCXX_11([noext])
 
-# Git is needed to create the VERSION file:
-
-AC_CHECK_PROG(GIT, git, git, [])
-if test "xGIT" = "x"
-then 
-  AC_MSG_ERROR([please install git so we can generate some version information])
-fi
-
-AC_SUBST(GIT)
+# Is git installed? Used to check incorp'd module versions to export to
+# VERSION in the install directory.
+
+AC_CHECK_PROG(GIT, [git], [git], AC_MSG_ERROR([git is required for NSCLDAQ incorporated library management]))
+AC_SUBST(GIT) # Only if we have it
 
 # MPI defined/usable to build MPI chunks:
 
 AC_LANG_PUSH(C++)
-AX_MPI([
-	AM_CONDITIONAL([MPI], true)
-	AC_DEFINE([HAVE_MPI], 1, [MPI exists])], [AM_CONDITIONAL([MPI], false)])
+AX_MPI([AM_CONDITIONAL([MPI], true) AC_DEFINE([HAVE_MPI], 1, [MPI exists])], [AM_CONDITIONAL([MPI], false)])
 AC_LANG_POP
 
-<<<<<<< HEAD
 # Pandoc is needed for printed versions of the logbook:
 
 AC_CHECK_PROG(HAVE_PANDOC, [pandoc], [true], [false])
@@ -55,27 +46,12 @@
 	
 fi
 
-# Git is needed for submodule management. Since you've probably cloned the
-# repo if you're in the business of using autotools to make a configure
-# script, this almost certainly will work, but lets check anyway:
-
-AC_CHECK_PROG([have_git], [git], [yes])
-AS_VAR_IF([have_git], [yes], [git submodule update --init --remote], AC_MSG_ERROR([git is required for submodule management]))
-
 #  CAEN Digitizer support is optional:
 
 AC_ARG_ENABLE([caen-digitizer-support],
 	AC_HELP_STRING([--enable-caen-digitizer-support], [Build support for CAEN Digitizers]),
 	[enable_caen=$enableval],
 	[enable_caen=no])
-=======
-#  CAEN Digitizer support is optional:
-
-AC_ARG_ENABLE([caen-digitizer-support], 
-	     AC_HELP_STRING([--enable-caen-digitizer-support],
-	     [Build support for CAEN Digitizers]), 
-	     [enable_caen=$enableval], [enable_caen=no])
->>>>>>> e9ac7964
 
 if test "x$enable_caen" = "xyes"
 then
@@ -93,7 +69,7 @@
 		AC_SUBST(CAENLDFLAGS)
 	else
 		AM_CONDITIONAL([CAENSUPPORT], [false])
-		AC_MSG_ERROR([Using --enable-caen-digitizer-support also requires --with-caen-dgitizer-libroot to specifiy where the CAEN libraries/headers are])
+		AC_MSG_ERROR([using --enable-caen-digitizer-support also requires --with-caen-dgitizer-libroot to specifiy where the CAEN libraries/headers are])
 	fi
 else
 	AM_CONDITIONAL([CAENSUPPORT], [false])
@@ -103,7 +79,6 @@
 #  libraries are awful in that they require installation in
 #  specific locations:
 
-<<<<<<< HEAD
 AC_ARG_ENABLE([caen-nextgen],
 	[AS_HELP_STRING([--enable-caen-nextgen], [To enable support for CAEN Nextgen digitizers.])],
 	[AC_MSG_CHECKING([Checking for CAEN FElib installed])
@@ -115,67 +90,35 @@
         [AC_MSG_ERROR([cannot find the /usr/local/lib/{libCAEN_Dig2.so, libCAEN_FELib.so files - install CAEN nextgen digitizer support libraries}]
         )])
 	enable_caennextgen="true"], [enable_caennextgen="false"])  
-=======
-AC_ARG_ENABLE([caen-nextgen], 
-  [AS_HELP_STRING([--enable-caen-nextgen], 
-    [To enable support for CAEN Nextgen digitizers.])],
-    [
-      AC_MSG_CHECKING([Checking for CAEN FElib installed])
-      AC_CHECK_FILE([/usr/local/include/CAEN_FELib.h], 
-        [AC_MSG_RESULT([Found header])], 
-        [AC_MSG_ERROR([Can't find /usr/local/CAEN_FELib.h - install CAEN Nextgen digitizer support libraries])])
-      AC_CHECK_FILES([/usr/local/lib/libCAEN_Dig2.so /usr/local/lib/libCAEN_FELib.so], 
-        [AC_MSG_RESULT([Found CAEN FELib library files])],
-        [AC_MSG_ERROR([Can't fid the /usr/local/lib/{libCAEN_Dig2.so, libCAEN_FELib.so files install CAEN nextgen digitizer support libraries}]
-        )])
-
-      enable_caennextgen="true"  
-
-      ],[enable_caennextgen="false"]
-)
-  
->>>>>>> e9ac7964
 
 if test "${enable_caennextgen}" = "true"
 then
-  AC_MSG_NOTICE([Enabled support for CAEN Nextgen digitizers])
-
-  #  Set the make file variables:
-
-  CAENNG_CPPFLAGS="-I/usr/local/include"
-  CAENNG_LDFLAGS="-L/usr/local/lib -lCAEN_FELib -lCAEN_Dig2"
-  AC_SUBST([CAENNG_CPPFLAGS])
-  AC_SUBST([CAENNG_LDFLAGS])
-  AM_CONDITIONAL([CAENNEXTGEN], [true])
+	AC_MSG_NOTICE([Enabled support for CAEN Nextgen digitizers])
+
+	#  Set the make file variables:
+
+	CAENNG_CPPFLAGS="-I/usr/local/include"
+	CAENNG_LDFLAGS="-L/usr/local/lib -lCAEN_FELib -lCAEN_Dig2"
+	AC_SUBST([CAENNG_CPPFLAGS])
+	AC_SUBST([CAENNG_LDFLAGS])
+	AM_CONDITIONAL([CAENNEXTGEN], [true])
 else 
-  AC_MSG_NOTICE([Disabled support for  CAEN Nextgen digitizers])
-  AM_CONDITIONAL([CAENNEXTGEN], [false])
+     AC_MSG_NOTICE([Disabled support for  CAEN Nextgen digitizers])
+     AM_CONDITIONAL([CAENNEXTGEN], [false])
 fi
 
-
 # CAEN Nextgen digitizers, if used require jsoncpp:
 
 PKG_CHECK_MODULES([JSON], [jsoncpp])
 
-
-# Pandoc is needed for printed versions of the logbook:
-
-AC_CHECK_PROG(HAVE_PANDOC, [pandoc], [true], [false])
-if test "$HAVE_PANDOC" ==  "false"
-then
-	AC_MSG_FAILURE([pandoc is required to produce PDF output from the logbook utilities])
-	
-fi
-
 # Documentation
 
 AC_ARG_ENABLE([docs],
-              AS_HELP_STRING([--enable-docs],[Build the documentation]),
+              AS_HELP_STRING([--enable-docs], [Build the documentation]),
               [], [enable_docs=no])
 
 if test "x$enable_docs" == "xyes"
 then
-<<<<<<< HEAD
 	AC_MSG_NOTICE([Documentation enabled])
 	
 	AC_CHECK_PROG(HAVE_DOCBOOK2PDF, [docbook2pdf], [true], [false])	
@@ -209,55 +152,20 @@
 	else
 		AC_SUBST(MANDB,[mandb])
 	fi
-
 	AM_CONDITIONAL([BUILD_DOCS],[true])
-=======
-  AC_MSG_NOTICE([Documentation enabled])
-
-  AC_CHECK_PROG(HAVE_DOCBOOK2PDF, [docbook2pdf], [true], [false])
-  if test "$HAVE_DOCBOOK2PDF" == "false"
-  then
-    AC_MSG_FAILURE([docbook2pdf is required to build documentation but was not found])
-  else
-    AC_SUBST(DOCBOOK2PDF,[docbook2pdf])
-  fi
-
-  AC_CHECK_PROG(HAVE_DOCBOOK2HTML, [docbook2html], [true], [false])
-  if test "$HAVE_DOCBOOK2HTML" == "false"
-  then
-    AC_MSG_FAILURE([docbook2html is required to build documentation but was not found])
-  else
-    AC_SUBST(DOCBOOK2HTML,[docbook2html])
-  fi
-
--  AC_CHECK_PROG(HAVE_XMLTO, [xmlto], [true], [false])
-  if test "$HAVE_XMLTO" == "false"
-  then
-    AC_MSG_FAILURE([xmlto is required to build documentation but was not found])
-  else
-    AC_SUBST(DOCBOOK2MAN,["xmlto man"])
-  fi
-
-  AC_CHECK_PROG(HAVE_MANDB, mandb, [true], [false])
-  if test "$HAVE_MANDB" == "false"
-  then
-    AC_MSG_FAILURE([mandb is required to build documentation but was not found])
-  else
-    AC_SUBST(MANDB,[mandb])
-  fi
-
-  AM_CONDITIONAL([BUILD_DOCS],[true])
->>>>>>> e9ac7964
 else
-  AM_CONDITIONAL([BUILD_DOCS],[false])
-  AC_MSG_NOTICE([Documentation disabled])
+	AM_CONDITIONAL([BUILD_DOCS],[false])
+	AC_MSG_NOTICE([Documentation disabled])
 fi
+
+# DDAS documentation
+# DDAS docs are written in Doxygen, so if enabled check to make sure that
+# Doxygen and dot (for graphs) are installed
 
 AC_ARG_ENABLE([ddas-docs],
               AS_HELP_STRING([--enable-ddas-docs], [Build the DDAS documentation]),
               [], [enable_ddas_docs=no])
 
-<<<<<<< HEAD
 if test "$enable_ddas_docs" = "yes"
 then
 	AC_MSG_NOTICE([DDAS documentation enabled])
@@ -275,34 +183,11 @@
   	then
 		AC_MSG_FAILURE([dot is required by Doxygen to build the DDAS documentation but was not found])
   	fi
-=======
-# DDAS documentation
-# DDAS docs are written in Doxygen, so if enabled check to make sure that
-# Doxygen and dot (for graphs) are installed
->>>>>>> e9ac7964
-
-if test "x$enable_ddas_docs" == "xyes"
-then
-  AC_MSG_NOTICE([DDAS documentation enabled])
-
-  AC_CHECK_PROG(HAVE_DOXYGEN, [doxygen], [true], [false])
-  if test "$HAVE_DOXYGEN" == "false"
-  then
-    AC_MSG_FAILURE([Doxygen is required to build the DDAS documentation but was not found])
-  else
-    AC_SUBST(DOXYGEN,[doxygen])
-  fi
-
-  AC_CHECK_PROG(HAVE_DOT, [dot], [true], [false])
-  if test "$HAVE_DOT" == "false"
-  then
-    AC_MSG_FAILURE([DOT is required by Doxygen to build the DDAS documentation but was not found])
-  fi
-
-  AM_CONDITIONAL([BUILD_DDAS_DOCS],[true])
+
+  	AM_CONDITIONAL([BUILD_DDAS_DOCS],[true])
 else
-  AM_CONDITIONAL([BUILD_DDAS_DOCS],[false])
-  AC_MSG_NOTICE([DDAS documentation disabled])
+	AM_CONDITIONAL([BUILD_DDAS_DOCS],[false])
+  	AC_MSG_NOTICE([DDAS documentation disabled])
 fi
 
 AC_CHECK_LIB([X11], [XSetWindowBackground])
@@ -310,13 +195,11 @@
 
 AM_PATH_CPPUNIT
 
-# Checksums in eventlog require openssl for the digest libs:
-
-AX_CHECK_OPENSSL([AC_MSG_RESULT([found openssl])],[AC_MSG_ERROR([OpenSSL is required but cannot be found])])
-
-
-#
-#   For compatibility with existing AC_Substs:
+# Checksums in eventlog require OpenSSL for the digest libs:
+
+AX_CHECK_OPENSSL([AC_MSG_RESULT([Found OpenSSL])], [AC_MSG_ERROR([cannot find OpenSSL installation required by NSCLDAQ])])
+
+# For compatibility with existing AC_Substs:
 
 CPPUNIT_LDFLAGS="${CPPUNIT_LIBS}"
 
@@ -341,29 +224,14 @@
 AC_TYPE_UINT32_T
 AC_TYPE_UINT8_T
 
-# Additional checks from DDAS/main/configure.ac added for refactoring:
-# --ASC 4/6/23
-
-# End additional checks
-
 AX_CHECK_COMPILE_FLAG([-Wno-error=date-time], [NODATEWARN="-Wno-error=date-time"])
 AC_SUBST(NODATEWARN)
 
-<<<<<<< HEAD
 # Check to find the size of address
 
 AC_CHECK_SIZEOF([void*])
 AS_IF([test "$ac_cv_sizeof_voidp" -eq 8], AC_DEFINE([ADDR64], 1, [Specifies that memory addresses are 64-bits ]), [])
-=======
-
-# check to find the size of address
-AC_CHECK_SIZEOF([void*])
-AS_IF([test "$ac_cv_sizeof_voidp" -eq 8],
-    AC_DEFINE([ADDR64],1,[Specifies that memory addresses are 64-bits ]),
-     [])
->>>>>>> e9ac7964
    
-
 # Checks for library functions.
 
 AC_FUNC_ERROR_AT_LINE
@@ -385,17 +253,15 @@
 AC_CHECK_FUNCS([floor pow select sqrt strstr])
 AC_CHECK_HEADERS([float.h values.h])
 
-# End additional checks
-
-# Bits and pieces of NSCDAQ can do logging via boostlog. This stuff tells us
+# Bits and pieces of NSCLDAQ can do logging via boostlog. This stuff tells us
 # if that's present and if so, how to incorporate it:
 
-AX_BOOST_BASE([], [BOOST_EXTRA_CPPFLAGS="-DBOOST_ALL_DYN_LINK"], [BOOST_EXTRA_CPPFLAGS=""])
+AX_BOOST_BASE([],
+	[BOOST_EXTRA_CPPFLAGS="-DBOOST_ALL_DYN_LINK"],
+	[BOOST_EXTRA_CPPFLAGS=""])
 AX_BOOST_LOG
 AC_SUBST(BOOST_EXTRA_CPPFLAGS)
 
-
-
 # Automake:
 
 AM_INIT_AUTOMAKE([tar-ustar foreign subdir-objects])
@@ -403,65 +269,57 @@
 # Makefile exports:
 
 SOVERSION="11:0:0"
-
-
-
-
 
 #---------------------------------------------------------------------
 #
 #  Local tests:
 #
 
-# Ensure Python is 3.0  or greater, and the packages/dependencies we need
-
-
-AM_PATH_PYTHON([3.0], [], [AC_MSG_ERROR([Python 3.0  or higher is needed for NSCLDAQ])])
+# Ensure python is 3.0 or greater, and the packages/dependencies we need:
+
+AM_PATH_PYTHON([3.0],
+	[],
+	[AC_MSG_ERROR([python 3.0 or higher is needed for NSCLDAQ])])
 AX_PYQT
 PKG_CHECK_MODULES(PYTHON3, python3)
 
-
-# Also need to set compilation/link flags for qtnscope:
-#  Thanks to Giordano for figuring this portable way to  do it:
-
-PKG_CHECK_MODULES(PYTHON, [python3-embed], [PYTHON3_CFLAGS=`pkg-config --cflags python3-embed`; PYTHON3_LIBS=`pkg-config --libs pyth\
-on3-embed`],
-                          [PYTHON3_CFLAGS=`pkg-config python3 --cflags`, PYTHON3_LIBS=`pkg-config python3 --libs`])
+# Also need to set compilation/link flags for QtScope:
+# Thanks to Giordano for figuring this portable way to do it:
+
+PKG_CHECK_MODULES(PYTHON,
+	[python3-embed],
+	[PYTHON3_CXXFLAGS=`pkg-config --cflags python3-embed`; PYTHON3_LIBS=`pkg-config --libs python3-embed`],
+	[PYTHON3_CXXFLAGS=`pkg-config python3 --cflags`, PYTHON3_LIBS=`pkg-config python3 --libs`])
 AC_SUBST(PYTHON3_CXXFLAGS)
 AC_SUBST(PYTHON3_LIBS)
 
-
-
 # Ensure swig is installed: -- this is used to generate wrappers for the
-#  VMUSB and CCUSB libraries for use within Tcl drivers.
+# VMUSB and CCUSB libraries for use within Tcl drivers.
 #
-#  Earlier swig versions than 1.3 may well work, however this is the
-#  version I used when first successfully building the wrappers
-# (ubuntu lucid lynx).
-#
-AX_PKG_SWIG([1.3], [], [ AC_MSG_ERROR([Swig is required to build nscldaq])])
-
+# Earlier swig versions than 1.3 may well work, however this is the
+# version I used when first successfully building the wrappers
+# (Ubuntu Lucid Lynx).
+
+AX_PKG_SWIG([1.3], [], [ AC_MSG_ERROR([swig is required to build NSCLDAQ])])
 
 # We use gengetopt in a few places.  Ideally it's been found by now in the
-# path if not we'll need to do the withval thing.. or prompt the user to
+# path if not we'll need to do the withval thing... or prompt the user to
 # give us a --with-gengetopt-path
-#
+
 AX_GENGETOPT
 
-# Tcl/Tk is pervasive in NCLDAQ so we need to have it too:
+# Tcl/Tk is pervasive in NSCLDAQ so we need to have it too:
 
 AX_TCL
 
-
-
-#
 #  The substs below are for compatibility sake 
 #  eventually we should migrate Makefile.am defs to use
 #  those in m4/tcl.m4
-#
+
 TCL_FLAGS="${TCL_CPPFLAGS} ${TK_CPPFLAGS}"
 
 # Check for redundancy of libieee in the LD_LIBS
+
 TCL_LDFLAGS=${TK_LIBS}
 for tclname in ${TCL_LIBS}
 do
@@ -470,7 +328,6 @@
         TCL_LDFLAGS="$TCL_LDFLAGS $tclname"
     fi
 done
-<<<<<<< HEAD
 TCLSH_CMD=${TCLSH}
 
 # Incorporate and build tcl++:
@@ -487,75 +344,6 @@
 LIBTCLPLUS_CFLAGS="-I${prefix}/include"
 LIBEXCEPTION_LDFLAGS="-L${prefix}/lib -lException -Wl,\"-rpath=${prefix}/lib\""
 LIBTCLPLUS_LDFLAGS="-L${prefix}/lib -ltclPlus ${LIBEXCEPTION_LDFLAGS}"
-=======
-#TCL_LDFLAGS="${TK_LIBS} ${TCL_LIBS}"
-TCLSH_CMD=${TCLSH} 
-
-
-
-#
-#  IF systemtcl is yes we're pretty much done.. otherwise
-#  we need to configure/build/install libtcl into prefix and then set
-#  the flags:
-
-if false
-then
-AC_MSG_CHECKING([libtcl++ installed as package (e.g. .deb)])
-
-AC_CHECK_FILE([/usr/include/TCLInterpreterObject.h], [systemtcl="yes"], [systemtcl="no"])
-
-if test $systemtcl = "yes"
-then
-	LIBTCLPLUS_CFLAGS=""
-	LIBEXCEPTION_LDFLAGS="-lException"
-	LIBTCLPLUS_LDFLAGS="-ltclPlus ${LIBEXCEPTION_LDFLAGS}"
-	AC_MSG_RESULT([Found in  system libraries])
-else
-  AC_CHECK_FILE([${prefix}/lib/libException.so],[libtclinstalled="yes"],[libtclinstalled="no"])
-  AC_CHECK_FILE([${prefix}/lib/libtclPlus.so],[libexceptioninstalled="yes"],[libexceptioninstalled="no"])
-  AC_CHECK_FILE([${prefix}/include/TCLInterpreterObject.h],[tclinterpobjinstalled="yes"],[tclinterpobjinstalled="no"])
-  if [ [ $libtclinstalled = "no" ] || [ $libexceptioninstalled = "no" ] || [ $tclinterpobjinstalled = "no" ] ]
-  then
-    AC_CHECK_FILE([${srcdir}/libtcl], [havelibtcldir="yes"], [havelibtcldir="no"])
-	  if test $havelibtcldir = "yes"
-  	then
-      AC_MSG_RESULT([Need to build local tagged copy])
-      AC_CHECK_FILE([${srcdir}/libtcl/configure], [havelibtcldir="yes"], [havelibtcldir="no"])
-		  (cd ${srcdir}/libtcl; ./configure --prefix=${prefix}; make clean install)
-	  else
-		  AC_MSG_ERROR([I seem to be missing libtcl, please use tcl++incorp.sh to fill it with a tagged release of libtclplus])
-	  fi
-  else
-    AC_MSG_RESULT([Previously built version found in ${prefix}])
-  fi
-  LIBTCLPLUS_CFLAGS="-I${prefix}/include"
-  LIBEXCEPTION_LDFLAGS="-L${prefix}/lib -lException -Wl,\"-rpath=${prefix}/lib\""
-	LIBTCLPLUS_LDFLAGS="-L${prefix}/lib -ltclPlus ${LIBEXCEPTION_LDFLAGS}"
-
-fi
-fi
-
-#
-#  Hard code use of local libtcl:
-#
-AC_CHECK_FILE([${srcdir}/libtcl], [havelibtcldir="yes"], [havelibtcldir="no"])
-if test $havelibtcldir = "yes"
-then
-  AC_MSG_RESULT([Need to build local tagged copy])
-  (cd ${srcdir}/libtcl; ./configure --prefix=${prefix}; make clean install)
-
-  LIBTCLPLUS_CFLAGS="-I${prefix}/include"
-  LIBEXCEPTION_LDFLAGS="-L${prefix}/lib -lException -Wl,\"-rpath=${prefix}/lib\""
-  LIBTCLPLUS_LDFLAGS="-L${prefix}/lib -ltclPlus ${LIBEXCEPTION_LDFLAGS}"
-
-
-
-else
-   AC_MSG_ERROR([I seem to be missing libtcl, please use tcl++incorp.sh to fill it with a tagged release of libtclplus])
-fi
-								  
-
->>>>>>> e9ac7964
 AC_SUBST(LIBTCLPLUS_CFLAGS)
 AC_SUBST(LIBTCLPLUS_LDFLAGS)
 AC_SUBST(LIBEXCEPTION_LDFLAGS)
@@ -569,12 +357,7 @@
 tcl_incdir="/usr/include/$tcl_basename"
 
 (cd ${srcdir}/tclhttpd3.5.1; ./configure --prefix=${prefix}/share/tclhttpd --enable-gcc --with-tclinclude=$tcl_incdir --with-tcl=$tcl_configdir)
-<<<<<<< HEAD
 (cd ${srcdir}/tclhttpd3.5.1; make   all install)
-=======
-(cd ${srcdir}/tclhttpd3.5.1; make all install)
-
->>>>>>> e9ac7964
 
 # Epics
 #
@@ -625,13 +408,12 @@
 	AS_HELP_STRING([--enable-ddas], [Build the DDAS support software (default no)]),
 	[], [enable_ddas=no])
 
-if test "$enable_ddas" = yes
+if test "$enable_ddas" = "yes"
 then
 	AC_MSG_NOTICE([The XIA-DDAS support software will be built])
 	AC_DEFINE([USING_DDAS], [1], [DDAS support enabled])
 
 	AC_ARG_WITH([xiaapidir],
-<<<<<<< HEAD
 	[  --with-xiaapidir=path - Path to the XIA API installation. Required if DDAS support is enabled.],
 	[xiaapidir=$withval], [AC_MSG_ERROR([use --with-xiaapidir to point to the actual installation of the XIA API])])
 
@@ -640,49 +422,31 @@
 	# print an error message and exit. Note that this version supports
 	# only XIA API major version 4 which incorporates "legacy mode"
 	# as a supported option as of release 4.x.y and later:
-=======
-	[  --with-xiaapidir=path - Path to the XIAAPI installation. Required if DDAS support is enabled.],
-	[xiaapidir=$withval])
->>>>>>> e9ac7964
 	
-	if test -n -d ${xiaapidir}
-	then
-		AC_MSG_ERROR([Specify --with-xiaapidir to point to the actual installation of the XIA API])
-	fi
-	PIXIE_API_DIR=${xiaapidir}
-
-	# If the xiaapidir/include/pixie16/pixie16.h exists we're using the
-	# XIAAPI_V3 or higher stuff:
-
-	xiaapiver=3
+	AC_CHECK_FILE([${xiaapidir}/include/pixie16/pixie16.h],
+	[PIXIE_LDFLAGS="-L${xiaapidir}/lib -lPixie16Api -lm -Wl,-rpath=${xiaapidir}/lib"],
+	[AC_MSG_ERROR([invalid XIA API installation directory ${xiaapidir}, use --with-xiaapidir to point to the correct one (this version of NSCLDAQ supports only XIA API major version 3+)])])
+
+	PIXIE_API_DIR=$xiaapidir
 	PIXIE_CPPFLAGS="-I${xiaapidir}/include"
-	AC_CHECK_FILE([${xiaapidir}/include/pixie16/pixie16.h],
-		[PIXIE_CPPFLAGS="${PIXIE_CPPFLAGS} -DXIAAPI_V3"	PIXIE_LDFLAGS="-L${xiaapidir}/lib -lPixie16Api -lm -Wl,-rpath=${xiaapidir}/lib"
-		AC_DEFINE([XIAAPI_VERSION], [3], [Pixie16 version 3 api])],
-		[PIXIE_LDFLAGS="-L${xiaapidir}/lib -lPixieSDK -lm -Wl,-rpath=${xiaapidir}/lib"
-		AC_DEFINE([XIAAPI_VERSION], [2], [Pixie16 version 2 or lower])
-		xiaapiver=2])
-
-	AM_CONDITIONAL([USING_XIAAPI_V2], [test ${xiaapiver} -eq 2])
 
 	AC_SUBST(PIXIE_API_DIR)
 	AC_SUBST(PIXIE_CPPFLAGS)
 	AC_SUBST(PIXIE_LDFLAGS)
 
-<<<<<<< HEAD
 	# Specify the location of the PLX installation. This will default to
 	# /usr/opt/plx or $(prefix)/../../plx if no argument is provided.
 	# Since we know its must be version 8+ to support XIA API 4+, the
 	# correct install directory can be inferred from the presence of the
 	# shared library.
-=======
-	# Specify the location of the Plx installation. This will default to
-	# /usr/opt/plx.
->>>>>>> e9ac7964
 
 	AC_ARG_WITH([plx-sdk],
 		[  --with-plx-sdk=path - Path to the PLX software installation. Required if DDAS support is enabled.],
 		[PLX_SDK_DIR=$withval], [PLX_SDK_DIR=""])
+
+	# Check the default install locations. If no arg is supplied and the
+	# installation directory isn't in the default search paths,
+	# PLX_SDK_DIR is "":
 
 	if test -z "$PLX_SDK_DIR"
 	then
@@ -690,13 +454,6 @@
 		do
 			if test -z "$PLX_SDK_DIR"
 			then
-		
-			# Its probably one of these:
-		
-				AC_CHECK_FILE([$d/PlxApi/Library/libPlxApi.a],
-					[PLX_SDK_DIR="$d"],
-					[PLX_SDK_DIR=""])
-
 				AC_CHECK_FILE([$d/PlxApi/Library/PlxApi.so],
 					[PLX_SDK_DIR="$d"],
 					[PLX_SDK_DIR=""])
@@ -708,16 +465,16 @@
 
 	if test -z "$PLX_SDK_DIR"
 	then
-		AC_MSG_FAILURE([Could not locate the PLX SDK directory, use --with-plx-sdk to help me])
+		AC_MSG_FAILURE([Could not locate the PLX SDK directory, specify the correct path using --with-plx-sdk])
 	fi
 
 	PLX_CPPFLAGS="-I${PLX_SDK_DIR}/Include -I${PLX_SDK_DIR}/PlxApi"
 
-	# Use the shared library PlxApi.so (plx 8+) otherwise libPlxApi.a:
+	# For PLX SDK 8+ we're looking for the shared library:
 
   	AC_CHECK_FILE([${PLX_SDK_DIR}/PlxApi/Library/PlxApi.so],
 		[PLX_LDFLAGS="-L${PLX_SDK_DIR}/PlxApi/Library -l:PlxApi.so -Wl,-rpath=${PLX_SDK_DIR}/PlxApi/Library"],
-		[PLX_LDFLAGS="-L${PLX_SDK_DIR}/PlxApi/Library -lPlxApi"])
+		[AC_MSG_ERROR(invalid PLX SDK installation directory, specify the correct path using --with-plx-sdk)])
 
 	AC_SUBST(PLX_SDK_DIR)
 	AC_SUBST(PLX_CPPFLAGS)
@@ -731,7 +488,7 @@
 
 	if test x$firmwaredir = x
 	then
-		AC_MSG_ERROR([ --with-firmwaredir is a mandatory option])
+		AC_MSG_ERROR([specifying a firmware install directory using --with-firmwaredir is a mandatory option if DDAS support is enabled])
 	fi
 
 	AC_SUBST(firmwaredir)
@@ -746,7 +503,7 @@
 
 	if test x$dspdir = x
 	then
-		AC_MSG_ERROR([--with-dspdir is a mandatory option])
+		AC_MSG_ERROR([specifying a firmware install directory using --with-dspdir is a mandatory option if DDAS support is enabled])
 	fi
 
 	AC_SUBST(dspdir)
@@ -760,7 +517,6 @@
 	# Check that the unified format library has been incorporated into
 	# the source tree and configure/build it into $prefix/unifiedformat
 
-<<<<<<< HEAD
 	AC_CHECK_FILE([${srcdir}/unifiedformat/CMakeLists.txt],
 		[AC_MSG_NOTICE([Using previously incorporated unified format library at ${srcdir}/unifiedformat])
 		cp -r ${srcdir}/unifiedformat .],
@@ -799,45 +555,20 @@
 
 	# Check for ROOT. Use rootcling to add ROOT flags and linker options
 	# to the Makefile macro set:
-=======
-	AC_CHECK_PROG([havecmake], cmake, [1], [0])
-	if `test ${havcmake} = 0`
-	then
-		AC_MSG_ERROR([cmake must be in the path to build DDAS support software])
-	fi
-
-	AC_CHECK_FILE([${srcdir}/unifiedformat/CMakeLists.txt],
-		[rm -rf unifiedformat/build
-		mkdir -p unifiedformat/build
-		sourcedir="`realpath ${srcdir}`"
-		(cd unifiedformat/build; cmake ${sourcedir}/unifiedformat -DCMAKE_INSTALL_PREFIX=${prefix}/unifiedformat; make all test install)
-		UFMT_CPPFLAGS="-I${prefix}/unifiedformat/include"
-		UFMT_LDFLAGS="-L${prefix}/unifiedformat/lib -lNSCLDAQFormat -lAbstractFormat -lV10Format -lV11Format -lV12Format -Wl,-rpath=${prefix}/unifiedformat/lib"
-		AC_SUBST(UFMT_CPPFLAGS)
-		AC_SUBST(UFMT_LDFLAGS)],
-		[AC_MSG_ERROR([You need to incorporate the unified format library with unifiedfmt-incorp.sh])])
-
-	#  Check for ROOT -- we're just going to add a --with-rootsys and 
-	#  use rootconfig to add the following to the Makefile macro set:
-	#
-	#  ROOT_CPPFLAGS - compiler flags for ROOT.
-	#  ROOT_LDFLAGS - ROOT libraries location.
-   	#
->>>>>>> e9ac7964
 
 	rootdir=$ROOTSYS
 	AC_ARG_WITH([rootsys],
 		[  --with-rootsys=path - Path to the ROOT installation to use. Required if DDAS support is enabled.],
 		[rootdir=$withval])
 	
-	if test  x$rootdir = x 
-	then
-		AC_MSG_ERROR([Use --with-rootsys to specify where root is installed])
+	if test x$rootdir = x 
+	then
+		AC_MSG_ERROR([use --with-rootsys to specify where ROOT is installed])
 	fi
 	
 	if test ! -d $rootdir
 	then
-		AC_MSG_ERROR([ROOTSYS directory specified: $rootdir does not exist])
+		AC_MSG_ERROR([the specified ROOTSYS directory $rootdir does not exist!])
 	fi
 
 	ROOTSYS=$rootdir
@@ -854,21 +585,18 @@
 
 	#  Now export all the variables to the Makefile:
 
-	AM_CONDITIONAL([BUILD_DDAS], [true])   
+	AM_CONDITIONAL([BUILD_DDAS], [true])
 else
 	AM_CONDITIONAL([BUILD_DDAS],[false])
-	AM_CONDITIONAL([USING_XIAAPI_V2], [false])
 fi
 
-#
 # The SBS software will only be built if --enable-sbs was supplied.
 # In that case, the configured kernel source path is set using
 # --with-sbs-kernel-source-dir and that will be used to compile the
 # device driver as well. The default is to _not_ build the sbs stuff.
-#
 
 AC_ARG_ENABLE([sbs],
-	AS_HELP_STRING([--enable-sbs],  [Build SBS software with a configured kernel source]),
+	AS_HELP_STRING([--enable-sbs], [Build SBS software with a configured kernel source]),
 	[],
 	[enable_sbs=no])
 
@@ -880,26 +608,26 @@
 
 	if test x$sbsdir = x
 	then
-		AC_MSG_ERROR([--with-sbsdir is a mandatory option if SBS kernel support is enabled])
+		AC_MSG_ERROR([specifiying an SBS kernel directory using --with-sbsdir is a mandatory option if SBS kernel support is enabled])
 	fi
 	
 	if test ! -d $sbsdir
 	then
-		AC_MSG_ERROR([SBS directory specified: $sbsdir does not exist!])
+		AC_MSG_ERROR([the specified SBS directory $sbsdir does not exist!])
 	fi
 
 	KERNEL_SOURCE_DIR=$sbsdir
 	AC_SUBST(KERNEL_SOURCE_DIR)
 	AM_CONDITIONAL([BUILD_SBS_DRIVER], [true])
 	AC_MSG_NOTICE([Building SBS software with kernel source at: $KERNEL_SOURCE_DIR])
+	
 else
 	AM_CONDITIONAL([BUILD_SBS_DRIVER], [false])
 	AC_MSG_NOTICE([SBS software is not enabled.])
 fi
 
-#
-#  If --enable-usb is turned on, we build the VM/CC-usb support directories
-#
+# If --enable-usb is turned on, we build the VM/CC-usb support directories
+
 AC_ARG_ENABLE([usb],
 	AS_HELP_STRING([--enable-usb], [Build support for CC/VM usb data taking]),
 	[],
@@ -925,12 +653,13 @@
 #  Check for zmq presence:
 #
 
-AC_SEARCH_LIBS([zmq_init], [zmq], [result=$ac_cv_search_zmq_init], [AC_MSG_ERROR([The zeromq library was not found and is now required for nscldaq])])
+AC_SEARCH_LIBS([zmq_init], [zmq], [result=$ac_cv_search_zmq_init], [AC_MSG_ERROR([the ZeroMQ library was not found and is now required for NSCLDAQ])])
+
 if test $result = "none required"
 then
-   ZMQ_LDFLAGS=""
+	ZMQ_LDFLAGS=""
 else
-   ZMQ_LDFLAGS=$result
+	ZMQ_LDFLAGS=$result
 fi
 
 AC_SUBST(ZMQ_LDFLAGS)
@@ -939,11 +668,8 @@
 # need the zmq c++ bindings
 #  note in some c++11's we need to include <algorithm> to include zmq.hpp:
 AC_LANG_PUSH(C++)
-AC_CHECK_HEADERS([algorithm zmq.hpp],[], [AC_MSG_ERROR([The zeromq C++ header (zmq.hpp) is missing and is required for nscldaq])],
-			    [#include <algorithm>])
+AC_CHECK_HEADERS([algorithm zmq.hpp], [], [AC_MSG_ERROR([the ZeroMQ C++ header zmq.hpp is missing and is required for NSCLDAQ])], [#include <algorithm>])
 AC_LANG_POP
-
-
 
 #----------------------------------------------------------------------------
 
@@ -958,16 +684,10 @@
 AC_SUBST(TCL_LDFLAGS)
 AC_SUBST(TCLSH_CMD)
 
-
-
-
-
-
 AC_SUBST(CPPUNIT_LDFLAGS)
 
-#
 #  Threading is hard coded to -pthread now.
-#
+
 THREADCXX_FLAGS="-pthread"
 THREADC_FLAGS="-pthread"
 THREADLD_FLAGS="-lpthread -lrt"
@@ -976,12 +696,9 @@
 AC_SUBST(THREADC_FLAGS)
 AC_SUBST(THREADLD_FLAGS)
 
-#
-# Ensure that resources for testing are accessible
-# for out of tree builds
-#
+# Ensure that resources for testing are accessible for out of tree builds
+
 AC_CONFIG_LINKS([utilities/filter/run-0000-00.evt:utilities/filter/run-0000-00.evt])
-
 
 #---------------------------------------------------------------------------
 # Generate the following from their .in's (note that Automake takes
@@ -991,202 +708,8 @@
 # Note removed utilities/scalerdisplay in favor of utilities/newscaler
 # Sept 25, 2014
 
-AC_CONFIG_FILES([Makefile
-<<<<<<< HEAD
-	nscldaq
-	daqsetup.bash
-	base/pugi/Makefile
-	base/iniparser/Makefile
-	base/Makefile
-	base/factories/Makefile
-	base/os/Makefile
-	base/CopyrightTools/Makefile
-	base/bltsubst/Makefile
-	base/cvt/Makefile
-	base/thread/Makefile
-	base/headers/Makefile
-	base/security/Makefile
-	base/tclwidgets/Makefile
-	base/uri/Makefile
-	base/dataflow/Makefile
-	base/plotchart/Makefile
-	base/plotcontainer/Makefile
-	base/tcpip/Makefile
-	base/tclutils/Makefile
-	base/testutils/Makefile
-	base/sqliteplus/Makefile
-	caenfw-common/Makefile
-	servers/Makefile
-	servers/tclserver/Makefile
-	servers/portmanager/Makefile
-	servers/tclhttpdlaunch/Makefile
-	utilities/Makefile
-	utilities/common/Makefile
-	utilities/Buffer/Makefile
-	utilities/daqstart/Makefile
-	utilities/dvdburn/Makefile
-	utilities/scalerdisplay/ScalerDisplay
-	utilities/sequencer/Makefile
-	utilities/ringselector/Makefile
-	utilities/bufdump/Makefile
-	utilities/eventlog/Makefile
-	utilities/sclclient/Makefile
-	utilities/tkbufdump/Makefile
-	utilities/filter/Makefile
-	utilities/filter/Makefile-template
-	utilities/filter/FilterIncludes
-	utilities/compatibility/Makefile
-	utilities/compatibility/eventlog-compat
-	utilities/compatibility/spectcldaq
-	utilities/compatibility/s800toring
-	utilities/compatibility/bufdump
-	utilities/conversion/Makefile
-	utilities/fileanalyzer/Makefile
-	utilities/format/Makefile
-	utilities/format/V8/Makefile
-	utilities/format/V10/Makefile
-	utilities/format/V11/Makefile
-	utilities/FormattedIO/Makefile
-	utilities/newscaler/Makefile
-	utilities/newscaler/ScalerDisplay.tcl
-	utilities/scalersum/Makefile
-	utilities/reglom/Makefile
-	utilities/scalerReader/Makefile
-	utilities/swtrigger/Makefile
-	utilities/logbook/Makefile
-	utilities/manager/Makefile
-	utilities/readoutREST/Makefile
-	epics/epicslib/Makefile
-	epics/chanlog/Makefile
-	epics/controlpush/Makefile
-	epics/epicsdisplay/Makefile
-	epics/epicsdisplay/epicsdisplay
-	epics/Makefile
-	daq/Makefile
-	daq/format/Makefile
-	daq/IO/Makefile
-	daq/readoutgui/Makefile
-	daq/readoutgui/InstallRoot.tcl
-	daq/readoutgui/ReadoutShell.tcl
-	daq/s800callouts/Makefile
-	daq/eventbuilder/Makefile
-	daq/eventbuilder/Makefile_Skeleton
-	daq/eventbuilder/startOrderer
-	daq/evbtools/Makefile
-	daq/evbtools/ringsource/Makefile
-	daq/evbtools/teering/Makefile
-	daq/evbtools/glom/Makefile
-	daq/evbtools/unglom/Makefile
-	daq/evbtools/offlineorderer/Makefile
-	daq/evbtools/offlineorderer/figures/Makefile
-	daq/evbtools/evts2frags/Makefile
-	daq/actions/Makefile
-	daq/evbtools/evblite/Makefile
-	simplesetups/Makefile
-	simplesetups/v775/Makefile
-	simplesetups/v785/Makefile
-	simplesetups/vmusb/Makefile
-	simplesetups/vmusb/src/Makefile
-	simplesetups/vmusb/src/Example_Makefile
-	sbs/Makefile
-	sbs/driver/Makefile
-	sbs/driver/src/Makefile
-	sbs/driver/include/Makefile
-	sbs/driver/dd/GNUmakefile
-	sbs/nsclapi/Makefile
-	sbs/tclpackage/Makefile
-	sbs/puretcl/Makefile
-	sbs/vmemodules/Makefile
-	sbs/readout/Makefile
-	sbs/readout/UserMakefile
-	sbs/readout/SBSRdoMakeIncludes
-	sbs/slowcontrols/Makefile
-	sbs/slowcontrols/vhq/Makefile
-	sbs/slowcontrols/caenv812/Makefile
-	sbs/slowcontrols/n568b/Makefile
-	sbs/slowcontrols/bcnaf/Makefile
-	sbs/slowcontrols/vhs/Makefile
-	sbs/scripted/Makefile
-	sbs/VmeDevice/Makefile
-	sbs/caenfwloader/Makefile
-	usb/Makefile
-	usb/usb1/Makefile
-	usb/usb0.1/Makefile
-	usb/loaders/Makefile
-	usb/vmusb/Makefile
-	usb/vmusb/vmusb/Makefile 
-	usb/vmusb/core/Makefile 
-	usb/vmusb/ctlconfig/Makefile 
-	usb/vmusb/daqconfig/Makefile  
-	usb/vmusb/driverkit/Makefile 
-	usb/vmusb/driverkit/Makefile-template
-	usb/vmusb/tcldrivers/Makefile
-	usb/vmusb/driverkit/VMUSBDriverIncludes
-	usb/vmusb/controlpanels/Makefile 
-	usb/vmusb/controlpanels/cv6533/Makefile
-	usb/vmusb/controlpanels/figures/Makefile
-	usb/vmusb/devtests/Makefile
-	usb/vmusb/vmusbPackage/Makefile
-	usb/vmusb/tclservertests/Makefile
-	usb/ccusb/Makefile
-	usb/ccusb/ccusb/Makefile 
-	usb/ccusb/core/Makefile
-	usb/ccusb/daqconfig/Makefile 
-	usb/ccusb/ctlconfig/Makefile 
-	usb/ccusb/ctlconfig/driver_Makefile
-	usb/ccusb/tclpackage/Makefile
-	usb/ccusb/tcldrivers/Makefile
-	usb/ccusb/driverkit/Makefile
-	usb/ccusb/driverkit/Makefile-template
-	usb/ccusb/driverkit/CCUSBDriverIncludes
-	usb/ccusb/controlpanels/Makefile
-	usb/ccusb/devtests/Makefile
-	usb/ccusb/tclservertests/Makefile
-	usb/caenfwloader/Makefile
-	usb/common/Makefile
-	usb/common/tcldrivers/Makefile
-	usb/common/devices/Makefile
-	usb/common/configurableobject/Makefile
-	usb/common/slowcontrols/Makefile
-	usb/mesytec/Makefile
-	usb/mesytec/MCFD16/Makefile
-	usb/mesytec/MCFD16/figures/Makefile
-	usb/mesytec/MSCF16/Makefile
-	usb/mesytec/MSCF16/figures/Makefile
-	docbuild/Makefile
-	docbuild/images/Makefile
-	docbuild/images/callouts/Makefile
-	docconfig/Makefile
-	examples/Makefile
-	examples/ReadNSCLDAQFiles/Makefile
-	ddas/config_pixie16api.h
-	ddas/Makefile
-	ddas/exception/Makefile
-	ddas/configuration/Makefile
-	ddas/booter/Makefile
-	ddas/ddasdumper/Makefile
-	ddas/ddasdumper/ddasdumper
-	ddas/readout/Makefile
-	ddas/readout/DDASFirmwareVersions.txt
-	ddas/pixieplugin/Makefile
-	ddas/pixieplugin/definitions.tcl
-	ddas/qtscope/Makefile
-	ddas/qtscope/qtscope
-	ddas/docs/Makefile
-	ddas/docs/Doxyfile
-	ddas/docs/DoxygenLayout.xml
-	caendigitizers/Makefile
-	caendigitizers/dpp-pha/Makefile
-	caendigitizers/dpp-pha/skel/Makefile
-	caendigitizers/dpp-psd/Makefile
-	caendigitizers/dpp-psd/skel/Makefile
-	caendigitizers/caendump/Makefile
-	caendigitizers/tweaker/Makefile
-	caen-nextgen/Makefile
-	caen-nextgen/tclreadout/Makefile
-	cookbooks/Makefile
-])
-=======
+AC_CONFIG_FILES([
+Makefile
 		nscldaq
 		daqsetup.bash
 		base/pugi/Makefile
@@ -1355,28 +878,19 @@
     docconfig/Makefile
     examples/Makefile
     examples/ReadNSCLDAQFiles/Makefile
+    ddas/config_pixie16api.h
     ddas/Makefile
+    ddas/exception/Makefile
     ddas/configuration/Makefile
-    ddas/xiatest/Makefile
     ddas/booter/Makefile
-    ddas/format/Makefile
     ddas/ddasdumper/Makefile
     ddas/ddasdumper/ddasdumper
-    ddas/nscope/Makefile
-    ddas/nscope/nscope
     ddas/readout/Makefile
     ddas/readout/DDASFirmwareVersions.txt
-    ddas/sorter/Makefile
-    ddas/readoutdriver/Makefile
     ddas/pixieplugin/Makefile
     ddas/pixieplugin/definitions.tcl
-    ddas/dumpsetfile/Makefile
-    ddas/xml/tinyxml/Makefile
-    ddas/xml/Makefile
     ddas/qtscope/Makefile
     ddas/qtscope/qtscope
-    ddas/simple_setups/Makefile
-    ddas/tclconfig/Makefile
     ddas/docs/Makefile
     ddas/docs/Doxyfile
     ddas/docs/DoxygenLayout.xml
@@ -1389,12 +903,11 @@
     caendigitizers/tweaker/Makefile
     caen-nextgen/Makefile
     caen-nextgen/tclreadout/Makefile
-    cookbooks/Makefile
     srs/Makefile
     srs/maps/Makefile
     srs/broker/Makefile
     srs/readout/Makefile
-    ])
->>>>>>> e9ac7964
+    cookbooks/Makefile
+])
 
 AC_OUTPUT