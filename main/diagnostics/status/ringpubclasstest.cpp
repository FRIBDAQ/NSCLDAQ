--- conflicted
+++ resolved
@@ -50,8 +50,13 @@
   void setUp() {
     try {
       killRings();                       // In setup in case we start with rings.
-<<<<<<< HEAD
-
+    } catch (...) {
+      std::cout << "exception while killing rings" << std::endl;
+      throw;
+    }
+
+
+    try {
       // Setup the zmq connections sender is a PUSH and receiver a PULL, and we'll
       // directly receive/analyze raw messages.
 
@@ -62,44 +67,22 @@
       m_pSender->bind(uri);
       m_pReceiver->connect(uri);
 
-      // Now we can set up the publisher
-
-      m_pPublisher = new CPublishRingStatistics(*m_pSender, "Test Application");
-=======
-    } catch (...) {
-      std::cout << "exception while killing rings" << std::endl;
-      throw;
-    }
-
-    
-	try {
-    // Setup the zmq connections sender is a PUSH and receiver a PULL, and we'll
-    // directly receive/analyze raw messages.
-    
-    m_pZmqContext = &CStatusDefinitions::ZmqContext::getInstance();
-    m_pSender     = new zmq::socket_t(*m_pZmqContext, ZMQ_PUSH);
-    m_pReceiver   = new zmq::socket_t(*m_pZmqContext, ZMQ_PULL);
-    
-    m_pSender->bind(uri);
-    m_pReceiver->connect(uri);
-    
-  
->>>>>>> 092c4c8b
+
     } catch (std::exception exc) {
       std::cout << "caught exception : " << exc.what() << std::endl;
       throw exc;
     } catch (...) {
-	std::cout << "caught exception while setting up sockets" << std::endl;
-	throw;
-    }
-
-    
+      std::cout << "caught exception while setting up sockets" << std::endl;
+      throw;
+    }
+
+
     try {
-    // Now we can set up the publisher
-    m_pPublisher = new CPublishRingStatistics(*m_pSender, "Test Application");
+      // Now we can set up the publisher
+      m_pPublisher = new CPublishRingStatistics(*m_pSender, "Test Application");
     } catch (...) {
-	std::cout << "exception while publish ring stats" << std::endl;
-	throw;
+      std::cout << "exception while publish ring stats" << std::endl;
+      throw;
     }
 
   }
