bin_PROGRAMS = ringstatusdaemon statusaggregator multiaggregator

lib_LTLIBRARIES = libStatusMessages.la libTclStatusMessages.la libPyStatusMessages.la \
	libPyStatusDb.la

TCL_PACKAGES=



COMPILATION_FLAGS= -I@top_srcdir@/base/os -I@top_srcdir@/base/dataflow \
	-I@top_srcdir@/servers/portmanager -I@top_srcdir@/base/sqlite++ \
	-I@top_srcdir@/base/os	\
	@LIBTCLPLUS_CFLAGS@ @TCL_FLAGS@
COMMON_LIBS      = @top_builddir@/base/os/libdaqshm.la  \
	@top_builddir@/base/dataflow/libDataFlow.la	\
	@top_builddir@/servers/portmanager/libPortManager.la \
	@top_builddir@/base/sqlite++/libsqlite3pp.la	\
	@top_builddir@/base/os/libdaqshm.la	\
	@ZMQ_LDFLAGS@ @LIBTCLPLUS_LDFLAGS@ @TCL_LDFLAGS@

libStatusMessages_la_SOURCES=Constants.cpp CZmqContext.cpp \
	CRingStatisticsMessage.cpp \
	CReadoutStatistics.cpp \
	CStatusDefinitions.cpp \
	LogMessage.cpp		\
	StateChange.cpp		\
	CStatusSubscription.cpp  \
	CPublishRingStatistics.cpp CMultiAggregator.cpp  \
	CStatusDb.cpp CStatusDb.h CStatusReporting.cpp



libStatusMessages_la_CPPFLAGS = $(COMPILATION_FLAGS)
libStatusMessages_la_LIBADD   = $(COMMON_LIBS)

include_HEADERS = CStatusMessage.h CPublishRingStatistics.h \
	CStatusSubscription.h CMultiAggregator.h CStatusReporting.h

#------------------- daemon for ring status:

ringstatusdaemon_SOURCES  = ringStatusDaemon.cpp \
	CRingStatusDaemon.cpp CRingStatusDaemon.h

ringstatusdaemon_CPPFLAGS = -I@top_srcdir@/servers/portmanager @LIBTCLPLUS_CFLAGS@ \
<<<<<<< HEAD
	-I@top_srcdir@/base/dataflow
ringstatusdaemon_LDADD  = @builddir@/libStatusMessages.la \
                            $(COMMON_LIBS) \
                            @LIBEXCEPTION_LDFLAGS@
=======
	-I@top_srcdir@/base/dataflow -I@top_srcdir@/base/os
ringstatusdaemon_LDFLAGS  = @top_builddir@/servers/portmanager/libPortManager.la \
	@builddir@/libStatusMessages.la	@top_builddir@/base/dataflow/libDataFlow.la \
	@top_builddir@/base/os/libdaqshm.la	\
	@LIBEXCEPTION_LDFLAGS@
>>>>>>> f90a2e64

nodist_ringstatusdaemon_SOURCES = ringstatus.c ringstatus.h


#---------------  status aggregator:


statusaggregator_SOURCES  = aggregator.cpp
<<<<<<< HEAD
statusaggregator_CPPFLAGS = -I@top_srcdir@/servers/portmanager @LIBTCLPLUS_CFLAGS@
statusaggregator_LDADD  = @builddir@/libStatusMessages.la						  \
													$(COMMON_LIBS) \
													@LIBEXCEPTION_LDFLAGS@
=======
statusaggregator_CPPFLAGS = -I@top_srcdir@/servers/portmanager @LIBTCLPLUS_CFLAGS@ \
	-I@top_srcdir@/base/os
statusaggregator_LDFLAGS  =  @top_builddir@/servers/portmanager/libPortManager.la \
	@builddir@/libStatusMessages.la	@top_builddir@/base/os/libdaqshm.la	  \
	@ZMQ_LDFLAGS@								\
	@LIBEXCEPTION_LDFLAGS@
>>>>>>> f90a2e64

#--------------- aggregator with node discovery.

multiaggregator_SOURCES = multiaggmain.cpp CMultiAggregator.cpp CMultiAggregator.h
multiaggregator_CPPFLAGS=-I@top_srcdir@/servers/portmanager @LIBTCLPLUS_CFLAGS@ \
	-I@top_srcdir@/base/dataflow -I@top_srcdir@/base/os
multiaggregator_LDADD = @builddir@/libStatusMessages.la \
												$(COMMON_LIBS) \
												@LIBEXCEPTION_LDFLAGS@

nodist_multiaggregator_SOURCES = multiaggregator.h multiaggregator.c


#---------------- build ggo files into .c/.h files.

BUILT_SOURCES=ringstatus.c ringstatus.h multiaggregator.c multiaggregator.h

ringstatus.c: ringstatus.h

ringstatus.h: ringstatus.ggo
	$(GENGETOPT) --output-dir=@builddir@ --input=@srcdir@/ringstatus.ggo -F ringstatus

multiaggregator.c: multiaggregator.h

multiaggregator.h: multiaggregator.ggo
	$(GENGETOPT) --output-dir=@builddir@ --input=@srcdir@/multiaggregator.ggo -F multiaggregator


#--------------------Tcl Bindings:

libTclStatusMessages_la_SOURCES= TclPackage.cpp             \
	CTCLRingStatistics.cpp CTCLRingStatistics.h         \
	CTCLReadoutStatistics.cpp CTCLReadoutStatistics.h   \
	CTCLLogMessage.cpp CTCLLogMessage.h		    \
	CTCLStateChangeMessage.cpp CTCLStateChangeMessage.h \
	CTCLSubscriptions.cpp CTCLSubscriptions.h             \
	CTCLDecodeMessage.cpp CTCLDecodeMessage.h	\
	CTCLAggregate.cpp CTCLAggregate.h		\
	CTCLStatusDb.cpp CTCLStatusDb.h			\
	TclUtilities.cpp TclUtilities.h 

libTclStatusMessages_la_CPPFLAGS=$(COMPILATION_FLAGS) @TCL_FLAGS@ @LIBTCLPLUS_CFLAGS@ @TCL_DEFS@
libTclStatusMessages_la_LIBADD=$(COMMON_LIBS)  	\
				@builddir@/libStatusMessages.la   \
				@LIBTCLPLUS_LDFLAGS@ 	\
				@TCL_LDFLAGS@


tclpkgInstall:
	$(mkinstalldirs) @prefix@/TclLibs @prefix@/TclLibs/status
	rm -f @prefix@/TclLibs/status/libTclStatusMessages.so
	$(LN_S) @libdir@/libTclStatusMessages.so @prefix@/TclLibs/status/libTclStatusMessages.so	

tclAppInstall::
	$(mkinstalldirs) @bindir@
	$(INSTALL_SCRIPT) @srcdir@/Log.tcl @bindir@/Log


#------------------- Python Bindings -

libPyStatusMessages_la_SOURCES= PyStatusMessages.cpp
libPyStatusMessages_la_CPPFLAGS=$(COMPILATION_FLAGS) @PYTHON_CPPFLAGS@
libPyStatusMessages_la_LIBADD=$(COMMON_LIBS) @builddir@/libStatusMessages.la \
				@PYTHON_LDFLAGS@

libPyStatusDb_la_SOURCES=PyStatusDb.cpp
libPyStatusDb_la_CPPFLAGS=$(COMPILATION_FLAGS) @PYTHON_CPPFLAGS@
libPyStatusDb_la_LIBADD=$(COMMON_LIBS) @builddir@/libStatusMessages.la \
				@top_builddir@/base/sqlite++/libsqlite3pp.la \
				@PYTHON_LDFLAGS@ @SQLITE3_LDFLAGS@

pypkgInstall:
	$(mkinstalldirs) @prefix@/pythonLibs  @prefix@/pythonLibs/nscldaq
	$(mkinstalldirs) @prefix@/pythonLibs/nscldaq/status
	touch @prefix@/pythonLibs/nscldaq/status/__init__.py
	$(INSTALL_PROGRAM) @libdir@/libPyStatusMessages.so @prefix@/pythonLibs/nscldaq/status/statusmessages.so
	$(INSTALL_PROGRAM) @libdir@/libPyStatusDb.so @prefix@/pythonLibs/nscldaq/status/statusdb.so

DOCS=status-refs.xml statusdb-refs.xml statusdb-schema.xml

#-------------------- Tests -----

TEST_EXTENSIONS=.py .test
PY_LOG_COMPILER=@PYTHON@
TEST_LOG_COMPILER=@TCLSH@
TESTS_ENVIRONMENT=PYTHONPATH=@prefix@/pythonLibs; export PYTHONPATH;\
	TCLLIBPATH=@prefix@/TclLibs; export TCLLIBPATH;


PYTHON_TESTS=ringstatisticstests.py readoutstatisticstests.py \
	logmessagestests.py statemessagetests.py statussub.py \
	statusdbtest.py



TCL_TESTS=statussubtest.test ringdecode.test  statdb.test


TEST_PROGS=ringstattests tclpkgtests subtests ringpubclasstest ringdaemontests \
	dbtests

noinst_PROGRAMS=$(TEST_PROGS) testringstatus

dbtests_SOURCES=TestRunner.cpp Asserts.h statusdbSchema.cpp \
	dblogtests.cpp dbringtests.cpp dbstatechangetests.cpp \
	dbrdostattests.cpp dbinsertests.cpp logquerytests.cpp \
	ringquerytests.cpp transitionquerytests.cpp	\
	readoutquerytests.cpp

dbtests_CPPFLAGS=$(COMPILATION_FLAGS) @CPPUNIT_CFLAGS@
dbtests_LDADD=@builddir@/libStatusMessages.la $(COMMON_LIBS) @CPPUNIT_LDFLAGS@


ringstattests_SOURCES=TestRunner.cpp Asserts.h ringstattests.cpp \
	readoutstattests.cpp logmsgtests.cpp statemsgtests.cpp \
	testutils.cpp testutils.h

ringstattests_CPPFLAGS=$(COMPILATION_FLAGS) @CPPUNIT_CFLAGS@
ringstattests_LDADD=@builddir@/libStatusMessages.la $(COMMON_LIBS) @CPPUNIT_LDFLAGS@

tclpkgtests_SOURCES = TestRunner.cpp Asserts.h pkgloads.cpp \
	tclringstatustests.cpp testutils.cpp testutils.h \
	tclreadoutstatustests.cpp tcllogmsgtests.cpp tclstatemsgtests.cpp

tclpkgtests_CPPFLAGS=$(COMPILATION_FLAGS) @CPPUNIT_CFLAGS@ @LIBTCLPLUS_CFLAGS@ @TCL_FLAGS@ \
					-DTCLLIBPATH="\"@prefix@/TclLibs\""
tclpkgtests_LDADD=$(COMMON_LIBS) @builddir@/libTclStatusMessages.la \
                @builddir@/libStatusMessages.la	\
		@LIBTCLPLUS_LDFLAGS@ @TCL_LDFLAGS@ @CPPUNIT_LDFLAGS@

subtests_SOURCES=TestRunner.cpp subtest.cpp
subtests_CPPFLAGS=$(COMPILATION_FLAGS) @CPPUNIT_CFLAGS@
subtests_LDADD=@builddir@/libStatusMessages.la $(COMMON_LIBS) @CPPUNIT_LDFLAGS@

ringpubclasstest_SOURCES=TestRunner.cpp ringpubclasstest.cpp testutils.cpp testutils.h
ringpubclasstest_CPPFLAGS=$(COMPILATION_FLAGS) @CPPUNIT_CFLAGS@
ringpubclasstest_LDADD  =@builddir@/libStatusMessages.la $(COMMON_LIBS) @CPPUNIT_LDFLAGS@

ringdaemontests_SOURCES=TestRunner.cpp ringdaemontests.cpp \
	CRingStatusDaemon.cpp CRingStatusDaemon.h testutils.cpp
ringdaemontests_CPPFLAGS = $(COMPILATION_FLAGS) @CPPUNIT_CFLAGS@
ringdaemontests_LDADD  = @builddir@/libStatusMessages.la $(COMMON_LIBS) \
	@CPPUNIT_LDFLAGS@


#  These are not automated tests:

testringstatus_SOURCES = testringstatus.cpp CMultiAggregator.cpp CMultiAggregator.h
testringstatus_CPPFLAGS= $(COMPILATION_FLAGS) -I@top_srcdir@/servers/portmanager
testringstatus_LDADD= @builddir@/libStatusMessages.la \
	@top_builddir@/servers/portmanager/libPortManager.la \
	$(COMMON_LIBS)

TESTS=$(TEST_PROGS) $(PYTHON_TESTS) $(TCL_TESTS)



install-exec-hook: tclpkgInstall pypkgInstall tclAppInstall

clean-local:
	rm -f $(BUILT_SOURCES)

#  Ensure stuff makes it into the tarball:

EXTRA_DIST = $(PYTHON_TESTS) $(TCL_TESTS) ringstatus.ggo multiaggregator.ggo \
	Log.tcl $(TCL_PACKAGES) $(DOCS)<|MERGE_RESOLUTION|>--- conflicted
+++ resolved
@@ -42,18 +42,10 @@
 	CRingStatusDaemon.cpp CRingStatusDaemon.h
 
 ringstatusdaemon_CPPFLAGS = -I@top_srcdir@/servers/portmanager @LIBTCLPLUS_CFLAGS@ \
-<<<<<<< HEAD
-	-I@top_srcdir@/base/dataflow
+	-I@top_srcdir@/base/dataflow -I@top_srcdir@/base/os
 ringstatusdaemon_LDADD  = @builddir@/libStatusMessages.la \
                             $(COMMON_LIBS) \
                             @LIBEXCEPTION_LDFLAGS@
-=======
-	-I@top_srcdir@/base/dataflow -I@top_srcdir@/base/os
-ringstatusdaemon_LDFLAGS  = @top_builddir@/servers/portmanager/libPortManager.la \
-	@builddir@/libStatusMessages.la	@top_builddir@/base/dataflow/libDataFlow.la \
-	@top_builddir@/base/os/libdaqshm.la	\
-	@LIBEXCEPTION_LDFLAGS@
->>>>>>> f90a2e64
 
 nodist_ringstatusdaemon_SOURCES = ringstatus.c ringstatus.h
 
@@ -62,19 +54,12 @@
 
 
 statusaggregator_SOURCES  = aggregator.cpp
-<<<<<<< HEAD
-statusaggregator_CPPFLAGS = -I@top_srcdir@/servers/portmanager @LIBTCLPLUS_CFLAGS@
+statusaggregator_CPPFLAGS = -I@top_srcdir@/servers/portmanager @LIBTCLPLUS_CFLAGS@ \
+	-I@top_srcdir@/base/os
+
 statusaggregator_LDADD  = @builddir@/libStatusMessages.la						  \
 													$(COMMON_LIBS) \
 													@LIBEXCEPTION_LDFLAGS@
-=======
-statusaggregator_CPPFLAGS = -I@top_srcdir@/servers/portmanager @LIBTCLPLUS_CFLAGS@ \
-	-I@top_srcdir@/base/os
-statusaggregator_LDFLAGS  =  @top_builddir@/servers/portmanager/libPortManager.la \
-	@builddir@/libStatusMessages.la	@top_builddir@/base/os/libdaqshm.la	  \
-	@ZMQ_LDFLAGS@								\
-	@LIBEXCEPTION_LDFLAGS@
->>>>>>> f90a2e64
 
 #--------------- aggregator with node discovery.
 
