/*
 * Extract the Pixie16 API includes and conditionalize them on 
 * the API version 
 */
#if XIAAPI_VERSION >= 3

/*
 * Need to include additional header for size_t because pixie16.h 
 * is not inclusive as of version 3.7.0
 */
#include <cstddef>
#include <pixie16/pixie16.h>

// Max return code buffer size to store XIA API error code messages.
#ifndef BUF_SIZE
#define BUF_SIZE 1024
#endif

/* 
 * The transition manual says these will be deprecated but the API 
 * still needs them and I'm damned if I'll use magic numbers instead so:
 */
#ifndef LIST_MODE_RUN
#define LIST_MODE_RUN 0x100
#endif

#ifndef NEW_RUN
#define NEW_RUN 1
#endif

#ifndef RESUME_RUN
#define RESUME_RUN 0
<<<<<<< HEAD
#endif

/* 
   More deprecated constants used by nscope and QtScope:
 */
#ifndef MAX_HISTOGRAM_LENGTH
#define MAX_HISTOGRAM_LENGTH 32768
=======
#endif

/* 
 * More deprecated constants used by nscope and QtScope:
 */
#ifndef MAX_HISTOGRAM_LENGTH
#define MAX_HISTOGRAM_LENGTH 32768
#endif

#ifndef MAX_NUM_BASELINES
#define MAX_NUM_BASELINES 3640
#endif

/* Readout programs need this to decide when to start reading */
#ifndef EXTFIFO_READ_THRESH
#define EXTFIFO_READ_THRESH   1024
#endif

/*
 * More things that will be deprecated but still rather avoid magic numbers:
 * Below are all from SetFileWriter.cpp in xml...
 */
#ifndef N_DSP_PAR
#define N_DSP_PAR 1280
>>>>>>> 8e2b5ec1
#endif

#ifndef MAX_ADC_TRACE_LEN
#define MAX_ADC_TRACE_LEN 8192
#endif

#ifndef MAX_NUM_BASELINES
#define MAX_NUM_BASELINES 3640
#endif

/* Readout programs need this to decide when to start reading */
#ifndef EXTFIFO_READ_THRESH
#define EXTFIFO_READ_THRESH   1024
#endif

/* /\* */
/*   More things that will be deprecated but still rather avoid magic numbers: */
/*   Below are all from SetFileWriter.cpp in xml... */
/* *\/ */
/* #ifndef N_DSP_PAR */
/* #define N_DSP_PAR 1280 */
/* #endif */

/* #ifndef DAC_VOLTAGE_RANGE */
/* #define DAC_VOLTAGE_RANGE 3.0 */
/* #endif */

/* #ifndef DSP_CLOCK_MHZ */
/* #define DSP_CLOCK_MHZ 100 */
/* #endif */

/* #ifndef CFDSCALE_MAX */
/* #define CFDSCALE_MAX 7 */
/* #endif */

/* #ifndef CFDTHRESH_MAX */
/* #define CFDTHRESH_MAX 65535 */
/* #endif */

/* #ifndef CFDDELAY_MIN */
/* #define CFDDELAY_MIN 1 */
/* #endif */

/* #ifndef CFDDELAY_MAX */
/* #define CFDDELAY_MAX 63 */
/* #endif */

/* #ifndef VETOSTRETCH_MIN */
/* #define VETOSTRETCH_MIN 1 */
/* #endif */

/* #ifndef VETOSTRETCH_MAX */
/* #define VETOSTRETCH_MAX 4095 */
/* #endif */

/* #ifndef EXTDELAYLEN_MIN */
/* #define EXTDELAYLEN_MIN 0 */
/* #endif */

/* #ifndef EXTDELAYLEN_MAX_REVBCD */
/* #define EXTDELAYLEN_MAX_REVBCD 255 */
/* #endif */

/* #ifndef FASTTRIGBACKDELAY_MIN */
/* #define FASTTRIGBACKDELAY_MIN 0 */
/* #endif */

/* #ifndef FASTTRIGBACKDELAY_MAX_REVBCD */
/* #define FASTTRIGBACKDELAY_MAX_REVBCD 255 */
/* #endif */

/* #ifndef FASTTRIGBACKLEN_MIN_125MHZFIPCLK */
/* #define FASTTRIGBACKLEN_MIN_125MHZFIPCLK 2 */
/* #endif */

/* #ifndef FASTTRIGBACKLEN_MIN_100MHZFIPCLK */
/* #define FASTTRIGBACKLEN_MIN_100MHZFIPCLK 1 */
/* #endif */

/* #ifndef FASTTRIGBACKLEN_MAX */
/* #define FASTTRIGBACKLEN_MAX 4095 */
/* #endif */

/* #ifndef CHANTRIGSTRETCH_MIN */
/* #define CHANTRIGSTRETCH_MIN 1 */
/* #endif */

/* #ifndef CHANTRIGSTRETCH_MAX */
/* #define CHANTRIGSTRETCH_MAX 4095 */
/* #endif */

/* #ifndef EXTTRIGSTRETCH_MIN */
/* #define EXTTRIGSTRETCH_MIN 1 */
/* #endif */

/* #ifndef EXTTRIGSTRETCH_MAX */
/* #define EXTTRIGSTRETCH_MAX 4095 */
/* #endif */

/* #ifndef FASTFILTER_MAX_LEN */
/* #define FASTFILTER_MAX_LEN 127 */
/* #endif */

/* #ifndef MIN_FASTLENGTH_LEN */
/* #define MIN_FASTLENGTH_LEN 2 */
/* #endif */

/* #ifndef FAST_THRESHOLD_MAX */
/* #define FAST_THRESHOLD_MAX 65535 */
/* #endif */

/* #ifndef SLOWFILTER_MAX_LEN */
/* #define SLOWFILTER_MAX_LEN 127 */
/* #endif */

/* #ifndef MIN_SLOWLENGTH_LEN */
/* #define MIN_SLOWLENGTH_LEN 2 */
/* #endif */

/* #ifndef MIN_SLOWGAP_LEN */
/* #define MIN_SLOWGAP_LEN 3 */
/* #endif */

/* #ifndef QDCLEN_MIN */
/* #define QDCLEN_MIN 1 */
/* #endif */

/* #ifndef QDCLEN_MAX */
/* #define QDCLEN_MAX 32767 */
/* #endif */

/* #ifndef TRACELEN_MIN_500MHZADC */
/* #define TRACELEN_MIN_500MHZADC 10 */
/* #endif */

/* #ifndef TRACELEN_MIN_250OR100MHZADC */
/* #define TRACELEN_MIN_250OR100MHZADC 4 */
/* #endif */

/* #ifndef TRACEDELAY_MAX */
/* #define TRACEDELAY_MAX 1023 */
/* #endif */

#else

#ifndef PLX_LINUX
#define PLX_LINUX
#endif

#include <pixie16app_common.h>
#include <pixie16app_defs.h>
#include <pixie16app_export.h>
#include <xia_common.h>

#endif<|MERGE_RESOLUTION|>--- conflicted
+++ resolved
@@ -1,25 +1,20 @@
 /*
- * Extract the Pixie16 API includes and conditionalize them on 
- * the API version 
- */
+  Extract the Pixie16 API includes and conditionalize them on 
+  the API version 
+*/
 #if XIAAPI_VERSION >= 3
 
 /*
- * Need to include additional header for size_t because pixie16.h 
- * is not inclusive as of version 3.7.0
- */
+  Need to include additional header for size_t because pixie16.h 
+  is not inclusive as of version 3.7.0
+*/
 #include <cstddef>
 #include <pixie16/pixie16.h>
 
-// Max return code buffer size to store XIA API error code messages.
-#ifndef BUF_SIZE
-#define BUF_SIZE 1024
-#endif
-
 /* 
- * The transition manual says these will be deprecated but the API 
- * still needs them and I'm damned if I'll use magic numbers instead so:
- */
+   The transition manual says these will be deprecated but the API 
+   still needs them and I'm damned if I'll use magic numbers instead so:
+*/
 #ifndef LIST_MODE_RUN
 #define LIST_MODE_RUN 0x100
 #endif
@@ -30,7 +25,6 @@
 
 #ifndef RESUME_RUN
 #define RESUME_RUN 0
-<<<<<<< HEAD
 #endif
 
 /* 
@@ -38,32 +32,6 @@
  */
 #ifndef MAX_HISTOGRAM_LENGTH
 #define MAX_HISTOGRAM_LENGTH 32768
-=======
-#endif
-
-/* 
- * More deprecated constants used by nscope and QtScope:
- */
-#ifndef MAX_HISTOGRAM_LENGTH
-#define MAX_HISTOGRAM_LENGTH 32768
-#endif
-
-#ifndef MAX_NUM_BASELINES
-#define MAX_NUM_BASELINES 3640
-#endif
-
-/* Readout programs need this to decide when to start reading */
-#ifndef EXTFIFO_READ_THRESH
-#define EXTFIFO_READ_THRESH   1024
-#endif
-
-/*
- * More things that will be deprecated but still rather avoid magic numbers:
- * Below are all from SetFileWriter.cpp in xml...
- */
-#ifndef N_DSP_PAR
-#define N_DSP_PAR 1280
->>>>>>> 8e2b5ec1
 #endif
 
 #ifndef MAX_ADC_TRACE_LEN
@@ -79,134 +47,6 @@
 #define EXTFIFO_READ_THRESH   1024
 #endif
 
-/* /\* */
-/*   More things that will be deprecated but still rather avoid magic numbers: */
-/*   Below are all from SetFileWriter.cpp in xml... */
-/* *\/ */
-/* #ifndef N_DSP_PAR */
-/* #define N_DSP_PAR 1280 */
-/* #endif */
-
-/* #ifndef DAC_VOLTAGE_RANGE */
-/* #define DAC_VOLTAGE_RANGE 3.0 */
-/* #endif */
-
-/* #ifndef DSP_CLOCK_MHZ */
-/* #define DSP_CLOCK_MHZ 100 */
-/* #endif */
-
-/* #ifndef CFDSCALE_MAX */
-/* #define CFDSCALE_MAX 7 */
-/* #endif */
-
-/* #ifndef CFDTHRESH_MAX */
-/* #define CFDTHRESH_MAX 65535 */
-/* #endif */
-
-/* #ifndef CFDDELAY_MIN */
-/* #define CFDDELAY_MIN 1 */
-/* #endif */
-
-/* #ifndef CFDDELAY_MAX */
-/* #define CFDDELAY_MAX 63 */
-/* #endif */
-
-/* #ifndef VETOSTRETCH_MIN */
-/* #define VETOSTRETCH_MIN 1 */
-/* #endif */
-
-/* #ifndef VETOSTRETCH_MAX */
-/* #define VETOSTRETCH_MAX 4095 */
-/* #endif */
-
-/* #ifndef EXTDELAYLEN_MIN */
-/* #define EXTDELAYLEN_MIN 0 */
-/* #endif */
-
-/* #ifndef EXTDELAYLEN_MAX_REVBCD */
-/* #define EXTDELAYLEN_MAX_REVBCD 255 */
-/* #endif */
-
-/* #ifndef FASTTRIGBACKDELAY_MIN */
-/* #define FASTTRIGBACKDELAY_MIN 0 */
-/* #endif */
-
-/* #ifndef FASTTRIGBACKDELAY_MAX_REVBCD */
-/* #define FASTTRIGBACKDELAY_MAX_REVBCD 255 */
-/* #endif */
-
-/* #ifndef FASTTRIGBACKLEN_MIN_125MHZFIPCLK */
-/* #define FASTTRIGBACKLEN_MIN_125MHZFIPCLK 2 */
-/* #endif */
-
-/* #ifndef FASTTRIGBACKLEN_MIN_100MHZFIPCLK */
-/* #define FASTTRIGBACKLEN_MIN_100MHZFIPCLK 1 */
-/* #endif */
-
-/* #ifndef FASTTRIGBACKLEN_MAX */
-/* #define FASTTRIGBACKLEN_MAX 4095 */
-/* #endif */
-
-/* #ifndef CHANTRIGSTRETCH_MIN */
-/* #define CHANTRIGSTRETCH_MIN 1 */
-/* #endif */
-
-/* #ifndef CHANTRIGSTRETCH_MAX */
-/* #define CHANTRIGSTRETCH_MAX 4095 */
-/* #endif */
-
-/* #ifndef EXTTRIGSTRETCH_MIN */
-/* #define EXTTRIGSTRETCH_MIN 1 */
-/* #endif */
-
-/* #ifndef EXTTRIGSTRETCH_MAX */
-/* #define EXTTRIGSTRETCH_MAX 4095 */
-/* #endif */
-
-/* #ifndef FASTFILTER_MAX_LEN */
-/* #define FASTFILTER_MAX_LEN 127 */
-/* #endif */
-
-/* #ifndef MIN_FASTLENGTH_LEN */
-/* #define MIN_FASTLENGTH_LEN 2 */
-/* #endif */
-
-/* #ifndef FAST_THRESHOLD_MAX */
-/* #define FAST_THRESHOLD_MAX 65535 */
-/* #endif */
-
-/* #ifndef SLOWFILTER_MAX_LEN */
-/* #define SLOWFILTER_MAX_LEN 127 */
-/* #endif */
-
-/* #ifndef MIN_SLOWLENGTH_LEN */
-/* #define MIN_SLOWLENGTH_LEN 2 */
-/* #endif */
-
-/* #ifndef MIN_SLOWGAP_LEN */
-/* #define MIN_SLOWGAP_LEN 3 */
-/* #endif */
-
-/* #ifndef QDCLEN_MIN */
-/* #define QDCLEN_MIN 1 */
-/* #endif */
-
-/* #ifndef QDCLEN_MAX */
-/* #define QDCLEN_MAX 32767 */
-/* #endif */
-
-/* #ifndef TRACELEN_MIN_500MHZADC */
-/* #define TRACELEN_MIN_500MHZADC 10 */
-/* #endif */
-
-/* #ifndef TRACELEN_MIN_250OR100MHZADC */
-/* #define TRACELEN_MIN_250OR100MHZADC 4 */
-/* #endif */
-
-/* #ifndef TRACEDELAY_MAX */
-/* #define TRACEDELAY_MAX 1023 */
-/* #endif */
-
 #else
 
 #ifndef PLX_LINUX
