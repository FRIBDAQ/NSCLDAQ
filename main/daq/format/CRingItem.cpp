/*
    This software is Copyright by the Board of Trustees of Michigan
    State University (c) Copyright 2005.

    You may use this software under the terms of the GNU public license
    (GPL).  The terms of this license are described at:

     http://www.gnu.org/licenses/gpl.txt

     Author:
             Ron Fox
	     NSCL
	     Michigan State University
	     East Lansing, MI 48824-1321
*/

// daqdev/NSCLDAQ#1030 changes implemented.

#include <config.h>
#include "CRingItem.h"
#include "DataFormat.h"

#include <CRingBuffer.h>
#include <CRingSelectionPredicate.h>
#include <string.h>
#include <iostream>
#include <string>
#include <sstream>
#include <iomanip>
#include <stdexcept>
#include <unistd.h>

////////////////////////////////////////////////////////////////////////////////
//
// Constructors and other canonicals.
//

/*!
   Construct the ring item:
   - If the maxbody is larger than CRingItemStaticBufferSize, allocate
     a new buffer and point the item at that, otherwise point it at 
     m_staticBuffer.
   - Pointer m_cursor at the body of the ring item.
   - Calculate and fill in the storage size.
   - Set m_swapNeeded to false.
   - Set the ring item type.

   \param type - The ring item type.  This is only 16 bits wide but stored in a
                 32 bit word so receivers can determine if bytes were swapped.
   \param maxBody - Largest body we can hold

*/
CRingItem::CRingItem(uint16_t type, size_t maxBody) :
  m_pItem(reinterpret_cast<RingItem*>(&m_staticBuffer)),
  m_storageSize(maxBody),
  m_swapNeeded(false),
  m_fZeroCopy(false),
  m_pRingBuffer(nullptr)
{

  // If necessary, dynamically allocate (big max item).

  newIfNecessary(maxBody);
  uint32_t* pAfter = static_cast<uint32_t*>(fillRingHeader(m_pItem, 0, type)); 
  *pAfter++ = sizeof(uint32_t);                 // NO body header.
  
  setBodyCursor(pAfter);
  updateSize();
  
}
/**
 * constructor with body header.
 * This is basically the same as the prior constructor, however a body header
 * is pre-created in the event body.  The size and cursor are updated to
 * reflect the new body start location.
 *
 * @param type        - Ring Item type.
 * @param timestamp   - Event timestamp for the body header.
 * @param sourceid    - Id of the event source.
 * @param barrierType - Type of barrier being created (0 if not a barrier)
 * @param maxbody     - Maximum body size required.
 */
CRingItem::CRingItem(uint16_t type, uint64_t timestamp, uint32_t sourceId,
                     uint32_t barrierType, size_t maxBody) :
  m_pItem(reinterpret_cast<RingItem*>(&m_staticBuffer)),
  m_storageSize(maxBody),
  m_swapNeeded(false),
  m_fZeroCopy(false),
  m_pRingBuffer(nullptr)
{
  // If necessary, dynamically allocate (big max item).

  newIfNecessary(maxBody);
  initItem(type, timestamp, sourceId, barrierType);

  
}
/**
 * constructor for zero copy attempt.
 *    If the ring item buffer fits without wrappingh into the
 *    underlying ring buffer, the data for the ring item get located
 *    directly in the ring buffer so that no additiona copying of data
 *    other than into the item is required.
 *    If the buffer wraps, this is the same as the ring item constructor
 *    with a body header.
 *
 * @param type item type.
 * @param timestamp - body header timestamp.
 * @param sourceId  - data source ident.
 * @param barrierType - Barrier type code.
 * @param maxBody     - Maximum size of ring item body.
 * @param pRing       - Pointer to the ring buffer in which the data will go.
 */
CRingItem::CRingItem(
  uint16_t type, uint64_t timestamp, uint32_t sourceId,  
  uint32_t barrierType, size_t maxBody, CRingBuffer* pRing
) :
  m_pItem(nullptr), m_pCursor(nullptr), m_storageSize(maxBody),
  m_swapNeeded(false), m_fZeroCopy(false), m_pRingBuffer(nullptr)
{
  if   (pRing->bytesToTop() > (maxBody +100)) {
    // Wait until there's sufficient free space as well as the
    // get pointers could be well behind us:
    
    while (pRing->availablePutSpace() < (maxBody+100)) {
      usleep(10);
    }
    
    
    m_pItem = static_cast<pRingItem>(pRing->getPointer());
    m_storageSize = maxBody;
    m_fZeroCopy   = true;
    m_pRingBuffer = pRing;
    initItem(type, timestamp, sourceId, barrierType);
  } else {
    m_fZeroCopy  = false;
    newIfNecessary(maxBody);
    initItem(type, timestamp, sourceId, barrierType);
  }
}
/*!
  Copy construct.  This is actually the same as the construction above, 
  however the item contents get memcpied into our ring body. The caller has to
  ensure that m_pCursor reflects the amount of data copied into the ring body.

  \param rhs  - The source of the copy.
*/
CRingItem::CRingItem(const CRingItem& rhs) :
  m_pItem(reinterpret_cast<RingItem*>(&m_staticBuffer)) // Needed to prevent uncond new.
{
  
  if (rhs.m_fZeroCopy) {
    throw std::invalid_argument("Zero copy ring items cannot be copy constructed");
  }
  // If the storage size is big enough, we need to dynamically allocate
  // our storage

  newIfNecessary(rhs.m_storageSize);

  copyIn(rhs);
}
/*!
    Destroy the item. If the storage size was big, we need to delete the 
    storage as it was dynamically allocated.
*/
CRingItem::~CRingItem()
{
  deleteIfNecessary();
}

/*!
   Assignment.  If necessary destroy the body.  If necessary re-create the body.
   After that it's just a copy in.

   \param rhs  - The object that we are duplicating into *this.
*/
CRingItem&
CRingItem::operator=(const CRingItem& rhs)
{
  if (rhs.m_fZeroCopy) {
    throw std::invalid_argument("Zero Copy ring items cannot be assigned from");
  }
  if (this != &rhs) {
    deleteIfNecessary();
    newIfNecessary(rhs.m_storageSize);
    copyIn(rhs);
    m_fZeroCopy = false;
    m_pRingBuffer = nullptr;
  }

  return *this;
}

/*!
   Comparison for equality.. note that true equality may be time consuming
   to determine, as it requires the contents of the items to be equal which will
   require linear time in the size of the item.
   \param rhs  - refers to the item to be compared with *this>
   \return int
   \retval 0   - Not equal\
   \retval 1   - equal

*/
int
CRingItem::operator==(const CRingItem& rhs) const
{
  // short cut by looking at storage size and swap characteristics first:

  if (m_storageSize != rhs.m_storageSize) return 0;
  if (m_swapNeeded  != rhs.m_swapNeeded ) return 0;

  // Now there's nothing for it but to compare the contents:

  return (memcmp(m_pItem, rhs.m_pItem, itemSize(m_pItem)) == 0);
}
/*!
  Inequality is just the logical inverse of equality.  This can take time, see
  operator==

  \param rhs  - Reference to the object *this will be compared to.
  \return int
  \retval 0   - Objects are not unequal
  \retval 1   - Objects are unequal
*/
int
CRingItem::operator!=(const CRingItem& rhs) const
{
  return !(*this == rhs);
}

//////////////////////////////////////////////////////////////////////////////////////////
//
// Selectors:

/*!

   \return size_t
   \retval The size allocated to the ring item's body.
*/
size_t
CRingItem::getStorageSize() const
{
  return m_storageSize;
}

/*!
   \return size_t
   \retval Amount of data in the body.  This is the difference between the 
           cursor and the start of the body.  This does not include the
           body header if one exists.
*/
size_t
CRingItem::getBodySize() const
{
  return (m_pCursor - reinterpret_cast<uint8_t*>(getBodyPointer()));
}
/*!
  \return void*
  \retval Pointer to the body of the ring item. To get the next insertion point,
          see getBodyCursor.
*/
void*
CRingItem::getBodyPointer() const
{
    // The result depends on whether or not the item has a body header:
    // daqdev/NSCLDAQ#966  - use the body header size to figure out
    // where the body  pointer is... this allows custom body headers to work
    // just fine.
    // We just treat a 0 as sizeof(uint32_t).  All of this works because
    // ring items are packed structs.
    
    
    return bodyPointer(m_pItem);
    
}
/*!
   \return void*
   \retval Pointer to the next insertion point of the body
*/
void*
CRingItem::getBodyCursor()
{
  return m_pCursor;
}
/*!
   \return void*
   \retval Pointer to the body.  To be usually used by derived classes but...
*/
pRingItem
CRingItem::getItemPointer()
{
  return m_pItem;
}

/*!
   \return void*
   \retval Pointer to the full ring item.  To be usually used by derived classes but...
*/
const _RingItem*
CRingItem::getItemPointer() const
{
  return m_pItem;
}
/*!
   \return uint32_t
   \retval Current type of the item.
*/
uint32_t
CRingItem::type() const
{
  return itemType(m_pItem);
  
  uint32_t rawType = itemType(m_pItem);
  return rawType;
}
/*!
   \return uint32_t
   \retval Current size of the item.
*/
uint32_t
CRingItem::size() const
{
  
  uint32_t rawSize = itemSize(m_pItem);
  return rawSize;
  
}

/**
 * hasBodyHeader
 *
 * @return bool - true if the item has a body header, false otherwise.
 */
bool
CRingItem::hasBodyHeader() const
{
<<<<<<< HEAD
  return (m_pItem->s_body.u_noBodyHeader.s_mbz != 0) && (m_pItem->s_body.u_noBodyHeader.s_mbz != sizeof(uint32_t));
=======
    return ::hasBodyHeader(m_pItem);
  
>>>>>>> d990fadc
}
/**
 * getEventTimestamp
 *
 * @return uint64_t - returns the timestamp from the body header.
 * @throws std::string - if the item has no body header.
 */
uint64_t
CRingItem::getEventTimestamp() const
{
    throwIfNoBodyHeader(
        "Attempted to get a timestamp from an event that does not have one"
    );
    const BodyHeader* b = reinterpret_cast<BodyHeader*>(bodyHeader(m_pItem));
    return b->s_timestamp;
    
}
/**
 * getSourceId
 *
 * @return uint32_t the id of the data source that contributed this event.
 *
 * @throw std::string - if this event does ot have a body header.
 */
uint32_t
CRingItem::getSourceId() const
{
    throwIfNoBodyHeader(
        "Attempted to get the source ID from an event that does not have one"
    );
    const BodyHeader* b = reinterpret_cast<BodyHeader*>(bodyHeader(m_pItem));
    return b->s_sourceId;
}
/**
 * getBarrierType
 *
 * @return uint32_t - Barrier type in the event.
 * @throw std::string - If this event does not have an event header.
 */
uint32_t
CRingItem::getBarrierType() const
{
    throwIfNoBodyHeader(
        "Attempted to get the barrier type from an event that does not have one"
    );
    const BodyHeader* b = reinterpret_cast<BodyHeader*>(bodyHeader(m_pItem));
    return b->s_barrier;
}

///////////////////////////////////////////////////////////////////////////////////////
//
// Mutators.

/*!
  Update the body cursor to reflect data that was put in the item.
  \param pNewCursor - New vlaue for the body cursor.
 
*/
void
CRingItem::setBodyCursor(void* pNewCursor)
{
  m_pCursor = reinterpret_cast<uint8_t*>(pNewCursor);
}

/*!
** Given the current item cursor set the size of the item.
*/
void
CRingItem::updateSize()
{
<<<<<<< HEAD
  uint8_t* pStart = reinterpret_cast<uint8_t*>(m_pItem);
  uint8_t* pEnd   = reinterpret_cast<uint8_t*>(m_pCursor);
  size_t s = pEnd - pStart;
  m_pItem->s_header.s_size = s;
=======
  size_t s = sizeof(RingItemHeader) + getBodySize();
  
  // That body size does not count the body header if it's there.
  // We need to allow for body header extensions becuse it's possible this
  // ring item came from a ring rather than being constructed by us:
  
  if (hasBodyHeader()) {
    pRingItem p = getItemPointer();
    const BodyHeader* b = reinterpret_cast<BodyHeader*>(bodyHeader(m_pItem));
    s += b->s_size;   // Use the real body header size.
    // s += sizeof(BodyHeader);
  } else {
    s += sizeof(uint32_t);
  }
>>>>>>> d990fadc

  m_pItem->s_header.s_size = s;
}

/**
 * setBodyHeader
 *
 * Sets a body header to the desired values.  If the event does not yet
 * have a body header, space is created for by sliding the existing data
 * down in the buffer. Clearly then, for large events, it is much quicker to
 * construct the ring item with the wrong header and then call this to get the
 * header right than it is to use this method to add a header to an event that
 * has none
 *
 * @param timestamp   - The event timestamp
 * @param sourceId    - Id of the source that contributed this item.
 * @param barrierType - Type of the item.
 */

void
CRingItem::setBodyHeader(uint64_t timestamp, uint32_t sourceId,
    uint32_t barrierType)
{
    pBodyHeader pHeader(nullptr);
    if (!hasBodyHeader()) {
        // Make space for the body header.
        // sizeof(BodyHeder) is ok in this context because we're _creating_
        // the body header with no extension.
        //  Have to do it this way because bodyHeader will return nullptr.
        
        uint8_t* pBody = (m_pItem->s_body.u_noBodyHeader.s_body);
        size_t moveSize = sizeof(BodyHeader) - sizeof(uint32_t);
<<<<<<< HEAD
        m_pItem->s_header.s_size += moveSize;
        size_t moveCount= m_pItem->s_header.s_size - sizeof(RingItemHeader) - sizeof(uint32_t);
=======
        size_t moveCount= itemSize(m_pItem) - sizeof(RingItemHeader) - sizeof(uint32_t);
>>>>>>> d990fadc
        memmove(pBody + moveSize, pBody, moveCount);
        m_pCursor += moveSize;
        pHeader = &(m_pItem->s_body.u_hasBodyHeader.s_bodyHeader);

    } else {
        pHeader =   reinterpret_cast<pBodyHeader>(bodyHeader(m_pItem));
    }
    
    
    
    // Don't tamper with the existing size.  IF there was a body header there
    // before it may have an extension:
<<<<<<< HEAD

=======
    
    fillBodyHeader(m_pItem, timestamp, sourceId, barrierType);
>>>>>>> d990fadc
   
    updateSize();
    
}

///////////////////////////////////////////////////////////////////////////////////////
//
//   Object operations.

/*!
   Commit the current version of the ring data to a ring.  
   - Calculates the size field of the header
   - puts the data in the ring buffer.

   \param ring  - Reference to the ring buffer in which the item will be put.

   \note The invoking process must already be the producing process for the ring.
   \note This implementation has no mechanism to timeout the put, however that could be
         added later.
   \note This function is non-destructive. There's nothing to stop the caller from
         issuing it on several rings.
   
*/
void
CRingItem::commitToRing(CRingBuffer& ring)
{
  if (m_fZeroCopy) {
    if (&ring != m_pRingBuffer) {
      throw std::logic_error("Zero copy ring commit done on a different ring");
    }
    updateSize();
    ring.skip(itemSize(m_pItem));
  
  } else {
    updateSize();
    ring.put(m_pItem, itemSize(m_pItem));
  }
}

/*!
   This is primarily intended for items that have been constructed via
   the getFromRing static member.
   \return bool
   \retval true - The byte order on the generating system is different from that of
                  this system.
   \retval false - The byte order on the generating system is the same as that of this
                  system.
*/
bool
CRingItem::mustSwap() const
{
  return m_swapNeeded;
}


//////////////////////////////////////////////////////////////////////////////////////
//
// Default implementations of virtual methods:
//

/**
 * typeName
 *
 *  Return an std::string that contains the name of the ring item type
 *  (e.g. "Physics data").  The default produces:
 *  "Unknown (0xnn) where 0xnn is the hexadecimal ring item type.
 *
 * @return std::string containing the type as described above.
 */

std::string
CRingItem::typeName() const
{
  std::stringstream typeStr;
  typeStr << "Unknown (" << std::hex << type() << ")"; 
  return typeStr.str();
}   
/**
 * toString
 *
 * Return an std::string that contains a formatted dump of the ring item
 * body. Default implementation just produces a hex-dump of the data
 * the dump has 8 elements per line with spaces between each element
 * and the format of each element is %02x.
 *
 * @return std::string - the dump described above.
 */
std::string
CRingItem::toString() const
{
  std::stringstream  dump;
  const uint8_t*      p     = reinterpret_cast<uint8_t*>(getBodyPointer());
  size_t              n     = getBodySize(); 
  int                 nPerLine(8);

  dump << bodyHeaderToString();
  
  dump << std::hex << std::setfill('0');

  for (int i = 0; i < n; i++) {
    if ( ((i % nPerLine) == 0)) {
      dump << std::endl;
    }
    dump   << std::setw(2)   << static_cast<unsigned int>(*p++) << " ";

  }
  // If there's no trailing endl put one in.

  if (n % nPerLine) {
    dump << std::endl;
  }
  

  return dump.str();
}

///////////////////////////////////////////////////////////////////////////////////////
//
//  Static class methods.

/*!
   Fetches the next item in the ring that matches the
   conditions described by the predicate and wraps it in a CRingItem.
   The m_swapNeeded flag will be set in accordance with the byte order of the underlying
   item.  This is determined by knowing that the high 16 bits of the type field
   shall always be zero.
   \param ring  - Reference to the ring from which to get the item
   \param predicate - an object that skips unwanted items in the ring.

   \return CRingItem*
   \retval Pointer to a new, dynamically constructed ring item that has been wrapped around
           the message fetched.

   \note There is no method for specifying a timeout on the wait for a desirable
         message.
*/
CRingItem*
CRingItem::getFromRing(CRingBuffer& ring, CRingSelectionPredicate& predicate)
{
  predicate.selectItem(ring);
  
  // look at the header, figure out the byte order and count so we can
  // create the item and fill it in.
  //

  RingItemHeader header;
  blockUntilData(ring, sizeof(header));	// Wait until we have at least a header.
  ring.peek(&header, sizeof(header)); 

  bool otherOrder(false);
  uint32_t size = itemSize(reinterpret_cast<pRingItem>(&header));
  
  // Create the item and fill it in:

  CRingItem* pItem = new CRingItem(header.s_type, size);
  blockUntilData(ring, size);	// Wait until all data in.
  size_t gotSize = ring.get(pItem->m_pItem, size, size);// Read the item from the ring.
  if(gotSize  != size) {  
    std::cerr << "Mismatch in CRingItem::getItem required size: sb " << size << " was " << gotSize 
	      << std::endl;
  }
  
  // The ring item was constructed with the cursor pointing as if there's
  // no body header...therefore the arithmetic below is correct whether there
  // is or isn't a body header.
  //
  
  pItem->m_pCursor  +=  (size - sizeof(RingItemHeader) - sizeof(uint32_t));

  
  pItem->m_swapNeeded = otherOrder;

  return pItem;

}

///////////////////////////////////////////////////////////////////////////////////////
//
// Private utilities.
//


/*
 * Common code for copy construction and assignment,
 * copies the contents of some source item into *this.
 * We assume that the final values for m_pCursor and m_pItem
 * have already been set.
 */
void
CRingItem::copyIn(const CRingItem& rhs)
{
  m_storageSize   = rhs.m_storageSize;
  newIfNecessary(m_storageSize);
  
  m_swapNeeded  = rhs.m_swapNeeded;
  memcpy(m_pItem, rhs.m_pItem, itemSize(rhs.m_pItem));

  
  
  // where copyin is used, our cursor is already pointing at the body of the item.
  // therefore when updating it we need to allow for that in the arithmetic below.

  m_pCursor    = reinterpret_cast<uint8_t*>(m_pItem);
  m_pCursor   += itemSize(m_pItem);
  m_fZeroCopy = false;
  m_pRingBuffer = nullptr;
  
  updateSize();
}


/*
 *   If necessary, delete dynamically allocated buffer space.
 */
void 
CRingItem::deleteIfNecessary()
{
  if ((m_pItem != (pRingItem)m_staticBuffer) && (!m_fZeroCopy)) {
    delete [](reinterpret_cast<uint8_t*>(m_pItem));
    m_pItem = (pRingItem)(m_staticBuffer);   // No ned to delete now.
  }
}
/*
 *  If necessary, create dynamically allocated buffer space and point
 * m_pItem at it.
 */
void
CRingItem::newIfNecessary(size_t size)
{
  if (size > CRingItemStaticBufferSize) {
    deleteIfNecessary();                     // In some cases we get called more than once.
    m_pItem  = reinterpret_cast<RingItem*>(new uint8_t[size + sizeof(RingItemHeader) + 100]);
  }
  else {
    m_pItem = reinterpret_cast<RingItem*>(m_staticBuffer);
  }
  m_pCursor= reinterpret_cast<uint8_t*>(&(m_pItem->s_body));

}

/**
 * bodyHeaderToString
 *
 * return a string representation of the body header.  If the body header
 * does not exist in this ring item returnes "No body header\n"
 *
 * @return std::string
 */
std::string
CRingItem::bodyHeaderToString() const
{
    std::stringstream result;
    
    if (hasBodyHeader()) {
        pBodyHeader pHeader = reinterpret_cast<pBodyHeader>(bodyHeader(m_pItem));
        result << "Body Header:\n";
        result << "Timestamp:    " << pHeader->s_timestamp << std::endl;
        result << "SourceID:     " << pHeader->s_sourceId  << std::endl;
        result << "Barrier Type: " << pHeader->s_barrier << std::endl;
        
        // 11.4 can have additional body header words.  If those are present
        // they will just be dumped as hex.  The assumption in this
        // implementation is that there won't be many of them:
        
        if (pHeader->s_size > sizeof(BodyHeader)) {
          result << "Additional body header words\n";
          uint16_t* pAdditional = reinterpret_cast<uint16_t*>(pHeader+1);
          size_t nWords = (pHeader->s_size - sizeof(BodyHeader)) / sizeof(uint16_t);
          
          result << std::hex;
          for (int i =0; i < nWords; i++) {
            result << *pAdditional++ << ' ';
          }
          result << std::dec << std::endl;
        }
        
    } else {
        result << "No body header\n";
    }
    return result.str();
}

/*
 *  Blocks the caller until a ring has at least the minimum required
 * amound of data.. note the use of a local predicate
 */

class RingHasNoMoreThan : public CRingBuffer::CRingBufferPredicate
{
private:
  size_t   m_requiredBytes;
public:
  RingHasNoMoreThan(size_t required) :
    m_requiredBytes(required)
  {}

  bool operator()(CRingBuffer& ring) {
    return ring.availableData() < m_requiredBytes;
  }
};

void 
CRingItem::blockUntilData(CRingBuffer& ring, size_t nbytes)
{
  RingHasNoMoreThan p(nbytes);
  ring.blockWhile(p);
}
/**
 * timeString
 *
 * Given a time_t time, returns a string that is the textual time (ctime()).
 *
 * @param theTime - time gotten from e.g. time(2).
 * 
 * @return std::string textified time
 */
std::string
CRingItem::timeString(time_t theTime) 
{

  std::string result(ctime(&theTime));
  
  // For whatever reason, ctime appends a '\n' on the end.
  // We need to remove that.

  result.erase(result.size()-1);

  return result;
}
/**
 * throwIfNoBodyHeader
 *
 * Throw an exception if the event does not have a body header.
 *
 * @param msg - The message to throw.
 */
void
CRingItem::throwIfNoBodyHeader(std::string msg) const
{
    if (!hasBodyHeader()) {
        throw msg;
    }
}
/**
 * initItem
 *    Initialize an item that has a body header:
 *
 *  @param type - ring item type.
 *  @param timestamp - body header timestamp.
 *  @param sourceId  - body header data source id.
 *  @param barrierType - body header barrier type.
 *  @note m_pItem must have been set.
 */
void
CRingItem::initItem(
  uint16_t type, uint64_t timestamp, uint32_t sourceId,  
  uint32_t barrierType
)
{
  fillRingHeader(m_pItem, 0, type);
  
  // We're making the body header so sizeof(BodyHeader) is ok here.
  // bodyHeader will give a null here.
  
  void* pCursor = fillBodyHeader(m_pItem, timestamp, sourceId, barrierType);
  
  // This use of u_hasBodyHeader.s_body is ok because we're making a body
  // header that has no extension.
  
  setBodyCursor(pCursor);
  updateSize();  
}<|MERGE_RESOLUTION|>--- conflicted
+++ resolved
@@ -334,13 +334,8 @@
 bool
 CRingItem::hasBodyHeader() const
 {
-<<<<<<< HEAD
-  return (m_pItem->s_body.u_noBodyHeader.s_mbz != 0) && (m_pItem->s_body.u_noBodyHeader.s_mbz != sizeof(uint32_t));
-=======
     return ::hasBodyHeader(m_pItem);
-  
->>>>>>> d990fadc
-}
+  }
 /**
  * getEventTimestamp
  *
@@ -410,12 +405,6 @@
 void
 CRingItem::updateSize()
 {
-<<<<<<< HEAD
-  uint8_t* pStart = reinterpret_cast<uint8_t*>(m_pItem);
-  uint8_t* pEnd   = reinterpret_cast<uint8_t*>(m_pCursor);
-  size_t s = pEnd - pStart;
-  m_pItem->s_header.s_size = s;
-=======
   size_t s = sizeof(RingItemHeader) + getBodySize();
   
   // That body size does not count the body header if it's there.
@@ -430,8 +419,6 @@
   } else {
     s += sizeof(uint32_t);
   }
->>>>>>> d990fadc
-
   m_pItem->s_header.s_size = s;
 }
 
@@ -463,12 +450,8 @@
         
         uint8_t* pBody = (m_pItem->s_body.u_noBodyHeader.s_body);
         size_t moveSize = sizeof(BodyHeader) - sizeof(uint32_t);
-<<<<<<< HEAD
-        m_pItem->s_header.s_size += moveSize;
-        size_t moveCount= m_pItem->s_header.s_size - sizeof(RingItemHeader) - sizeof(uint32_t);
-=======
+
         size_t moveCount= itemSize(m_pItem) - sizeof(RingItemHeader) - sizeof(uint32_t);
->>>>>>> d990fadc
         memmove(pBody + moveSize, pBody, moveCount);
         m_pCursor += moveSize;
         pHeader = &(m_pItem->s_body.u_hasBodyHeader.s_bodyHeader);
@@ -481,12 +464,8 @@
     
     // Don't tamper with the existing size.  IF there was a body header there
     // before it may have an extension:
-<<<<<<< HEAD
-
-=======
     
     fillBodyHeader(m_pItem, timestamp, sourceId, barrierType);
->>>>>>> d990fadc
    
     updateSize();
     
