--- conflicted
+++ resolved
@@ -80,14 +80,8 @@
 	sizeof(uint32_t)/sizeof(uint16_t), static_cast<size_t>(*pPayload));
 
   // mbz check:
-<<<<<<< HEAD
-
-  ASSERT((pItem->s_body.u_noBodyHeader.s_mbz == 0) ||
-	  (pItem->s_body.u_noBodyHeader.s_mbz == sizeof(uint32_t)));
-=======
   
   EQ(static_cast<uint32_t>(sizeof(uint32_t)), pItem->s_body.u_noBodyHeader.s_empty);
->>>>>>> d990fadc
 
   free(pItem);
 }
