--- conflicted
+++ resolved
@@ -1,13204 +1,6672 @@
-<<<<<<< HEAD
-<!-- manpage 3rdogui -->
-   <refentry id='rdogui_man'>
-    <refentryinfo>
-        <author>
-                <personname>
-                        <firstname>Ron</firstname>
-                        <surname>Fox</surname>
-                </personname>
-                <personblurb><para></para></personblurb>
-        </author>
-        <productname>NSCLDAQ</productname>
-        <productnumber></productnumber>
-    </refentryinfo>
-     <refmeta>
-          <refentrytitle id='rdogui_man_title'>Introduction</refentrytitle>
-          <manvolnum>3rdogui</manvolnum>
-          <refmiscinfo class='empty'></refmiscinfo>
-       </refmeta>
-       <refnamediv>
-          <refname>Introduction</refname>
-          <refpurpose>ReadoutGUI API introduction</refpurpose>
-       </refnamediv>
-       
-       <refsect1>
-          <title>DESCRIPTION</title>
-          <para>
-            This section of manual pages describe the API presented by the
-            ReadoutGUI.  While you may naturally find additional methods
-            if you inspect source code, these are not guaranteed to be stable
-            over a major release of NSCLDAQ.  Use them at your peril.
-          </para>
-       </refsect1>
-       <refsect1>
-          <title>
-         PACKAGES
-          </title>
-            <para>
-                The API is broken up int packages of related functionality.
-                These packages are instaled in the <filename>TclLibs</filename>
-                directory tree of your NSCLDAQ installation.
-                If DAQROOT is an environment variable that points to the top
-                level diretory of your NSLCDAQ installation, you can make these
-                packages available by first:
-            </para>
-            <informalexample>
-                <programlisting>
-set pkghome [file join $::env(DAQROOT) TclLibs]
-lappend auto_path $pkghome
-                </programlisting>
-            </informalexample>
-            <para>
-                Below are brief descriptions of the API packages with
-                pointers to the reference pages that describe them:
-            </para>
-            <variablelist>
-                <varlistentry>
-                    <term><literal>bells</literal></term>
-                    <listitem>
-                        <para>
-                            This package provides the <classname>bells</classname>
-                            class.  This can be used to ring alarm bells in accordance with
-                            some pattern.
-                        </para>
-                        <para>
-                            See
-                            <link linkend='rdogui3_bells' endterm='rdogui3_bells_title' />
-                            for reference information.
-                        </para>
-                    </listitem>
-                </varlistentry>
-                <varlistentry>
-                    <term><literal>Configuration</literal></term>
-                    <listitem>
-                        <para>
-                            Provides a manager for configuration data.  This
-                            package allows you to define configuration variables
-                            and their defaults.  It also supports overidding
-                            default values with environment variables.
-                            Normally this package is used in conjunction with the
-                            <literal>StateManager</literal> package to save
-                            and restore the state of configuration parameters
-                            to the configuration file.
-                        </para>
-                        <para>
-                            See
-                            <link linkend='rdogui3_configuration'
-                                  endterm='rdogui3_configuration_title' />
-                            for reference information.
-                        </para>
-                    </listitem>
-                </varlistentry>
-                <varlistentry>
-                    <term><literal>DAQParameters</literal></term>
-                    <listitem>
-                        <para>
-                            Provides access to parameters that affect data taking.
-                            This package provides both query and modify access.
-                            It uses the <literal>Configuration</literal> package
-                            above.
-                        </para>
-                        <para>
-                            See
-                            <link linkend='rdogui3_daqparameters'
-                                  endterm='rdogui3_daqparameters_title' />
-                            for reference information.
-                        </para>
-                    </listitem>
-                </varlistentry>
-                <varlistentry>
-                    <term><literal>DataSourceManager</literal></term>
-                    <listitem>
-                        <para>
-                            This package manages the data source providers
-                            and data sources.  You need to interact with this
-                            package if you want to create data sources
-                            yourself (e.g. to create an exportable pre-packaged ReadoutGUI
-                            for a specific setup).
-                        </para>
-                        <para>
-                            See
-                            <link linkend='rdogui3_DataSourceManager'
-                                  endterm='rdogui3_DataSourceManager_title' />
-                        </para>
-                    </listitem>
-                </varlistentry>
-                <varlistentry>
-                    <term><literal>DataSourceUI</literal></term>
-                    <listitem>
-                        <para>
-                            This package provides the user interface
-                            elements that prompt for data source parameters.
-                            It provides at least one useful class
-                            <classname>DialogWrapper</classname> which
-                            can be  used to build custom prompters for
-                            data source providers.
-                        </para>
-                        <para>
-                            See
-                            <link linkend='rdogui3_DatasourceUI'
-                                  endterm='rdogui3_DatasourceUI_title' />
-                        </para>
-                    </listitem>
-                </varlistentry>
-                <varlistentry>
-                    <term><literal>Diagnostics</literal></term>
-                    <listitem>
-                        <para>
-                            Provides simple error/warning/info dialogs.
-                            See:
-                            <link linkend='rdogui3_diagnostics'
-                                  endterm='rdogui3_diagnostics_title' />
-                        </para>
-                    </listitem>
-                </varlistentry>
-                <varlistentry>
-                    <term><literal>ExpFileSystemConfig</literal></term>
-                    <listitem>
-                        <para>
-                            Provides read/write access to configuration parameters
-                            that determine where event data and related meta-data
-                            are stored.
-                            See:
-                            <link linkend='rdogui3_expfilesystemconfig'
-                                  endterm='rdogui3_expfilesystemconfig_title'
-                                  />
-                        </para>
-                    </listitem>
-                </varlistentry>
-                <varlistentry>
-                    <term><literal>ReadoutGUI</literal></term>
-                    <listitem>
-                        <para>
-                            Provides the readout GUI application class which
-                            strings everything together. See
-                            <link
-                                  linkend='rdogui3_readoutgui'
-                                  endterm='rdogui3_readoutgui_title' />
-                        </para>
-                    </listitem>
-                </varlistentry>
-                <varlistentry>
-                    <term><literal>ReadoutGUIPanel</literal></term>
-                    <listitem>
-                        <para>
-                            Provides a group of API elements that allow you
-                            to modify the user interface presented by the
-                            <classname>ReadoutGuiApp</classname> application
-                            object.
-                            See:
-                            <link linkend='rdogui3_readoutguipanel'
-                                  endterm='rdogui3_readoutguipanel_title' />
-                        </para>
-                    </listitem>
-                </varlistentry>
-                <varlistentry>
-                    <term><literal>RunstateMachine</literal></term>
-                    <listitem>
-                        <para>
-                            Implements the run state machine.  This also
-                            provides the mechanism to register custom
-                            callback bundles.
-                            See:
-                            <link linkend='rdogui3_runstatemachine'
-                                  endterm='rdogui3_runstatemachine_title' />
-                        </para>
-                    </listitem>
-                </varlistentry>
-                <varlistentry>
-                    <term><literal>StateManager</literal></term>
-                    <listitem>
-                        <para>
-                            Provides a package that supports simple Tcl
-                            configuration files.  A simple Tcl configuration file
-                            is a script with a bunch  of <command>set</command>
-                            commands that define configuration variables.
-                            The package allows you define variables that
-                            are exported/imported from these files and
-                            getters and setters for those variables.
-                        </para>
-                        <para>
-                            See
-                            <link linkend='rdogui3_statemanager'
-                                  endterm='rdogui3_statemanager_title' />
-                        </para>
-                    </listitem>
-                </varlistentry>
-                <varlistentry>
-                    <term><literal>ui</literal></term>
-                    <listitem>
-                        <para>
-                            Provides access to all elements of the user interface.
-                            Before using this package, see if you needs are
-                            met by the <literal>ReadoutGUIPanel</literal> package
-                            since that tends to be easier to use.
-                        </para>
-                        <para>
-                            See
-                            <link linkend="rdogui3_ui" endterm='rdogui3_ui_title' />
-                        </para>
-                    </listitem>
-                </varlistentry>
-            </variablelist>
-        </refsect1>
-     </refentry>     
-
-      <refentry id="rdogui3_bells">
-        <refentryinfo>
-            <author>
-                    <personname>
-                            <firstname>Ron</firstname>
-                            <surname>Fox</surname>
-                    </personname>
-                    <personblurb><para></para></personblurb>
-            </author>
-            <productname>NSCLDAQ</productname>
-            <productnumber></productnumber>
-        </refentryinfo>
-        <refmeta>
-           <refentrytitle id="rdogui3_bells_title">bells</refentrytitle>
-           <manvolnum>3rdogui</manvolnum>
-           <refmiscinfo class='empty'></refmiscinfo>
-        </refmeta>
-        <refnamediv>
-           <refname>bells</refname>
-           <refpurpose>Provide audible alarm bells.</refpurpose>
-        </refnamediv>
-        
-        <refsynopsisdiv>
-          <cmdsynopsis>
-        <command>
-package require bells
-          </command>
-          </cmdsynopsis>
-        <cmdsynopsis>
-            <command>
-bells <replaceable>%AUTO% | name ?options...?</replaceable>
-            </command>
-        </cmdsynopsis>
-            <cmdsynopsis>
-                <command>
-<replaceable>abell</replaceable> configure <replaceable>?options...?</replaceable>
-                </command>
-            </cmdsynopsis>
-            <cmdsynopsis>
-                <command>
-<replaceable>abell</replaceable> cget <replaceable>option</replaceable>
-                </command>
-            </cmdsynopsis>
-            <cmdsynopsis>
-                <command>
-<replaceable>abell</replaceable> start
-                </command>
-            </cmdsynopsis>
-            <cmdsynopsis>
-                <command>
-<replaceable>abell</replaceable> cancel
-                </command>
-            </cmdsynopsis>
-            <cmdsynopsis>
-                <command>
-<replaceable>abell</replaceable> destroy
-                </command>
-            </cmdsynopsis>
-
-        </refsynopsisdiv>
-        <refsect1>
-           <title>DESCRIPTION</title>
-           <para>
-            This package provides a <literal>snit::type</literal> named
-            <classname>bell</classname>.  Instances of <classname>bell</classname>
-            produce repeating patterns of beeps.  Typically this is used to
-            alert users to conditions of alarm level severity.
-           </para>
-           <para>
-            Bells have a <option>-pattern</option> which determines the interval
-            between each beep, and an <option>-interval</option> which determines
-            the time between repetitions of the pattern.
-            </para>
-        </refsect1>
-        <refsect1>
-           <title>
-              OPTIONS
-           </title>
-           <variablelist>
-            <varlistentry>
-                <term><option>-interval</option> <replaceable>msec</replaceable></term>
-                <listitem>
-                    <para>
-                        Determines the time in milliseconds between repetitions of
-                        the beep pattern.  If not supplied, this defaults to
-                        <literal>1000</literal> (one second).  In the interval
-                        between patterns, the event loop is active.
-                    </para>
-                </listitem>
-            </varlistentry>
-            <varlistentry>
-                <term><option>-pattern</option> <replaceable>msec1 ...</replaceable></term>
-                <listitem>
-                    <para>
-                        Determines the interval between beeps in one repetition
-                        of the pattern.  The pattern begins with a beep after
-                        which there is a delay that is determined by iterating
-                        through the <option>-pattern</option> list after which
-                        another beep is emitted.
-                    </para>
-                    <para>
-                        The default is a single element of <literal>100</literal>
-                        which results in a double beep with the two beeps
-                        separated by <literal>0.1</literal> seconds.
-                    </para>
-                    <para>
-                        Note that during the execution of the pattern, the
-                        event loop does not execute.
-                    </para>
-                </listitem>
-            </varlistentry>
-           </variablelist>
-        </refsect1>
-        <refsect1>
-            <title>METHODS</title>
-            <para>
-                Instances of a bell are created using the bell command and,
-                themselves become commands.  The ways to create a bell command are:
-            </para>
-            <informalexample>
-                <programlisting>
-bell <replaceable>bellname ?options...?</replaceable>
-set <replaceable>somevar</replaceable> [bell %AUTO% <replaceable>?options...?</replaceable>]
-                </programlisting>
-            </informalexample>
-            <para>
-                The first example defines the command <command>bellname</command>
-                to represent an object of type <classname>bell</classname>. The
-                second example lets the <command>bell</command> command select
-                a unique command name and assigns it to he variable
-                <varname>somevar</varname>
-            </para>
-            <para>
-                In all cases the remainder of the command (if any) is made up
-                of option-value pairs which override the default options
-                (See OPTIONS above).
-            </para>
-            <para>
-                Once created, the command representing the object
-                can be used to invoke several subcommands (Methods) on the
-                bell object.  These are listed and described below:
-            </para>
-            <variablelist>
-                <varlistentry>
-                    <term><methodname>destroy</methodname></term>
-                    <listitem>
-                        <para>
-                            Destroys the object.  Once this is done, the
-                            command that represents the objecdt is no longer
-                            defined
-                        </para>
-                    </listitem>
-                </varlistentry>
-                <varlistentry>
-                    <term><methodname>configure</methodname> <replaceable>options...</replaceable></term>
-                    <listitem>
-                        <para>
-                            Change the configuration options for the object.
-                            If the bell is currently in the process of ringing,
-                            the options are changed and will take effect at the
-                            end of the current pattern. See
-                            OPTIONS above.
-                        </para>
-                    </listitem>
-                </varlistentry>
-                <varlistentry>
-                    <term><methodname>cget</methodname> <replaceable>optname</replaceable></term>
-                    <listitem>
-                        <para>
-                            Returns the value of the configuration option
-                            <replaceable>optname</replaceable>.  See
-                            OPTIONS above for a list of the legal option names.
-                        </para>
-                    </listitem>
-                </varlistentry>
-                <varlistentry>
-                    <term><methodname>start</methodname></term>
-                    <listitem>
-                        <para>
-                            Starts repetition of the bell pattern. Once started,
-                            the pattern will continue as defined by the
-                            OPTIONS until the program exits, the bell object is
-                            destroyed or the <methodname>cancel</methodname>
-                            method is invoked.
-                        </para>
-                    </listitem>
-                </varlistentry>
-                <varlistentry>
-                    <term><methodname>cancel</methodname></term>
-                    <listitem>
-                        <para>
-                            Cancels the executing pattern.  If the pattern
-                            is not executing, this is a no-op.
-                        </para>
-                    </listitem>
-                </varlistentry>            
-            </variablelist>
-        </refsect1>
-        <refsect1>
-            <title>EXAMPLE</title>
-            <para>
-                This example shows the full lifecycle of a bell object.
-                In this case, the bell is configured to repeat every second,
-                with a pattern of two short (50ms) delays and one long (100ms) delay.
-            </para>
-            <example>
-                <title>bell example</title>
-                <programlisting>
-set abell [bell %AUTO% -pattern [list 50 50 100] -interval 1000]
-...
-$abell start;
-...
-$abell cancel
-$abell destroy
-
-
-                </programlisting>
-            </example>
-        </refsect1>
-      </refentry>
-
-      <refentry id="rdogui3_configuration">
-        <refentryinfo>
-            <author>
-                    <personname>
-                            <firstname>Ron</firstname>
-                            <surname>Fox</surname>
-                    </personname>
-                    <personblurb><para></para></personblurb>
-            </author>
-            <productname>NSCLDAQ</productname>
-            <productnumber></productnumber>
-        </refentryinfo>
-        <refmeta>
-           <refentrytitle id='rdogui3_configuration_title'>Configuration</refentrytitle>
-           <manvolnum>rdogui3</manvolnum>
-           <refmiscinfo class='empty'></refmiscinfo>
-        </refmeta>
-        <refnamediv>
-           <refname>Configuration</refname>
-           <refpurpose>Configuration variable management</refpurpose>
-        </refnamediv>
-        
-        <refsynopsisdiv>
-          <cmdsynopsis>
-          <command>
-package require Configuration
-          </command>
-          </cmdsynopsis>
-            <cmdsynopsis>
-                <command>
-Configuration::Set <replaceable>configname value</replaceable>
-                </command>
-            </cmdsynopsis>
-            <cmdsynopsis>
-                <command>
-Configuration::get  <replaceable>configname ?default?</replaceable>
-                </command>
-            </cmdsynopsis>
-            <cmdsynopsis>
-                <command>
-Configuration::readEnvironment <replaceable>confname envname ?default?</replaceable>
-                </command>
-            </cmdsynopsis>
-
-            <cmdsynopsis>
-                <command>
-Configuration::writeConfigFile <replaceable>channel</replaceable>
-                </command>
-            </cmdsynopsis>
-            <cmdsynopsis>
-                <command>
-Configuration::readConfigFile <replaceable>path</replaceable>
-                </command>
-            </cmdsynopsis>
-
-        </refsynopsisdiv>
-        <refsect1>
-           <title>DESCRIPTION</title>
-           <para>
-            This package maintains a set of configuration variables.  The
-            configuration variables are maintained in a separate namespace
-            so that they cannot accidently collide with other existing global
-            variables.
-           </para>
-           <para>
-            In addition to simple set and get operations environment variables
-            can be checked for existence and used to set the value of
-            variables.  Configuration files can also be read and written, however
-            it would probably be better to use the
-            <link linkend="rdogui3_statemanager"
-                  endterm='rdogui3_statemanager_title' /> package for that
-            instead.
-           </para>
-        </refsect1>
-        <refsect1>
-           <title>
-              PROCEDURES
-           </title>
-           <para>
-            The <literal>Configuration</literal> package provides <command>proc</command>s
-            in the <literal>::Configuration::</literal> namespace:
-           </para>
-           <variablelist>
-            <varlistentry>
-                <term><function>::Configuration::readConfigfile</function> <parameter>path</parameter></term>
-                <listitem>
-                    <para>
-                        The configuration file at <parameter>path</parameter> is
-                        read in with the namespace set to the configuration variable
-                        namespace.  The file is sourced into the current
-                        interpreter (one reason that
-                        <link linkend="rdogui3_statemanager"
-                            endterm='rdogui3_statemanager_title' /> is a better
-                        choice).
-                        The source is done at the global level.        
-                    </para>
-                    <para>
-                        The configuration file is presumed to only contain
-                        <command>set</command> commands.  This is not enforced however.
-                    </para>
-                </listitem>
-            </varlistentry>
-            <varlistentry>
-                <term><function>::Configuration::readEnvironment</function>
-                    <parameter>confname envname ?default?</parameter></term>
-                <listitem>
-                    <para>
-                        If the environment variable <parameter>envname</parameter>
-                        is defined, the variable <parameter>confname</parameter> in
-                        the configuration namespace is set to the value of
-                        <parameter>envname</parameter>.
-                        If <parameter>envname</parameter> does not exist,
-                        then <parameter>confname</parameter> is set to
-                        <parameter>default</parameter>.  If the
-                        <parameter>default</parameter> parameter is not supplied,
-                        and <parameter>envname</parameter> is not defined,
-                        the variable is defined, but set to the empty string. 
-                    </para>
-                </listitem>
-            </varlistentry>
-            <varlistentry>
-                <term><function>::Configuration::Set</function> <parameter>confname value</parameter></term>
-                <listitem>
-                    <para>
-                        Sets the configuration variable named <parameter>confname</parameter>
-                        to <parameter>value</parameter>.   If <parameter>confname</parameter>
-                        has not yet been defined this will create it.
-                    </para>
-                </listitem>
-            </varlistentry>
-            <varlistentry>
-                <term><function>::Configuration::::get</function> <parameter>confname ?default?</parameter></term>
-                <listitem>
-                    <para>
-                        If <parameter>confname</parameter> is already a defined
-                        configuration parameter its value is returned.   If
-                        not, the value of <parameter>default</parameter> is returned.
-                        If not supplied <parameter>default</parameter> will
-                        be the empty string.
-                    </para>
-                </listitem>
-            </varlistentry>
-            <varlistentry>
-                <term><function>::Configuration::writeConfigFile</function> <parameter>channel</parameter></term>
-                <listitem>
-                    <para>
-                        Writes the configuration out to the open <parameter>channel</parameter>.
-                        What this means is that a .tcl script consisting of simple
-                        <command>set</command> commands will be written that can
-                        be read in with <function>::Configuration::readConfigFile</function>
-                        to restore the state of all defined configuration variables
-                        as they are defined at the time <function>::Configuration::writeConfigFile</function>
-                        is called.
-                    </para>
-                </listitem>
-            </varlistentry>
-            
-           </variablelist>
-        </refsect1>
-
-      </refentry>
-      <refentry id="rdogui3_daqparameters">
-        <refentryinfo>
-            <author>
-                    <personname>
-                            <firstname>Ron</firstname>
-                            <surname>Fox</surname>
-                    </personname>
-                    <personblurb><para></para></personblurb>
-            </author>
-            <productname>NSCLDAQ</productname>
-            <productnumber></productnumber>
-        </refentryinfo>
-        <refmeta>
-           <refentrytitle id='rdogui3_daqparameters_title'>DAQParameters</refentrytitle>
-           <manvolnum>rdogui3</manvolnum>
-           <refmiscinfo class='empty'></refmiscinfo>
-        </refmeta>
-        <refnamediv>
-           <refname>Data Acquisition parameters</refname>
-           <refpurpose>Cluster of configuration parameters for data acquisition</refpurpose>
-        </refnamediv>
-        
-        <refsynopsisdiv>
-          <cmdsynopsis>
-            <command>
-package require DAQParameters
-          </command>
-          </cmdsynopsis>
-            <cmdsynopsis>
-                <command>
-::DAQParameters::setDefaults
-                </command>
-            </cmdsynopsis>
-            <cmdsynopsis>
-                <command>
-::DAQParameters::environmentOverrides
-                </command>
-            </cmdsynopsis>
-            <cmdsynopsis>
-                <command>
-::DAQParameters::getEventLogger
-                </command>
-            </cmdsynopsis>
-            <cmdsynopsis>
-                <command>
-::DAQParameters::getEventLoggerRing
-                </command>
-            </cmdsynopsis>
-            <cmdsynopsis>
-                <command>
-::DAQParameters::getUseNsrcsFlag
-                </command>
-            </cmdsynopsis>
-            <cmdsynopsis>
-                <command>
-::DAQParameters::getAdditionalSourceCount
-                </command>
-            </cmdsynopsis>
-            <cmdsynopsis>
-                <command>
-::DAQParameters::getRunNumberOverrideFlag
-                </command>
-            </cmdsynopsis>
-            <cmdsynopsis>
-                <command>
-::DAQParameters::getUseChecksumFlag
-                </command>
-            </cmdsynopsis>
-
-        </refsynopsisdiv>
-        <refsect1>
-           <title>DESCRIPTION</title>
-           <para>
-            This package provides a cluster of configuration parameters
-            (in the sense of
-            <link linkend="rdogui3_configuration"
-                  endterm='rdogui3_configuration_title' />).
-            Mechanisms to set default values for these parameters are provided
-            as well as convenience functions to fetch specific configuration
-            values without the need to know the actual configuration variable name.
-           </para>
-           <para>
-            See PROCEDURES below for a description of each command supplied
-            by this package.
-           </para>
-        </refsect1>
-        <refsect1>
-           <title>
-              PROCEDURES
-           </title>
-           <variablelist>
-            <varlistentry>
-                <term><function>::DAQParameters::setDefaults</function></term>
-                <listitem>
-                    <para>
-                        Sets default values for each configuration value
-                        in this cluster.  See DEFAULT VALUES for information
-                        about the default values for these parameters.
-                    </para>
-                </listitem>
-            </varlistentry>
-            <varlistentry>
-                <term><function>::DAQParameters::environmentOverrides</function></term>
-                <listitem>
-                    <para>
-                        Applies the environment variables that normally
-                        control this part of the configuration to the parameters.
-                        See ENVIRONMENT below for more information about the
-                        the environment variables used.
-                    </para>
-                </listitem>
-            </varlistentry>
-            <varlistentry>
-                <term><function>::DAQParameters::getEventLogger</function></term>
-                <listitem>
-                    <para>
-                        Returns the command that will be used to start the
-                        event logger.  This is a base command string without
-                        any options.  At run time the full command string is
-                        computed from this value and the other
-                        parameters in this cluster.
-                    </para>
-                </listitem>
-            </varlistentry>
-            <varlistentry>
-                <term><function>::DAQParameters::getEventLoggerRing</function></term>
-                <listitem>
-                    <para>
-                        Returns the URI of the ring buffer from which the
-                        event logger will log data.
-                    </para>
-                </listitem>
-            </varlistentry>
-            <varlistentry>
-                <term><function>::DAQParameters::getUseNsrcsFlag</function></term>
-                <listitem>
-                    <para>
-                        Get the value of the flag that controls whether or not
-                        the event logger is started out with the
-                        <option>--number-of-sources</option> option on the
-                        command line.  If this value is <literal>true</literal>
-                        the flag value will be computed from the number of
-                        data sources and the value returned by
-                        <function>::DAQParameters::getAdditionalSourceCount</function>
-                        command and supplied on the command line.  If the
-                        value returned from this command is <literal>false</literal>
-                        this option will not be used.  Note that this
-                        option cannot be used with event loggers from NSCLDAQ
-                        earlier than version 11.0.
-                    </para>
-                </listitem>
-            </varlistentry>
-            <varlistentry>
-                <term><function>::DAQParameters::getAdditionalSourceCount</function></term>
-                <listitem>
-                    <para>
-                        Gets the number of additional sources to add to the
-                        number of data sources that will be supplied to the
-                        <option>--number-of-sources</option> eventlog flag.
-                        The purpose of that flag is to tell the event logger how
-                        many end run events to expect before considering a run over.
-                    </para>
-                    <para>
-                        This value is meaningless when
-                        <function>::DAQParameters::getUseNsrcsFlag</function>
-                        returns <literal>false</literal> beause in that case,
-                        the <option>--number-of-sources</option> option will not
-                        be added to the command line.
-                    </para>
-                    <para>
-                        The dual purpose of this option is to deal with
-                        event sources that are not controlled by the ReadoutGUI
-                        that contribute end run records (positive value for
-                        the parameter), and to handle event sources that
-                        <emphasis>are</emphasis> controlled by the ReadoutGUI
-                        that don't supply end run records (negative value).
-                    </para>
-                </listitem>
-            </varlistentry>
-            <varlistentry>
-                <term><function>::DAQParameters::getRunNumberOverrideFlag</function></term>
-                <listitem>
-                    <para>
-                        When true, the event logger is started with the
-                        <option>--run</option> flag which is given the value
-                        of the run number in the ReadoutGUI.  This is intended
-                        for cases when the event logger is used with data sources
-                        that don't contribute start of run event records, or
-                        contribute start of run records with run number fields
-                        that cannot be trusted.
-                    </para>
-                </listitem>
-            </varlistentry>
-            <varlistentry>
-                <term><function>::DAQParameters::getUseChecksumFlag</function></term>
-                <listitem>
-                    <para>
-                        When true, the event logger is started with the
-                        <option>--checksum</option> flag. If the event logger is
-                        incompatible with this option (version must be greater than 11.0-rc6),
-                        the user will be presented with an error message.
-                    </para>
-                </listitem>
-            </varlistentry>
-            
-           </variablelist>
-        </refsect1>
-        
-        <refsect1>
-            <title>DEFAULT VALUES</title>
-            <para>
-                The call to <function>::DAQParameters::setDefaults</function>
-                sets the values of the configuration variables as follows:
-            </para>
-            <variablelist>
-                <varlistentry>
-                    <term>Event logger command</term>
-                    <listitem>
-                        <para>
-                            <replaceable>DAQROOT</replaceable>/bin/eventlog
-                            where <replaceable>DAQROOT</replaceable> is the
-                            top level installation difectory of NSCLDAQ.
-                        </para>
-                    </listitem>
-                </varlistentry>
-                <varlistentry>
-                    <term>Event logger ring URI</term>
-                    <listitem>
-                        <para>
-                            <literal>tcp://localhost//$::tcl_platform(user)</literal>
-                            Note that the Tcl global array <varname>::tcl_platform</varname>'s
-                            <literal>user</literal> element contains the name
-                            of the logged in user.
-                        </para>
-                    </listitem>
-                </varlistentry>
-                <varlistentry>
-                    <term>Use <option>--number-of-sources</option></term>
-                    <listitem>
-                        <para>
-                            <literal>true</literal>
-                        </para>
-                    </listitem>
-                </varlistentry>
-                <varlistentry>
-                    <term>Additional data sources</term>
-                    <listitem>
-                        <para>
-                            <literal>0</literal>
-                        </para>
-                    </listitem>
-                </varlistentry>
-                <varlistentry>
-                    <term>Use <option>--run</option> run number override</term>
-                    <listitem>
-                        <para>
-                            <literal>false</literal>
-                        </para>
-                    </listitem>
-                </varlistentry>
-                <varlistentry>
-                    <term>Use <option>--checksum</option></term>
-                    <listitem>
-                        <para>
-                            <literal>true</literal>
-                        </para>
-                    </listitem>
-                </varlistentry>
-                
-            </variablelist>
-            <para>
-                These defaults are suitable for the case of a single event
-                source compatible with NSCLDAQ-11.x
-            </para>
-        </refsect1>
-        
-        <refsect1>
-            <title>ENVIRONMENT</title>
-            <para>
-                Invoking <function>::DAQParameters::environmentOverrides</function>
-                looks for the following environment variables:
-            </para>
-            <variablelist>
-                <varlistentry>
-                    <term><literal>EVENTLOGGER</literal></term>
-                    <listitem>
-                        <para>
-                            Overrides the default event logger program with
-                            its value.
-                        </para>
-                    </listitem>
-                </varlistentry>
-                <varlistentry>
-                    <term><literal>EVENTLOGGER_RING</literal></term>
-                    <listitem>
-                        <para>
-                            Overrides the event logger ringbuffer URI.
-                        </para>
-                    </listitem>
-                </varlistentry>
-                <varlistentry>
-                    <term><literal>EVENTLOGGER_NSRCSFLAGS_SUPPORTED</literal></term>
-                    <listitem>
-                        <para>
-                            If true then <option>--number-of-sources</option>
-                            will be used with the eventlog program.
-                        </para>
-                    </listitem>
-                </varlistentry>
-                <varlistentry>
-                    <term><literal>EVENTLOGGER_UNCONTROLLED_SOURCE_COUNT</literal></term>
-                    <listitem>
-                        <para>
-                            If provided contains an additional source count for
-                            use when computing the value of
-                            <option>--number-of-sources</option>
-                        </para>
-                    </listitem>
-                </varlistentry>
-                <varlistentry>
-                    <term><literal>EVENTLOGGER_USE_GUI_RUNNUM</literal></term>
-                    <listitem>
-                        <para>
-                            If true the <option>--run</option> option will be
-                            used to override run numbers in begin run records or,
-                            alternatively provide run numbers where none are
-                            avaialble.
-                        </para>
-                    </listitem>
-                </varlistentry>
-                <varlistentry>
-                    <term><literal>EVENTLOGGER_USE_CHECKSUM_FLAG</literal></term>
-                    <listitem>
-                        <para>
-                            If true the <option>--checksum</option> option will be 
-                            used to compute an sha512 hash for the entirety of the 
-                            logged data.
-                        </para>
-                    </listitem>
-                </varlistentry>
-                
-            </variablelist>
-        </refsect1>
-       
-
-      </refentry>
-      <refentry id="rdogui3_DataSourceManager">
-        <refentryinfo>
-            <author>
-                    <personname>
-                            <firstname>Ron</firstname>
-                            <surname>Fox</surname>
-                    </personname>
-                    <personblurb><para></para></personblurb>
-            </author>
-            <productname>NSCLDAQ</productname>
-            <productnumber></productnumber>
-        </refentryinfo>
-        <refmeta>
-           <refentrytitle id='rdogui3_DataSourceManager_title'>DataSourceManager</refentrytitle>
-           <manvolnum>3rdogui</manvolnum>
-           <refmiscinfo class='empty'></refmiscinfo>
-        </refmeta>
-        <refnamediv>
-           <refname>DataSourceManager</refname>
-           <refpurpose>Data source manager and its API</refpurpose>
-        </refnamediv>
-        
-        <refsynopsisdiv>
-          <cmdsynopsis>
-            <command>
-package require DataSourceManager
-            </command>
-          </cmdsynopsis>
-            <cmdsynopsis>
-                <command>
-set <replaceable>singleton</replaceable> [DataSourcemanagerSingleton %AUTO%]
-                </command>
-            </cmdsynopsis>
-            <cmdsynopsis>
-                <command>
-set <replaceable>providers</replaceable> [DataSourceManager::enumerateProviders]
-                </command>
-            </cmdsynopsis>
-            <cmdsynopsis>
-                <command>
-<replaceable>$singelton</replaceable> load <replaceable>provider-name</replaceable>
-                </command>
-            </cmdsynopsis>
-            <cmdsynopsis>
-                <command>
-set <replaceable>params</replaceable> \
-[<replaceable>$singleton</replaceable> parameters <replaceable>provider-name</replaceable>]
-                </command>
-            </cmdsynopsis>
-            <cmdsynopsis>
-                <command>
-set <replaceable>caps</replaceable> \
-[<replaceable>$singleton</replaceable> capabilities <replaceable>provider-name</replaceable>]
-                </command>
-            </cmdsynopsis>
-            <cmdsynopsis>
-                <command>
-set <replaceable>caps</replaceable> \
-[<replaceable>$singleton</replaceable> systemCapabilities]
-                </command>
-            </cmdsynopsis>
-            <cmdsynopsis>
-                <command>
-<replaceable>$singleton</replaceable> addSource <replaceable>provider-name param-dict</replaceable>
-                </command>
-            </cmdsynopsis>
-            <cmdsynopsis>
-                <command>
-set <replaceable>sourceid</replaceable> \
-[<replaceable>$singleton</replaceable> removeSource <replaceable>id</replaceable>]
-                </command>
-            </cmdsynopsis>
-            <cmdsynopsis>
-                <command>
-set <replaceable>status</replaceable> [<replaceable>$singleton</replaceable> check]
-                </command>
-            </cmdsynopsis>
-            <cmdsynopsis>
-                <command>
-set <replaceable>source-descriptions</replaceable> [<replaceable>$singleton</replaceable> sources]
-                </command>
-            </cmdsynopsis>
-            <cmdsynopsis>
-                <command>
-<replaceable>$singleton</replaceable> stop <replaceable>id</replaceable>
-                </command>
-            </cmdsynopsis>
-            <cmdsynopsis>
-                <command>
-<replaceable>$singleton</replaceable> stopAll
-                </command>
-            </cmdsynopsis>
-            <cmdsynopsis>
-                <command>
-<replaceable>$singleton</replaceable> startAll
-                </command>
-            </cmdsynopsis>
-            <cmdsynopsis>
-                <command>
-<replaceable>$singleton</replaceable> begin <replaceable>run-number title</replaceable>
-                </command>
-            </cmdsynopsis>
-            <cmdsynopsis>
-                <command>
-<replaceable>$singleton</replaceable> end
-                </command>
-            </cmdsynopsis>
-            <cmdsynopsis>
-                <command>
-<replaceable>$singleton</replaceable> pause
-                </command>
-            </cmdsynopsis>
-            <cmdsynopsis>
-                <command>
-<replaceable>$singleton</replaceable> resume
-                </command>
-            </cmdsynopsis>
-            <cmdsynopsis>
-                <command>
-<replaceable>$singleton</replaceable> init 
-                </command>
-            </cmdsynopsis>
-            <cmdsynopsis>
-                <command>
-<replaceable>$singleton</replaceable> initall
-                </command>
-            </cmdsynopsis>
-
-
-        </refsynopsisdiv>
-        <refsect1>
-           <title>DESCRIPTION</title>
-           <para>
-            The <literal>DataSourceManager</literal> is in charge of maintaining
-            knowledge of the data source providers and active data sources.
-            The <literal>DataSourceManager</literal> as used in the ReadoutGUI
-            is a
-            <ulink url='http://en.wikipedia.org/wiki/Singleton_pattern'>singleton object</ulink>.
-            Rather than directly instantiating a <classname>DataSourceManager</classname>
-            your code should instantiate a
-            <classname>DataSourcemanagerSingleton</classname>.
-            Doing so generates a
-            <ulink url='http://en.wikipedia.org/wiki/Facade_pattern'>Facade object</ulink>
-            that wraps the one and only data source manager the ReadoutGUI
-            uses.   The resulting object exports and delegates all
-            methods to the underlying singleton.
-           </para>
-        </refsect1>
-        <refsect1>
-           <title>
-              TYPE METHODS
-           </title>
-           <variablelist>
-            <varlistentry>
-                <term><methodname>DataSourceManager::enumerateProviders</methodname></term>
-                <listitem>
-                    <para>
-                        Returns a list of the names of the data source providers
-                        known at the time of the call.  For more information
-                        on data source providers see
-                        <link linkend='provider3_intro' endterm='provider3_intro_title' />
-                        and the interaces its related pages describe...
-                    </para>
-                    <para>
-                        The set of providers is determined by the set of packages
-                        that can be located and loaded with names appropriate
-                        to that of a data source provider.  No attempt is made
-                        to determine if these packages contain code that actually
-                        meets all the requirements of a data source provider.
-                    </para>
-                </listitem>
-            </varlistentry>
-            
-           </variablelist>
-        </refsect1>
-        <refsect1>
-            <title>METHODS</title>
-            <para>
-                The public methods provided by the data source manage are:
-            </para>
-            <variablelist>
-                <varlistentry>
-                    <term><methodname>load</methodname> <parameter>provider-name</parameter></term>
-                    <listitem>
-                        <para>
-                            Loads a data source provider package.  Note that:
-                            <itemizedlist>
-                                <listitem>
-                                    <para><parameter>provider-name</parameter> is the
-                                          name of the provider not the name of the
-                                          provider's package (e.g
-                                          <literal>SSH</literal> not <literal>SSH_Provider</literal>).
-                                    </para>
-                                </listitem>
-                                <listitem>
-                                    <para>For the load to be successful the provider's
-                                    package must be locatable via the normal Tcl
-                                    <command>package require</command> command.
-                                    For custom providers this may necessitate changes
-                                    to the <varname>::auto_path</varname> variable.
-                                    </para>
-                                </listitem>
-                            </itemizedlist>
-                        </para>
-                        <para>
-                            Until a package is loaded nothing can be done with it.
-                            You must use the <methodname>load</methodname> method
-                            rather than directly doing a <command>package require</command>
-                            as the data source manager maintains a list of registered packages.
-                        </para>
-                    </listitem>
-                </varlistentry>
-                <varlistentry>
-                    <term><methodname>parameters</methodname> <parameter>provider-name</parameter></term>
-                    <listitem>
-                        <para>
-                            Returns a dict that describes the parameterization
-                            required by data sources that <parameter>provider-name</parameter>
-                            manages. See
-                            <link linkend='provider3_intro' endterm='provider3_intro_title' />
-                            for a description of this dict.
-                        </para>
-                        <para>
-                            If you are not familiar with Tcl dicts see
-                            <ulink url='http://www.tcl.tk/man/tcl8.5/TclCmd/dict.htm'>
-                                http://www.tcl.tk/man/tcl8.5/TclCmd/dict.htm</ulink>
-                            for a description of dicts and the command ensemble that
-                            acts on them.
-                        </para>
-                    </listitem>
-                </varlistentry>
-                <varlistentry>
-                    <term><methodname>capabilities</methodname> <parameter>provider-name</parameter></term>
-                    <listitem>
-                        <para>
-                            Returns a dict that describes the capabilities of
-                            <parameter>provider-name</parameter>.  The form of
-                            this dict is described in
-                            <link linkend='provider3_intro' endterm='provider3_intro_title' />.
-                        </para>
-                    </listitem>
-                </varlistentry>
-                <varlistentry>
-                    <term><methodname>systemCapabilities</methodname></term>
-                    <listitem>
-                        <para>
-                            Returns the minimal set of capabilities the
-                            data sources have.  This is the intersection of
-                            the capabilities of all providers that are represented
-                            by data sources that have been added to the manager.
-                        </para>
-                        <para>
-                            Another way to look at this method is that it returns
-                            a dict of capabilities that all sources have.  For
-                            example, if two data sources have been added to the manager,
-                            one of them capable of pausing a run and the other not,
-                            the resulting dict will show that the system cannot
-                            pause runs.
-                            The form of this dict is described in
-                            <link linkend='provider3_intro' endterm='provider3_intro_title' />.
-                        </para>
-                    </listitem>
-                </varlistentry>
-                <varlistentry>
-                    <term><methodname>addSource</methodname> <parameter>provider-name params</parameter></term>
-                    <listitem>
-                        <para>
-                            Adds a data source to the manager.  
-                            <parameter>provider-name</parameter> defines the name
-                            of the data source provider that will manage the
-                            source.  <parameter>params</parameter> is a dict
-                            that defines the actual parameterization of this
-                            source.  The keys in this dictionary are determined
-                            by the result of <methodname>parameters</methodname>
-                            for the provider.
-                        </para>
-                        <para>
-                            Note that the
-                            source is not yet started.  See
-                            <methodname>startAll</methodname> below.
-                            Note as well that this method allocates and
-                            defines the source id for the data source. That
-                            implies that if the <parameter>params</parameter> dict
-                            has a <literal>sourceid</literal> key its value
-                            will be overwritten when the parameterization
-                            is stored internally by the manager.
-                        </para>
-                        <para>
-                            The result of this method is a unique source id
-                            which can be used to identify this source
-                            when calling methods that work on a single
-                            source.
-                        </para>
-                    </listitem>
-                </varlistentry>
-                <varlistentry>
-                    <term><methodname>removeSource</methodname> <parameter>source-id</parameter></term>
-                    <listitem>
-                        <para>
-                            Removes a source (the inverse of <methodname>addSource</methodname>)
-                            from the manager.  If the soure is running, it is
-                            stopped first.
-                            <parameter>source-id</parameter> is the source
-                            id returned from the call to <methodname>addSource</methodname>
-                            that added the source to the manager.
-                        </para>
-                        <para>
-                            It is an error to attempt to remove a nonexsitent
-                            source.
-                        </para>
-                    </listitem>
-                </varlistentry>
-                <varlistentry>
-                    <term><methodname>check</methodname></term>
-                    <listitem>
-                        <para>
-                            Checks the liveness of all data sources.
-                            This returns a dict whose keys are data source ids
-                            and whose values are the results of check on those
-                            data sources.
-                        </para>
-                    </listitem>
-                </varlistentry>
-                <varlistentry>
-                    <term><methodname>sources</methodname></term>
-                    <listitem>
-                        <para>
-                            Returns information about all of the sources
-                            that have been added to the manager.
-                            The result is a list ofr dicts.  Each
-                            dict contains the parameterization of the data
-                            source as well as keys for
-                            <literal>sourceid</literal> which has the source
-                            id as a value and <literal>provider</literal>
-                            which is the name of the provider that manages
-                            this source when it is running.
-                        </para>
-                    </listitem>
-                </varlistentry>
-                <varlistentry>
-                    <term><methodname>stop</methodname> <parameter>source-id</parameter></term>
-                    <listitem>
-                        <para>
-                            Stops the single source identified by <parameter>source-id</parameter>.
-                        </para>
-                    </listitem>
-                </varlistentry>
-                <varlistentry>
-                    <term><methodname>stopAll</methodname></term>
-                    <listitem>
-                        <para>
-                            Stops all data sources.
-                        </para>
-                    </listitem>
-                </varlistentry>
-                <varlistentry>
-                    <term><methodname>startAll</methodname></term>
-                    <listitem>
-                        <para>
-                            Starts all data sources that have been added.
-                        </para>
-                    </listitem>
-                </varlistentry>
-                
-            </variablelist>
-            <para>
-                In addition to the data source manipulation methods described
-                above, the manager also exports run control methods.  It is
-                better, however to force run state transitions to happen via
-                the
-                <link linkend='rdogui3_runstatemachine'
-                      endterm='rdogui3_runstatemachine_title' />.
-                In that way other actions associated with run state transitions
-                can occur.
-            </para>
-            <para>
-                For completeness, the run state control methods
-                are described below.  The operate by iterating over the
-                running data sources and delegating the method to their
-                provider.
-            </para>
-            <variablelist>
-                <varlistentry>
-                    <term><methodname>begin</methodname> <parameter>run-number title</parameter></term>
-                    <listitem>
-                        <para>
-                            Starts a run in all of the providers.  The
-                            <parameter>run-number</parameter> and
-                            <parameter>title</parameter> parameters are
-                            passed without interpretation to the provider's
-                            <command>begin</command> command for each data source.
-                        </para>
-                    </listitem>
-                </varlistentry>
-                <varlistentry>
-                    <term><methodname>end</methodname></term>
-                    <listitem>
-                        <para>
-                            Iterates over all data sources calling 
-                            <command>end</command> for them in their
-                            data source provider.
-                        </para>
-                    </listitem>
-                </varlistentry>
-                <varlistentry>
-                    <term><methodname>pause</methodname></term>
-                    <listitem>
-                        <para>
-                            Iterates over all data sources pausing them in
-                            the middle of an active run. Before invoking
-                            this method, the caller must ensure all data sources
-                            implement the <command>pause</command> operation by
-                            using <methodname>systemCapabilities</methodname>
-                            to get the intersection of all data source capabilites.
-                        </para>
-                    </listitem>
-                </varlistentry>
-                <varlistentry>
-                    <term><methodname>resume</methodname></term>
-                    <listitem>
-                        <para>
-                            Iterates over all data sources resuming the paused
-                            run.   
-                        </para>
-                    </listitem>
-                </varlistentry>
-                <varlistentry>
-                  <term><methodname>init</methodname></term>
-                    <listitem>
-                        <para>
-                          Calls the init proc for the provider whose index is <replaceable>id</replaceable>.
-                        </para>
-                    </listitem>
-                </varlistentry>
-                <varlistentry>
-                  <term><methodname>initall</methodname></term>
-                    <listitem>
-                        <para>
-                          Iterates through all of the data sources and calls their respective init procs.
-                        </para>
-                    </listitem>
-                </varlistentry>
-                
-                
-            </variablelist>
-            
-        </refsect1>
-
-      </refentry>
-
-      <refentry id="rdogui3_DatasourceUI">
-        <refentryinfo>
-            <author>
-                    <personname>
-                            <firstname>Ron</firstname>
-                            <surname>Fox</surname>
-                    </personname>
-                    <personblurb><para></para></personblurb>
-            </author>
-            <productname>NSCLDAQ</productname>
-            <productnumber></productnumber>
-        </refentryinfo>
-        <refmeta>
-           <refentrytitle id="rdogui3_DatasourceUI_title">DataSourceUI</refentrytitle>
-           <manvolnum>3rdogui</manvolnum>
-           <refmiscinfo class='empty'></refmiscinfo>
-        </refmeta>
-        <refnamediv>
-           <refname>DataSourceUI</refname>
-           <refpurpose>Data source parameter user interface</refpurpose>
-        </refnamediv>
-        
-        <refsynopsisdiv>
-          <cmdsynopsis>
-            <command>
-package require DataSourceUI
-          </command>
-          </cmdsynopsis>
-            <cmdsynopsis>
-                <command>
-set <replaceable>providerChooser</replaceable> [ChooseProvider <replaceable>path</replaceable>]
-                </command>
-            </cmdsynopsis>
-            <cmdsynopsis>
-                <command>
-set <replaceable>dsrcprompter</replaceable> [PromptDataSource <replaceable>path</replaceable>]
-                </command>
-            </cmdsynopsis>
-            <cmdsynopsis>
-                <command>
-set <replaceable>dialog</replaceable> [DialogWrapper <replaceable>path</replaceable>]
-                </command>
-            </cmdsynopsis>
-            <cmdsynopsis>
-                <command>
-set <replaceable>provider</replaceable> [DataSourceUI::getProvider <replaceable>provider-list</replaceable>]
-                </command>
-            </cmdsynopsis>
-            <cmdsynopsis>
-                <command>
-set <replaceable>params</replaceable> [DataSourceUI::getParameters <replaceable>provider-name param-dict</replaceable>]
-                </command>
-            </cmdsynopsis>
-
-        </refsynopsisdiv>
-        <refsect1>
-           <title>DESCRIPTION</title>
-           <para>
-            This package provides a set of mega-widgets and <command>proc</command>s
-            that support prompting for information about data sources (providers and
-            parameterization).  In addtion a generic dialog wrapper megawidget is
-            supplied that allows you to wrap any form inside a dialog with
-            <guibutton>Ok</guibutton> and optional <guibutton>Cancel</guibutton>
-            buttons with the capability of going modal.
-           </para>
-           <para>
-            The <classname>ChooseProvider</classname> megawidget along with the
-            <command>DataSourceUI::getProvider proc</command> allow you to prompt
-            for a data source provider.  <classname>ChooseProvider</classname>
-            is the prompting form, and <command>DataSourceUI::getProvider</command>
-            wraps that form with a <classname>DialogWrapper</classname> and uses
-            that to modally prompt for a data source provider.
-           </para>
-           <para>
-            The <classname>PromptDataSource</classname> megawidget understands
-            how to produce a generic prompter given the parameterization
-            dict of a provder.  <command>DataSourceUI::getParameters</command>
-            wraps <classname>PromptDataSource</classname> in a
-            <classname>DialogWrapper</classname> and modally waits for the user
-            to set the parameterization which is returned to the caller.
-           </para>
-           <para>
-            See MEGAWIDGETS for documentation about the widgets themselves.
-            See PROCS for documentation about the commands.
-           </para>
-        </refsect1>
-        <refsect1>
-           <title>
-              MEGAWIDGETS
-           </title>
-           <refsect2>
-            <title>ChooseProvider</title>
-            <para>
-                This megawidget provides a scrolling list box.  The
-                <option>-providers</option> option is the list of
-                data source provider names that will stock the list.
-                <option>-command</option> if not null is a script that will
-                be called at the global level if an item in the list box is clicked.
-            </para>
-            <para>
-                The <methodname>selected</methodname> method returns the text
-                of the list box element that is currently selected.  If no item
-                is selected, the empty string is returned.
-            </para>
-           </refsect2>
-           <refsect2>
-            <title>PromptDataSource</title>
-            <para>
-                This megawidet provides a very generic form that prompts for
-                the parameterization of a data source.  The
-                <option>-parameters</option> option should be set with the parameterization
-                dict for the data source provider.  The dict is the dict
-                that is returned from the <command>parameters</command> proc of
-                a data source provider.  The form consists of a set of lines
-                each line has a label widget, that displayse the long textual
-                desription of the parameter, and an entry the user fills in to
-                set that parameter's value.
-            </para>
-            <para>
-                The <methodname>getForm</methodname> method of the
-                <classname>PromptDataSource</classname> megawidget returns a
-                dict whose keys are short parameter names (from the data source
-                parameterization) and whose values are a list containing in order:
-                <itemizedlist>
-                    <listitem>
-                        <para>The parameter prompt string</para>
-                    </listitem>
-                    <listitem>
-                        <para>The path to the prompting widget for ths parameter.
-                        </para>
-                    </listitem>
-                    <listitem>
-                        <para>The contents of the entry widget.
-                        </para>
-                    </listitem>
-                </itemizedlist>
-                </para>
-           </refsect2>
-           <refsect2 id='rdogui3_dialogwrapper'>
-            <title id='rdogui3_dialogwrapper_title'>DialogWrapper</title>
-            <para>
-                <classname>DialogWrapper</classname> is a helper widget that
-                assists in building modal dialogs.  A dialog is typically
-                composed of two sections.  The top section, the control area,
-                contains a form with input controls, or possibly just a message.
-                The bottom section, the action area, contains one or two buttons.
-                The first button <guibutton>Ok</guibutton> accepts the form
-                values while the second button <guibutton>Cancel</guibutton> 
-                can optionally be displayed and indicates the user wants to
-                dismiss the dialog without making choices.
-            </para>
-            <para>
-                The <classname>DialogWrapper</classname> allows you to create an Tcl widget
-                (usually a frame) and establish it as the control area of a dialog.
-                The control area widget must be the child of an appropriate
-                subwidget of the dialog.  That widget is returned from the
-                <methodname>controlarea</methodname> method call.
-            </para>
-            <para>
-                Once the control area widget hierarchy has been constructed and
-                interally laid out, its top level frame should be configured
-                to be the <option>-form</option> option of the dialog.  The
-                dialg widget itself can gen generally be managed into a toplevel
-                widget which displays it.
-            </para>
-            <para>
-                To block for user interaction with the dialog (make it modal),
-                invoke the <methodname>modal</methodname> method.  That method will
-                return one of:
-            </para>
-            <variablelist>
-                <varlistentry>
-                    <term><literal>Ok</literal></term>
-                    <listitem>
-                        <para>
-                            The user clicked the Ok button.
-                        </para>
-                    </listitem>
-                </varlistentry>
-                <varlistentry>
-                    <term><literal>Cancel</literal></term>
-                    <listitem>
-                        <para>
-                            The user clicked the Cancel button.
-                        </para>
-                    </listitem>
-                </varlistentry>
-                <varlistentry>
-                    <term><literal>Destroy</literal></term>
-                    <listitem>
-                        <para>
-                            The user destroyed the dialog using the window
-                            manager control for that.
-                        </para>
-                    </listitem>
-                </varlistentry>
-                
-            </variablelist>
-            <para>
-                Note that if the return is either <literal>Ok</literal> or
-                <literal>Cancel</literal> it is still possible to retrieve
-                items for the form (in the case of <literal>Cancel</literal>
-                your application might use these values to default fields
-                in future instances of the dialog).
-            </para>
-            <para>
-                If the return value is <literal>Destroy</literal> the
-                form widget tree has already been destroyed and therefore
-                cannot be used.
-            </para>
-            <para>
-                The <option>-showcancel</option> option is a boolean that
-                controls whether or not the <guibutton>Cancel</guibutton>
-                button is displayed.
-            </para>
-            <para>
-                The normal lifecycle of this widget is to
-                <itemizedlist>
-                    <listitem><para>Create a toplevel widget for the dialog</para></listitem>
-                    <listitem><para>Create the dialog as a child of the toplevel</para></listitem>
-                    <listitem><para>Invoke the <methodname>controlarea</methodname> method to get the control areay container</para></listitem>
-                    <listitem><para>Create a frame under the control area</para></listitem>
-                    <listitem><para>Create the control area input form and lay it out in the frame above</para></listitem>
-                    <listitem><para>Configure the dialog so that it's <option>-form</option> option is the frame above.</para></listitem>
-                    <listitem><para>Invoke the <methodname>modal</methodname> method to wait for the user to interact with the form</para></listitem>
-                </itemizedlist>
-            </para>
-            <para>
-                If <methodname>modal</methodname> returned <literal>Ok</literal>
-                the data from the user are fetched from the controls in the
-                controlarea and the toplevel is destroyed.  If <methodname>modal</methodname>
-                returns <literal>Cancel</literal> the toplevel is destroyed.
-                If <methodname>modal</methodname> returned <literal>Destroy</literal>
-                nothing is done because this happens when the toplevel gets destroyed by
-                the user.
-            </para>
-           </refsect2>
-        </refsect1>
-        <refsect1>
-            <title>PROCS</title>
-            <para>
-                Two of the forms described in the MEGAWIDGETS section above have
-                associated convenience functions.    These convenience functions
-                wrap their megawidget in a <classname>DialogWrapper</classname>
-                invoke <methodname>modal</methodname> and return the
-                results of the user interaction with the dialog to the caller.
-            </para>
-            <variablelist>
-                <varlistentry>
-                    <term><function>::DataSourceUI::getProvider</function> <parameter>providers</parameter></term>
-                    <listitem>
-                        <para>
-                            Prompts for a data source provider.  <parameter>providers</parameter>
-                            is a list of the providers to choose from.
-                            If the user selected a provider its name is returned
-                            as the value of this proc.  If the user clicked
-                            <guibutton>Cancel</guibutton> or destroyed the
-                            dialog an empty string is returned.
-                        </para>
-                    </listitem>
-                </varlistentry>
-                <varlistentry>
-                    <term><function>::DataSourceUI::getParameters</function> <parameter>provider-name parameters</parameter></term>
-                    <listitem>
-                        <para>
-                            Prompts for the parameterization of an instance
-                            (data source) of a <parameter>provider-name</parameter>.
-                            <parameter>parameters</parameter> is the
-                            dict that defines the parameterization of the
-                            provider's instances.
-                        </para>
-                    </listitem>
-                </varlistentry>
-                
-            </variablelist>
-        </refsect1>
-        <refsect1>
-            <title>EXAMPLES</title>
-            <para>
-                The example below shows how to use the <classname>DialogWrapper</classname>.
-                In this case, the widgets that make up the control area are just
-                constructed in line.  In general it makes sense to build
-                a megawidget for the conotrolarea using snit or itk and
-                provide that megawidget with methods to fetch form elements.
-            </para>
-            <example>
-                <title>Sample use of the <classname>DialogWrapper</classname></title>
-                <programlisting>
- 
-toplevel .dialog
-DialogWrapper .dialog.wrapper                          <co id='dlgwrapper_toplevel' />
-
-set controlArea [.dialog.wrapper controlarea]
-set f [ttk::frame $controlArea.frame]                  <co id='dlgwrapper_ctlarea' />
-
-ttk::label $f.namelabel -text {What is your name}
-ttk::entry $f.name
-
-ttk::label $f.colorlabel -text {What is your favorite color}
-ttk::combobox $f.colors  -values [list red green "red no green"]
-                                                     <co id='dlgwrapper_form1' />
-ttk::label $f.vlabel \
-    -text {What is the air speed velocity of a fully laden swallow}
-ttk::combobox $f.v        -values [list African English]
-
-grid $f.namelabel $f.name
-grid $f.colorlabel $f.colors                         <co id='dlgwrapper_form2' />
-grid $f.vlabel    $f.v
-
-.dialog.wrapper configure -form $f
-pack .dialog.wrapper                                 <co id='dlgwrapper_display' />
-
-set result [.dialog.wrapper modal]                   <co id='dlgwrapper_modal' />
-
-if {$result eq "Ok"} {
-    set name [$f.name get]
-    set color [$f.color get]                         <co id='dlgwrapper_ok' />
-    set velocity [$f.v get]
-
-    destroy .dialog
-
-    bridgeOfDeath $name $color $velocity
-    
-
-} elseif {$result eq "Cancel"} {
-   destroy .dialog                                   <co id='dlgwrapper_cancel' />
-}
-                                                    <co id='dlgwrapper_destroy' />
-               </programlisting>
-            </example>
-            <calloutlist>
-                <callout arearefs='dlgwrapper_toplevel'>
-                    <para>
-                        These two commands make a top level widget that will
-                        hold the dialog and the dialog wrapper itself.  The
-                        dialog wrapper is not yet managed into the top level.
-                        If it is packed now, before it knows the shape of its
-                        control are there might be an unpleasant jitter as it
-                        comes up and then re-computes the geometry.
-                    </para>
-                </callout>
-                <callout arearefs='dlgwrapper_ctlarea'>
-                    <para>
-                        These two commands ask the dialog wrapper to tell us
-                        which widget should be the parent of our control area.
-                        A frame is created and its full path is stored in the
-                        variable f for convenience.
-                    </para>
-                </callout>
-                <callout arearefs='dlgwrapper_form1'>
-                    <para>
-                        This makes some rather silly labels and inputs that
-                        comprise the part of the dialog (control area) that
-                        the user interacts with.
-                    </para>
-                </callout>
-                <callout arearefs='dlgwrapper_form2'>
-                    <para>
-                        The <command>grid</command> geometry manager is then
-                        used to arrange the labels and input controls into
-                        <varname>f</varname>.
-                    </para>
-                </callout>
-                <callout arearefs='dlgwrapper_display'>
-                    <para>
-                        The dialog widgets <option>-form</option> is set
-                        to <varname>f</varname>. At that time the dialog frame
-                        manages the control area and therefore comes to know
-                        its size and shape.  The <command>pack</command> command
-                        makes the dialog visible inside the top level widget.
-                    </para>
-                </callout>
-                <callout arearefs='dlgwrapper_modal'>
-                    <para>
-                        The <methodname>modal</methodname> method blocks until
-                        the user clicks <guibutton>Ok</guibutton>,
-                        <guibutton>Cancel</guibutton> or destroys the widget
-                        via the window manager controls.
-                    </para>
-                    <para>
-                        The action peformed by the user to complete his or her
-                        interaction with the dialog is saved in
-                        <varname>result</varname>
-                    </para>
-                </callout>
-                <callout arearefs='dlgwrapper_ok'>
-                    <para>
-                        If the user clicked the <guibutton>Ok</guibutton> button
-                        in the dialog actinon area, <varname>result</varname> will
-                        be <literal>Ok</literal>. In that case, the values of
-                        the input controls are pulled out of the control area
-                        widgets before the dialogt is destroyed.
-                    </para>
-                    <para>
-                        <function>bridgeOfDeath</function> is just symbolic of
-                        some <command>proc</command> that then operates on the
-                        results of the dialog.  Equally easily, this could be
-                        embedded in a proc and the results provided to the caller.
-                    </para>
-                </callout>
-                <callout arearefs='dlgwrapper_cancel'>
-                    <para>
-                        If the user clicked the <guibutton>Cancel</guibutton> button,
-                        <varname>result</varname> will be <literal>Cancel</literal>.
-                        In this case we are going to ignore the data in the form
-                        and just destroy the dialog
-                    </para>
-                </callout>
-                <callout arearefs='dlgwrapper_destroy'>
-                    <para>
-                        If the user destroyed the dialog using the window manager
-                        controls, the value of <varname>result</varname> will be
-                        <literal>Destroy</literal>.  In this case, since the
-                        top level is already destroyed or well on its way to being
-                        destroyed, we just do nothing.
-                    </para>
-                </callout>
-            </calloutlist>
-        </refsect1>
-      </refentry>
-      
-      <refentry id="rdogui3_diagnostics">
-        <refentryinfo>
-            <author>
-                    <personname>
-                            <firstname>Ron</firstname>
-                            <surname>Fox</surname>
-                    </personname>
-                    <personblurb><para></para></personblurb>
-            </author>
-            <productname>NSCLDAQ</productname>
-            <productnumber></productnumber>
-        </refentryinfo>
-        <refmeta>
-           <refentrytitle id='rdogui3_diagnostics_title'>Diagnostics</refentrytitle>
-           <manvolnum>1tcl</manvolnum>
-           <refmiscinfo class='empty'></refmiscinfo>
-        </refmeta>
-        <refnamediv>
-           <refname>Diagnostics</refname>
-           <refpurpose>Provide error warning and message dialogs</refpurpose>
-        </refnamediv>
-        
-        <refsynopsisdiv>
-          <cmdsynopsis>
-            <command>
-package require Diagnostics
-            </command>
-          </cmdsynopsis>
-            <cmdsynopsis>
-                <command>
-::Diagnostics::Dialog <replaceable>title message icon exit-option</replaceable>
-                </command>
-            </cmdsynopsis>
-
-            <cmdsynopsis>
-                <command>
-::Diagnostics::Error <replaceable>error-message</replaceable>
-                </command>
-            </cmdsynopsis>
-            <cmdsynopsis>
-                <command>
-::Diagnostics::Info <replaceable>info-message</replaceable>
-                </command>
-            </cmdsynopsis>
-            <cmdsynopsis>
-                <command>
-::Diagnostics::Warning <replaceable>warning-msg</replaceable>
-                </command>
-            </cmdsynopsis>
-
-        </refsynopsisdiv>
-        <refsect1>
-           <title>DESCRIPTION</title>
-           <para>
-            This package provides some simple mechanisms for reporting
-            errors, warnings and information to users.  The main proc
-            is <function>::Diagnostics::Dialog</function>.  It is written to
-            operate in either Tk or Tcl only environments.
-           </para>
-           <para>
-            In
-            Tcl mode the error <parameter>message</parameter> is output to <literal>stderr</literal> and,
-            if the <parameter>exit-option</parameter> is true, theuser given
-            a yes no prompt to exit the program.  If the user chooses yes, the
-            program exits otherwise the function returns.
-           </para>
-           <para>
-            In Tk mode, a 
-            <ulink url='http://www.tcl.tk/man/tcl8.5/TkCmd/dialog.htm'>tk_dialog</ulink>
-            is used to output the error message.
-            The <parameter>title</parameter> parameter is used as the dialog title
-            (displayed in the to level's title bar).
-            The <parameter>message</parameter> text is displayed in the dialog body.
-            <parameter>icon</parameter> identifies a bitmap that will be displayed
-            to the left of the message.  This is normally one of
-            <literal>errro</literal>, <literal>info</literal> or <literal>warning</literal>,
-            although any Tk bitmap object can be used.l
-           </para>
-           <para>
-            In Tk mode, regardless, the dialog contains a <guibutton>Continue</guibutton>
-            button which returns control to the application.  If
-            <parameter>exit-option</parameter> is boolean true, an additional
-            <guibutton>Exit</guibutton> button is displayed and the application
-            exits if that was clicked.
-           </para>
-            <para>
-                The remainder of the procs defined by this package are simply
-                convenience commands that build pre-defined dialog types:
-            </para>
-            <variablelist>
-                <varlistentry>
-                    <term><function>::Diagnostics::Error</function> <parameter>message</parameter></term>
-                    <listitem>
-                        <para>
-                            This is equivalent to
-                            <programlisting>::Diagnostics::Dialog Error $message error 1</programlisting>
-                        </para>
-                    </listitem>
-                </varlistentry>
-                <varlistentry>
-                    <term><function>::Diagnostics::Info</function> <parameter>message</parameter></term>
-                    <listitem>
-                        <para>
-                            Equivalent to
-                            <programlisting>::Diagnostics::Dialog Information $message info 0</programlisting>
-                        </para>
-                    </listitem>
-                </varlistentry>
-                <varlistentry>
-                    <term><function>::Diagnostics::Warning</function> <parameter>message</parameter></term>
-                    <listitem>
-                        <para>
-                            Equivalent to:
-                            <programlisting>::Diagnostics::Dialog Warning $message warning 1</programlisting>
-                        </para>
-                    </listitem>
-                </varlistentry>
-            </variablelist>
-        </refsect1>
-                
-      </refentry>
-      
-      <refentry id="rdogui3_expfilesystemconfig">
-        <refentryinfo>
-            <author>
-                    <personname>
-                            <firstname>Ron</firstname>
-                            <surname>Fox</surname>
-                    </personname>
-                    <personblurb><para></para></personblurb>
-            </author>
-            <productname>NSCLDAQ</productname>
-            <productnumber></productnumber>
-        </refentryinfo>
-        <refmeta>
-           <refentrytitle id='rdogui3_expfilesystemconfig_title'>ExpFileSystemConfig</refentrytitle>
-           <manvolnum>3rdogui</manvolnum>
-           <refmiscinfo class='empty'></refmiscinfo>
-        </refmeta>
-        <refnamediv>
-           <refname>ExpFileSystemConfig</refname>
-           <refpurpose>Configuration cluster for event directory tree</refpurpose>
-        </refnamediv>
-        
-        <refsynopsisdiv>
-          <cmdsynopsis>
-          <command>
-package require ExpFileSystemConfig            
-          </command>
-          </cmdsynopsis>
-            <cmdsynopsis>
-                <command>
-::ExpFileSystemConfig::setDefaults
-                </command>
-            </cmdsynopsis>
-            <cmdsynopsis>
-                <command>
-::ExpFileSystemConfig::environmentOverrides
-                </command>
-            </cmdsynopsis>
-            <cmdsynopsis>
-                <command>
-::ExpFileSystemConfig::getStageArea
-                </command>
-            </cmdsynopsis>
-            <cmdsynopsis>
-                <command>
-::ExpFileSystemConfig::getExperimentDirectory
-                </command>
-            </cmdsynopsis>
-
-        </refsynopsisdiv>
-        <refsect1>
-           <title>DESCRIPTION</title>
-           <para>
-            This cluster of configuration options is built on top of the
-            <link linkend='rdogui3_configuration'
-                  endterm='rdogui3_configuration_title' /> package.
-             Commands have been defined to initialize the variables supplied
-             by this system to default values and to process environment
-             variable overrides to those defaults.  In addition to the normal
-             <command>get</command> and <command>Set</command> methods supplied
-             by the <literal>Configuration</literal> package, this package
-             also provides convenience commands to fetch specific
-             configuration options.
-           </para>
-        </refsect1>
-        <refsect1>
-           <title>
-              COMMANDS
-           </title>
-           <variablelist>
-                <varlistentry>
-                    <term><command>::ExpFileSystemConfig::setDefaults</command></term>
-                    <listitem>
-                        <para>
-                            Set the configuration variables to their default values.
-                            Note that this is done by the readout GUI automatically.
-                            Only call this if you want to reinitialize these configuration
-                            values.
-                        </para>
-                    </listitem>
-                </varlistentry>
-                <varlistentry>
-                    <term><command>::ExpFileSystemConfig::environmentOverrides</command></term>
-                    <listitem>
-                        <para>
-                            Applies environment variables to the configuration
-                            values.  See ENVIRONMENT below for information about
-                            the environment variables that drive this command.
-                        </para>
-                    </listitem>
-                </varlistentry>
-                <varlistentry>
-                    <term><command>::ExpFileSystemConfig::getStageArea</command></term>
-                    <listitem>
-                        <para>
-                            Returns the path  to the top level directory of the
-                            directory tree that contains the event data and its metadata.
-                        </para>
-                    </listitem>
-                </varlistentry>
-                <varlistentry>
-                    <term><command>::ExpFileSystemConfig::getExperimentDirectory</command></term>
-                    <listitem>
-                        <para>
-                            Returns the path to the top level of the directory tree
-                            that contains the event metadata (run directories).
-                        </para>
-                    </listitem>
-                </varlistentry>
-                
-           </variablelist>
-        </refsect1>
-        <refsect1>
-            <title>DEFAULTS</title>
-            <para>
-                The defaults are as follows:
-                <variablelist>
-                    <varlistentry>
-                        <term><varname>StageArea</varname></term>
-                        <listitem>
-                            <para>
-                                The stage area default is set to
-                                <filename>~/stagearea</filename> this is
-                                usually a symbolic link to the real stage area.
-                            </para>
-                        </listitem>
-                    </varlistentry>
-                    <varlistentry>
-                        <term><varname>Experiment</varname></term>
-                        <listitem>
-                            <para>
-                                The experiment meta data directory defaults to
-                                <filename>~/experiment</filename> this is normally
-                                a symbolic link to
-                                <filename>~/stagearea/experiment</filename>.
-                            </para>
-                        </listitem>
-                    </varlistentry>
-                </variablelist>
-            </para>
-        </refsect1>
-        <refsect1>
-            <title>ENVIRONMENT</title>
-            <para>
-                The following environment variables override default values
-                for the configuration variables:
-            </para>
-            <variablelist>
-                <varlistentry>
-                    <term><literal>EVENTS</literal></term>
-                    <listitem>
-                        <para>
-                            The value of this environment variable overrides
-                            the Stage area default
-                        </para>
-                    </listitem>
-                </varlistentry>
-                <varlistentry>
-                    <term><literal>EXPDIR</literal></term>
-                    <listitem>
-                        <para>
-                            The value of this environment variable overrides
-                            the Experiment metadata default value.
-                        </para>
-                    </listitem>
-                </varlistentry>
-            </variablelist>
-        </refsect1>
-
-      </refentry>
-
-      <refentry id="rdogui3_readoutgui">
-        <refentryinfo>
-            <author>
-                    <personname>
-                            <firstname>Ron</firstname>
-                            <surname>Fox</surname>
-                    </personname>
-                    <personblurb><para></para></personblurb>
-            </author>
-            <productname>NSCLDAQ</productname>
-            <productnumber></productnumber>
-        </refentryinfo>
-        <refmeta>
-           <refentrytitle id='rdogui3_readoutgui_title'>ReadoutGui</refentrytitle>
-           <manvolnum>3rdogui</manvolnum>
-           <refmiscinfo class='empty'></refmiscinfo>
-        </refmeta>
-        <refnamediv>
-           <refname>ReadoutGui</refname>
-           <refpurpose>ReadoutGui elements.</refpurpose>
-        </refnamediv>
-        
-        <refsynopsisdiv>
-          <cmdsynopsis>
-              <command>
-package require ReadoutGui
-          </command>
-          </cmdsynopsis>
-            <cmdsynopsis>
-            <command>
-ProviderList  <replaceable>widget-path ?options?</replaceable>
-            </command>
-            </cmdsynopsis>
-            <cmdsynopsis>
-                <command>
-<replaceable>provider-list method ?args?</replaceable>
-                </command>
-            </cmdsynopsis>
-
-            <cmdsynopsis>
-                <command>
-ProviderListDialog <replaceable>widget-path ?options?</replaceable>
-                </command>
-            </cmdsynopsis>
-             <cmdsynopsis>
-                 <command>
-<replaceable>pld method ?args?</replaceable>
-                 </command>
-             </cmdsynopsis>
-            <cmdsynopsis>
-                <command>
-<replaceable>ProviderSelectDialog widget-path ?args?</replaceable>
-                </command>
-            </cmdsynopsis>
-            <cmdsynopsis>
-                <command>
-<replaceable>psd method ?args?</replaceable>
-                </command>
-            </cmdsynopsis>
-
-            <cmdsynopsis>
-                <command>
-ReadoutGuiApp <replaceable>%AUTO% | app-name</replaceable>
-                </command>
-            </cmdsynopsis>
-
-        </refsynopsisdiv>
-        <refsect1>
-           <title>DESCRIPTION</title>
-           <para>
-            the ReadoutGUI package provides a set of dialog widgets for
-            interrogating/selecting the running data sources as well
-            as an 'overall application' class that, when instantiated
-            creates the entire ReadoutShell's GUI and threads together all of
-            the components that make up the system.
-           </para>
-           <para>
-            Normally,  you only need the <classname>ReadoutGuiApp</classname>
-            and then only if you need a  highly customized start up.
-            The other widgets are documente for the sake of completeness.
-           </para>
-        </refsect1>
-        <refsect1>
-           <title>
-              MEGAWIDGETSS
-           </title>
-           <para>
-            Subsections of this section provide reference material for the
-            megawidgets that are provided by this package:
-           </para>
-           <variablelist>
-            <varlistentry>
-                <term><classname>ProviderList</classname></term>
-                <listitem>
-                    <para>
-                        A megawidget that displays the data sources in a
-                        scrollable list.  The list displays the source id,
-                        the provider name and the parameterization of that instance
-                        of the data source.
-                    </para>
-                </listitem>
-            </varlistentry>
-            <varlistentry>
-                <term><classname>ProviderListDialog</classname></term>
-                <listitem>
-                    <para>
-                        Encapsulate the <classname>ProviderList</classname>
-                        in a dialog for display purposes only.
-                    </para>
-                </listitem>
-            </varlistentry>
-            <varlistentry>
-                <term><classname>ProviderSelectDialog</classname></term>
-                <listitem>
-                    <para>
-                        Encapsulates <classname>ProviderList</classname>
-                        in a dialog that also permits selection of a data
-                        source from the list.
-                    </para>
-                </listitem>
-            </varlistentry>
-            
-           </variablelist>
-           <refsect2>
-            <title>ProviderList</title>
-            <para>
-                This megawidget provides a four column scrolling table that
-                lists data sources and their descriptions.  The columns provided
-                are:
-            </para>
-            <orderedlist>
-                <listitem>
-                    <para>
-                        The id of the source.
-                    </para>
-                </listitem>
-                <listitem>
-                    <para>
-                        The provider name (source type).
-                    </para>
-                </listitem>
-                <listitem>
-                    <para>
-                        Parameter names for each parameter in the source
-                        parameterization.
-                    </para>
-                </listitem>
-                <listitem>
-                    <para>
-                        Parametr values for each parameter in the source
-                        parameterization.
-                    </para>
-                </listitem>
-            </orderedlist>
-            <para>
-                Since each source can have several parameters in its parameterization,
-                a data source will show up as several lines in the table.
-                The first line is just the source id and source type while
-                subsequent lines give parameter name/value pairs.
-            </para>
-            <refsect3>
-                <title>
-                    OPTIONS
-                </title>
-                <variablelist>
-                    <varlistentry>
-                        <term><option>-sources</option> <replaceable>list-of-source-dicts</replaceable></term>
-                        <listitem>
-                            <para>
-                                The data in this option determines what the
-                                widget displays.  See
-                                the <methodname>sources</methodname> method
-                                of
-                                <link linkend='rdogui3_DataSourceManager'
-                                      endterm='rdogui3_DataSourceManager_title' />
-                                for the form of this data.
-                            </para>
-                        </listitem>
-                    </varlistentry>
-                </variablelist>
-            </refsect3>
-            <refsect3>
-                <title>METHOD</title>
-                <variablelist>
-                    <varlistentry>
-                        <term><methodname>getSelected</methodname></term>
-                        <listitem>
-                            <para>
-                                The widget allows for single items to be selected.
-                                This method returns the source Id of the
-                                selected data source.
-                            </para>
-                        </listitem>
-                    </varlistentry>
-                </variablelist>
-            </refsect3>
-           </refsect2>
-           <refsect2>
-            <title>ProviderListDialog</title>
-            <para>
-                This megawidget wraps a <classname>ProviderList</classname>
-                in a dialog that is suited for inspecting the list of data
-                sources.  The dialog has an <guibutton>Ok</guibutton> button
-                which dismisses the dialog.  No access is provided to the
-                selected item.  
-            </para>
-            <para>
-                If you want to allow the user to select a data source for you
-                to operate on in your code, see the <classname>ProviderSelectDialog</classname>
-                below.
-            </para>
-            <refsect3>
-                <title>OPTIONS</title>
-                <para>
-                    The <option>-sources</option> list from the <classname>ProviderList</classname>
-                    widget is exposed and has the same meaning.
-                </para>
-            </refsect3>
-            <refsect3>
-                <title>METHODS</title>
-                <para>
-                    All methods from the <classname>DialogWrapper</classname>
-                    megawidget described in
-                    <link linkend='rdogui3_ui' endterm='rdogui3_ui_title' />
-                    are supported.  Use the <methodname>modal</methodname> method
-                    to block until the dialog is either destroyed by the user
-                    or you need to destroy it due to an <guibutton>Ok</guibutton>
-                    click.
-                </para>
-            </refsect3>
-           </refsect2>
-           <refsect2>
-            <title>ProviderSelectDialog</title>
-            <para>
-                This dialog wraps a <classname>ProviderList</classname>
-                widget in a dialog that provides an <guibutton>Ok</guibutton>
-                and a <guibutton>Cancel</guibutton> button.  Access to the
-                selected data source is provided to allow you to retrieve
-                and operate on the selected data source in the event the
-                user clicks the <guibutton>Ok</guibutton> button.
-            </para>
-            <refsect3>
-                <title>OPTIONS</title>
-                <para>The <option>-sources</option> option from the wrapped
-                    <classname>ProviderList</classname> widget is exposed
-                    and has the same meaning as for that widget.
-                </para>
-            </refsect3>
-            <refsect3>
-                <title>METHODS</title>
-                <para>
-                    All methods of the <classname>DialogWrapper</classname>
-                    megawidget described in
-                    <link linkend='rdogui3_ui' endterm='rdogui3_ui_title' />
-                    are supported.  Use the <methodname>modal</methodname> method
-                    to block until the user clicks <guibutton>Ok</guibutton> or
-                    <guibutton>Cancel</guibutton> or simply destroys the
-                    widget.
-                </para>
-                <para>
-                    The <methodname>getSelected</methodname> method of the
-                    <classname>ProviderList</classname>
-                    is also exposed.  Normally if the <methodname>modal</methodname>
-                    method returns <literal>Ok</literal> your application would
-                    use <methodname>getSelected</methodname> to determine
-                    which data source was selected prior to destroying the
-                    dialog widget.
-                </para>
-            </refsect3>
-           </refsect2>
-        </refsect1>
-        <refsect1>
-            <title>APPLICATION CLASSS</title>
-            <para>
-                The application class <classname>ReadoutGuiApp</classname> is
-                not a widget, however it does instantiate the entire widget
-                tree that makes up the ReadoutShell application and
-                ensures that it has the appropriate default behavior.
-            </para>
-            <para>
-                <filename>ReadoutShell</filename> is simply a script that
-                creates an instance of <classname>ReadoutGuiApp</classname>
-            </para>  
-        </refsect1>
-      </refentry>
-
-      <refentry id="rdogui3_readoutguipanel">
-        <refentryinfo>
-            <author>
-                    <personname>
-                            <firstname>Ron</firstname>
-                            <surname>Fox</surname>
-                    </personname>
-                    <personblurb><para></para></personblurb>
-            </author>
-            <productname>NSCLDAQ</productname>
-            <productnumber></productnumber>
-        </refentryinfo>
-        <refmeta>
-           <refentrytitle id='rdogui3_readoutguipanel_title'>ReadoutGUIPanel</refentrytitle>
-           <manvolnum>3rdogui</manvolnum>
-           <refmiscinfo class='empty'></refmiscinfo>
-        </refmeta>
-        <refnamediv>
-           <refname>ReadoutGUIPanel</refname>
-           <refpurpose>ReadoutGUI Convenience commands</refpurpose>
-        </refnamediv>
-        
-        <refsynopsisdiv>
-          <cmdsynopsis>
-            <command>
-package require ReadoutGUIPanel                
-          </command>
-          </cmdsynopsis>
-            <cmdsynopsis>
-                <command>
-::ReadoutGUIPanel::addUserMenu <replaceable>ident label</replaceable>
-                </command>
-            </cmdsynopsis>
-            <cmdsynopsis>
-                <command>
-::ReadoutGUIPanel::getRunIdInstance
-                </command>
-            </cmdsynopsis>
-            <cmdsynopsis>
-                <command>
-::ReadoutGUIPanel::ghostWidgets
-                </command>
-            </cmdsynopsis>
-            <cmdsynopsis>
-                <command>
-::ReadoutGUIPanel::unghostWidgets
-                </command>
-            </cmdsynopsis>
-            <cmdsynopsis>
-                <command>
-::ReadoutGUIPanel::getTitle
-                </command>
-            </cmdsynopsis>
-            <cmdsynopsis>
-                <command>
-::ReadoutGUIPanel::setTitle <replaceable>title-string</replaceable>
-                </command>
-            </cmdsynopsis>
-            <cmdsynopsis>
-                <command>
-::ReadoutGUIPanel::getRun
-                </command>
-            </cmdsynopsis>
-            <cmdsynopsis>
-                <command>
-::ReadoutGUIPanel::setRun <replaceable>run-number</replaceable>
-                </command>
-            </cmdsynopsis>
-            <cmdsynopsis>
-                <command>
-::ReadoutGUIPanel::incrRun
-                </command>
-            </cmdsynopsis>
-            <cmdsynopsis>
-                <command>
-::ReadoutGUIPanel::recordOff
-                </command>
-            </cmdsynopsis>
-            <cmdsynopsis>
-                <command>
-::ReadoutGUIPanel::recordOn
-                </command>
-            </cmdsynopsis>
-            <cmdsynopsis>
-                <command>
-::ReadoutGUIPanel::recordData
-                </command>
-            </cmdsynopsis>
-            <cmdsynopsis>
-                <command>
-::ReadoutGUIPanel::getRunTime
-                </command>
-            </cmdsynopsis>
-            <cmdsynopsis>
-                <command>
-::ReadoutGUIPanel::isTimed
-                </command>
-            </cmdsynopsis>
-            <cmdsynopsis>
-                <command>
-::ReadoutGUIPanel::setTimed <replaceable>state</replaceable>
-                </command>
-            </cmdsynopsis>
-            <cmdsynopsis>
-                <command>
-::ReadoutGUIPanel::getRequestedRunTime
-                </command>
-            </cmdsynopsis>
-            <cmdsynopsis>
-                <command>
-::ReadoutGUIPanel::setRequestedRunTime
-                </command>
-            </cmdsynopsis>
-            <cmdsynopsis>
-                <command>
-::ReadoutGUIPanel::isRecording
-                </command>
-            </cmdsynopsis>
-            <cmdsynopsis>
-                <command>
-::ReadoutGUIPanel::notRecording
-                </command>
-            </cmdsynopsis>
-            <cmdsynopsis>
-                <command>
-::ReadoutGUIPanel::normalColors
-                </command>
-            </cmdsynopsis>
-            <cmdsynopsis>
-                <command>
-::ReadoutGUIPanel::outputText
-                </command>
-            </cmdsynopsis>
-            <cmdsynopsis>
-                <command>
-::ReadoutGUIPanel::log <replaceable>source class message</replaceable>
-                </command>
-            </cmdsynopsis>
-
-        </refsynopsisdiv>
-        <refsect1>
-           <title>DESCRIPTION</title>
-           <para>
-            <literal>ReadoutGUIPanel</literal> is a collection of simple
-            commands that provide access to the readout GUI and its components.
-            The commands all live in the <literal>::ReadoutGUIPanel</literal>
-            namespace.  In many cases they provide compatibility with
-            functions that were provided by the NSCLDAQ-10.x and earlier
-            ReadoutShell.  There are no plans, however to deprecate/remove
-            these functions unless their functionality becomes obsolete
-            in future (NSCLDAQ-12.0 or later) versions of NSCLDAQ's
-            readout shell.
-           </para>
-        </refsect1>
-        <refsect1>
-           <title>
-              COMMANDS
-           </title>
-           <variablelist>
-                <varlistentry>
-                    <term><command>::ReadoutGUIPanel::addUserMenu</command> <replaceable>ident label</replaceable></term>
-                    <listitem>
-                        <para>
-                            Adds a new menu to the menubar of the ReadoutGUI.
-                            The <parameter>ident</parameter> is required
-                            but ignored (it was used in NSCLDAQ-10.x and earlier).
-                            <parameter>label</parameter> is the label for the
-                            menu in the menu bar.
-                        </para>
-                        <para>
-                            The command returns the widget that is the menu.
-                            This allows you to populate the menu for example:
-                        </para>
-                        <informalexample>
-                            <programlisting>
-set mymenu [::ReadoutGUIPanel::addUserMenu ignored Special]
-$mymenu add command -label "a command" -command handleACommand
-...
-                            </programlisting>
-                        </informalexample>
-                        <para>
-                            Adds a menu labeled <literal>Special</literal>
-                            to the menu bar and puts a command entry labelled
-                            <literal>a command</literal> on it that invokes
-                            the command <command>handleACommand</command>
-                            when clicked.
-                        </para>
-                    </listitem>
-                </varlistentry>
-                <varlistentry>
-                    <term><command>::ReadoutGUIPanel::getRunIdInstance</command></term>
-                    <listitem>
-                        <para>
-                            The Readout GUI is composed of several megawidgets.
-                            These are established as singleton objects.
-                            The <classname>RunIdentification</classname>
-                            megawidget (see
-                            <link linkend='rdogui3_ui' endterm='rdogui3_ui_title' />)
-                            provides a cluster of widgets that identify the run
-                            in progress or run about to start.  This command
-                            returns the widget id of the run identification
-                            singleton object.
-                        </para>
-                        <para>
-                            Note that several commands below offer access to the
-                            most common pieces of this widget, so you may not
-                            ever actually need to use this command.
-                        </para>
-                    </listitem>
-                </varlistentry>
-                <varlistentry>
-                    <term><command>::ReadoutGUIPanel::ghostWidgets</command></term>
-                    <listitem>
-                        <para>
-                            Some widgets in the ReadoutGUI must be disabled while
-                            the run is not in the halted state.  This
-                            command disables those widgets.  See also
-                            <command>::ReadoutGUIPanel::unghostWidgets</command>
-                        </para>
-                    </listitem>
-                </varlistentry>
-                <varlistentry>
-                    <term><command>::ReadoutGUIPanel::unghostWidgets</command></term>
-                    <listitem>
-                        <para>
-                            Enable the widgets that must be disabled when the
-                            run is not in the halted state. See also
-                            <command>::ReadoutGUIPanel::ghostWidgets</command>
-                        </para>
-                    </listitem>
-                </varlistentry>
-                <varlistentry>
-                    <term><command>::ReadoutGUIPanel::getTitle</command></term>
-                    <listitem>
-                        <para>
-                            Returns the title from the title section of the
-                            run identification megawidget.  If the run is active
-                            or paused,
-                            this will be the title of the current run.  Otherwise,
-                            this will be the title of the next run, assuming the
-                            user does not change it. 
-                        </para>
-                        <para>
-                            It is recommended that applications access this when
-                            the run is active or about to be.  This can be done
-                            by using the appropriate <filename>ReadoutCallouts.tcl</filename>
-                            proc or by creating a Run state machine callback bundle
-                            and using the appropriate state transition to
-                            capture the title.
-                        </para>
-                    </listitem>
-                </varlistentry>
-                <varlistentry>
-                    <term><command>::ReadoutGUIPanel::setTitle</command> <replaceable>new-title</replaceable></term>
-                    <listitem>
-                        <para>
-                            Makes <parameter>new-title</parameter> the new title
-                            string in the Run identification megawidget.
-                            Note that this should only be done when the run
-                            is not in one of the active states (<literal>Active</literal>
-                            or <literal>Paused</literal>).  This sets the title
-                            that will be associated with the next run.
-                        </para>
-                    </listitem>
-                </varlistentry>
-                <varlistentry>
-                    <term><command>::ReadoutGUIPanel::getRun</command></term>
-                    <listitem>
-                        <para>
-                            Returns the value of the run number in the run
-                            identification megawidget.  If the run is active
-                            (state in <literal>Active</literal> or <literal>Paused</literal>),
-                            this will be the current run number.  If not, this
-                            will be the run number of the next run started, unless
-                            the user modifies it.
-                        </para>
-                        <para>
-                            It is recommended that applications access this when
-                            the run is active or about to be.  This can be done
-                            by using the appropriate <filename>ReadoutCallouts.tcl</filename>
-                            proc or by creating a Run state machine callback bundle
-                            and using the appropriate state transition to
-                            capture the title.
-                        </para>                        
-                    </listitem>
-                </varlistentry>
-                <varlistentry>
-                    <term><command>::ReadoutGUIPanel::setRun</command> <replaceable>new-run</replaceable></term>
-                    <listitem>
-                        <para>
-                            Sets the run number in the run identification
-                            megawidget to be <parameter>new-run</parameter>.
-                            <parameter>new-run</parameter> must be a positive
-                            integer.    This should only be modified when the
-                            run is not active (in neither the
-                            <literal>Active</literal> nor <literal>Paused</literal>
-                            states).
-                        </para>
-                    </listitem>
-                </varlistentry>
-                <varlistentry>
-                    <term><command>::ReadoutGUIPanel::incrRun</command></term>
-                    <listitem>
-                        <para>
-                            Adds one to the run number in the run identification
-                            megawidget. This should only be done when the
-                            run is not active (in neither the
-                            <literal>Active</literal> nor <literal>Paused</literal>
-                            states).
-                        </para>
-                    </listitem>
-                </varlistentry>
-                <varlistentry>
-                    <term><command>::ReadoutGUIPanel::recordOff</command></term>
-                    <listitem>
-                        <para>
-                            Turns off the record checkbutton in the run control
-                            megawidget.  This determines whether or not the
-                            next run will be recorded to disk.  Note that
-                            this does not change the rendition of the
-                            output area of the widget. See
-                            <command>::ReadoutGUIPanel::isRecording</command>,
-                            <command>::ReadoutGUIPanel::notRecording</command>
-                            and <command>::ReadoutGUIPanel::normalColors</command>
-                            to modify display renditions.
-                        </para>
-                    </listitem>
-                </varlistentry>
-                <varlistentry>
-                    <term><command>::ReadoutGUIPanel::recordOn</command></term>
-                    <listitem>
-                        <para>
-                            Turns on the record checkbutton in the run control
-                            megawidget. 
-                        </para>
-                    </listitem>
-                </varlistentry>
-                <varlistentry>
-                    <term><command>::ReadoutGUIPanel::recordData</command></term>
-                    <listitem>
-                        <para>
-                            Returns the state of the record checkbutton in the
-                            run control megawidget.
-                        </para>
-                    </listitem>
-                </varlistentry>
-                <varlistentry>
-                    <term><command>::ReadoutGUIPanel::getRunTime</command></term>
-                    <listitem>
-                        <para>
-                            Returns the number of seconds the current run has
-                            been active (a paused run is not active for this
-                            computation).  If the run is not active this returns
-                            <literal>0</literal> if the ReadoutGUI has not yet
-                            started a run or the length of the previous run if
-                            it has.
-                        </para>
-                    </listitem>
-                </varlistentry>
-                <varlistentry>
-                    <term><command>::ReadoutGUIPanel::isTimed</command></term>
-                    <listitem>
-                        <para>
-                            Returns boolean <literal>true</literal> if the timed
-                            run button is on and <literal>false</literal> if not.
-                        </para>
-                    </listitem>
-                </varlistentry>
-                <varlistentry>
-                    <term><command>::ReadoutGUIPanel::setTimed</command> <replaceable>state</replaceable></term>
-                    <listitem>
-                        <para>
-                            Checks or unchecks the timed run checkbutton according
-                            to <parameter>state</parameter>.  If checked at the
-                            start of the run, the run has a timed duration
-                            (unless manually halted).  See
-                            <command>::ReadoutGUIPanel::getRequestedRunTime</command>
-                            and <command>::ReadoutGUIPanel::setRequestedRunTime</command>.
-                        </para>
-                    </listitem>
-                </varlistentry>
-                <varlistentry>
-                    <term><command>::ReadoutGUIPanel::getRequestedRunTime</command> </term>
-                    <listitem>
-                        <para>
-                            Returns the number of seconds in the requested run
-                            time.  This is only meaningful if the timed run
-                            checkbox is checked.   The requested run time is the
-                            active time (time paused does not count).
-                        </para>
-                    </listitem>
-                </varlistentry>
-                <varlistentry>
-                    <term><command>::ReadoutGUIPanel::setRequestedRunTime</command> <replaceable>time-in-seconds</replaceable></term>
-                    <listitem>
-                        <para>
-                            Sets the number of seconds in the requested run time
-                            to <parameter>time-in-seconds</parameter>.  If the
-                            timed run checkbutton is checked, then the next run
-                            will be a time duration run that will automatically
-                            stop after <parameter>time-in-seconds</parameter> of
-                            active time elapse.
-                        </para>
-                    </listitem>
-                </varlistentry>
-                <varlistentry>
-                    <term><command>::ReadoutGUIPanel::isRecording</command></term>
-                    <listitem>
-                        <para>
-                            Sets the rendition of the text widget to be consistent
-                            with the run being recorded.
-                        </para>
-                    </listitem>
-                </varlistentry>
-                <varlistentry>
-                    <term><command>::ReadoutGUIPanel::notRecording</command></term>
-                    <listitem>
-                        <para>
-                            Sets the rendition of the text widget to be consistent
-                            with the run being not recorded.
-                        </para>
-                    </listitem>
-                </varlistentry>
-                <varlistentry>
-                    <term><command>::ReadoutGUIPanel::normalColors</command></term>
-                    <listitem>
-                        <para>
-                            A synonym for <command>::ReadoutGUIPanel::notRecording</command>
-                        </para>
-                        </listitem>
-                </varlistentry>
-                <varlistentry>
-                    <term><command>::ReadoutGUIPanel::outputText</command> <replaceable>message</replaceable></term>
-                    <listitem>
-                        <para>
-                            Outputs <parameter>message</parameter> to the output
-                            text widget.  The message is output without interpretation
-                            or filtering using the default rendition.
-                            See also <command>::ReadoutGUIPanel::Log</command>.
-                        </para>
-                    </listitem>
-                </varlistentry>
-                <varlistentry>
-                    <term><command>::ReadoutGUIPanel::Log</command> <replaceable>source class message</replaceable></term>
-                    <listitem>
-                        <para>
-                            Formats a log message to be output on the text widget.
-                            <parameter>source</parameter> identifies the subsystem
-                            the message is coming from.
-                            <parameter>class</parameter> is the class of message
-                            being output.  See the documentation of the
-                            <classname>OutputWindow</classname> in
-                            <link linkend='rdogui3_ui' endterm='rdogui3_ui_title' />
-                            for more information about what the <parameter>class</parameter>
-                            is and how it influences the output. 
-                        </para>
-                        <para>
-                            For now just know that unless reconfigured,
-                            <parameter>class</parameter> represents a message
-                            severity that can be one of:
-                            <literal>output</literal>, <literal>log</literal>,
-                            <literal>error</literal>, <literal>warning</literal>
-                            or <literal>debug</literal> and note that
-                            <literal>debug</literal> messages are, by default, not
-                            displayed.
-                        </para>
-                        <para>
-                            <parameter>message</parameter> is the body of the
-                            message to be logged.  The message is timestamped
-                            and potentially output to the text terminal along
-                            with the severity and data source. For example,
-                            when starting data source, the following log
-                            message will appear (with an appropriate timestamp).
-                        </para>
-                        <informalexample>
-                            <screen>
-                            <computeroutput>
-01/08/2014 08:50:08 : log : Run State changed : NotReady -> Starting
-                            </computeroutput>
-                            </screen>
-                        </informalexample>
-                        <para>
-                            In this case <literal>log</literal> is the class,
-                            <literal>Run State changed</literal> is the source
-                            and <literal>NotReady -> Starting</literal> the
-                            message.
-                        </para>
-                    </listitem>
-                </varlistentry>               
-           </variablelist>
-        </refsect1>
-
-      </refentry>
-      <refentry id="rdogui3_runstatemachine">
-        <refentryinfo>
-            <author>
-                    <personname>
-                            <firstname>Ron</firstname>
-                            <surname>Fox</surname>
-                    </personname>
-                    <personblurb><para></para></personblurb>
-            </author>
-            <productname>NSCLDAQ</productname>
-            <productnumber></productnumber>
-        </refentryinfo>
-        <refmeta>
-           <refentrytitle id='rdogui3_runstatemachine_title'>RunStateMachine</refentrytitle>
-           <manvolnum>3rdogui</manvolnum>
-           <refmiscinfo class='empty'></refmiscinfo>
-        </refmeta>
-        <refnamediv>
-           <refname>RunStateMachine</refname>
-           <refpurpose>Run control state machine</refpurpose>
-        </refnamediv>
-        
-        <refsynopsisdiv>
-          <cmdsynopsis>
-            <command>
-
-package require RunstateMachine
-
-          </command>
-          </cmdsynopsis>
-            <cmdsynopsis>
-                <command>
-set <replaceable>sm</replaceable> [RunstateMachineSingleton %AUTO%]
-                </command>
-            </cmdsynopsis>
-            <cmdsynopsis>
-                <command>
-<replaceable>$sm method</replaceable>
-                </command>
-            </cmdsynopsis>
-
-        </refsynopsisdiv>
-        <refsect1>
-           <title>DESCRIPTION</title>
-           <para>
-            Provides the run control state machine singleton.  Constructing
-            a <classname>RunstateMachineSingleton</classname> encapsulates
-            a single instance of a <classname>RunStateMachine</classname> so
-            that all clients are assured of interacting with the same
-            state machine object.
-           </para>
-           <para>
-            The state machine object has a well defined set of states and
-            allowed transitions between those states.  See STATES below
-            for the set of allowed states and transitions.
-           </para>
-           <para>
-            By itself the state machine is not worth very much.  The value comes
-            from the ability to register <firstterm>Callout bundles</firstterm>
-            with the state machine.  See the CALLOUT BUNDLES for more about
-            what a callback bundle is and how to create one.
-           </para>
-        </refsect1>
-        <refsect1>
-           <title>
-              METHODS and TYPEMETHODS
-           </title>
-           <para>
-            The <classname>RunstateMachineSingleton</classname> object wraps
-            a single application wide <classname>RunstateMachine</classname> and
-            exposes all of its methods to its client.  The methods described here
-            are therefore actually <classname>RunstateMachine</classname> methods.
-           </para>
-           <para>
-            The methods below designated as TYPEMETHODS do not require an object
-            to invoke.
-           </para>
-           <variablelist>
-            <varlistentry>
-                <term><methodname>::RunstateMachine::listStates</methodname></term>
-                <listitem>
-                    <para>
-                        This typemethod returns a Tcl list whose elements
-                        are the legal states the
-                        machine can be in.  These are described in the
-                        STATES section below.
-                    </para>
-                </listitem>
-            </varlistentry>
-            <varlistentry>
-                <term><methodname>::RunstateMachine::listTransitions</methodname>
-                    <parameter>state</parameter></term>
-                <listitem>
-                    <para>
-                        This typemethod accepts  the name of a
-                        <parameter>state</parameter> returned from
-                        <methodname>::RunstateMachine::listState</methodname>
-                        and returns a list consisting of the names of the
-                        valid state that can be reached from that
-                        <parameter>state</parameter>.
-                    </para>
-                </listitem>
-            </varlistentry>
-            <varlistentry>
-                <term><methodname>getState</methodname></term>
-                <listitem>
-                    <para>
-                        Return the current state of the state machine.
-                        This will be a state in the list returned by
-                        <methodname>::RunstateMachine::listStates</methodname>
-                    </para>
-                </listitem>
-            </varlistentry>
-            <varlistentry>
-                <term><methodname>listCalloutBundles</methodname></term>
-                <listitem>
-                    <para>
-                        Returns a list consisting of the names of the currently
-                        registererd callout bundles.  See
-                        CALLOUT BUNDLES below for more information about
-                        callout bundles.   The list is provided in registration
-                        order which also correspondes to the callout order.
-                    </para>
-                </listitem>
-            </varlistentry>
-            <varlistentry>
-                <term><methodname>addCalloutBundle</methodname> <parameter>bundle-name ?before-bundle?</parameter></term>
-                <listitem>
-                    <para>
-                        Registers a new callout bundle with the state machine.
-                        See CALLOUT BUNDLES below for information about
-                        what a callout bundle is. The <parameter>bundle-name</parameter>
-                        is considerd to be the name of a namespace relative
-                        to the global namespace (e.g MyBundle is considered to
-                        be the namespace ::MyBundle).  
-                    </para>
-                    <para>
-                        The namespace
-                        is checked for the existence and proper parameterization of
-                        the required callback bundle procs as described in
-                        CALLOUT BUNDLES.  An error is thrown if the namespace
-                        is determined to not be a valid callout bundle.
-                    </para>
-                    <para>
-                        If <parameter>before-bundle</parameter> is provided it must
-                        be the name of an existing bundle (one that would
-                        be returned from <command>listCalloutBundles</command>).
-                        The bundle will be registerd just before <parameter>before-bundle</parameter>
-                        in the ordered list of bundles.  This allows action depenencies
-                        between bundles to be properly scheduled.
-                    </para>
-                </listitem>
-            </varlistentry>
-            <varlistentry>
-                <term><methodname>removeCalloutBundle</methodname> <parameter>bundle-name</parameter></term>
-                <listitem>
-                    <para>
-                        Removes the named callout bundle from the list of
-                        registered bundles.  It is an error if <parameter>bundle-name</parameter>
-                        does not correspond to a registered callout bundle.
-                    </para>
-                </listitem>
-            </varlistentry>
-            <varlistentry>
-                <term><methodname>transition</methodname> <parameter>new-state</parameter></term>
-                <listitem>
-                    <para>
-                        Attempts a transition from the current state
-                        to <parameter>new-state</parameter>.  The
-                        <command>leave</command> and <command>enter</command>
-                        procs for the registered callback bundles are invoked.
-                    </para>
-                    <para>
-                        <command>leave</command> is invoked prior to making the
-                        transition while <command>enter</command> is invoked
-                        after the transition has occurerd.
-                    </para>
-                    <para>
-                        If <parameter>new-state</parameter> is not an allowed
-                        state transition, an error is thrown.
-                    </para>
-                </listitem>
-            </varlistentry>
-            
-           </variablelist>
-        </refsect1>
-        <refsect1>
-            <title>
-                STATES
-            </title>
-            <para>
-                The <classname>RunstateMachine</classname> has a well defined
-                set of state and allowed transtion between those states.
-                The finite state automaton that is defined by these states and
-                their allowed transitions is shown in simplified form in
-                <link linkend='rdogui_statediagram' endterm='rdogui_statediagram_title' />
-            </para>
-            <para>
-                These states and their allowed transitions are described textually
-                below.
-            </para>
-            <variablelist>
-                <varlistentry>
-                    <term><literal>NotReady</literal></term>
-                    <listitem>
-                        <para>
-                            The system is not ready for use.  In this state,
-                            data sources have not yet been started.   You must
-                            also be in this state to modify the set of data
-                            sources known to the application.
-                        </para>
-                        <para>
-                            Allowed target states for the <methodname>transition</methodname>
-                            method are; <literal>NotReady</literal> and
-                            <literal>Starting</literal>.  <literal>Starting</literal>.
-                        </para>
-                    </listitem>
-                </varlistentry>
-                <varlistentry>
-                    <term><literal>Starting</literal></term>
-                    <listitem>
-                        <para>
-                            This state is entered to start the data sources
-                            that have been defined for use with the application.
-                            <literal>NotReady</literal> is an allowed target state
-                            and is normally entered if one or more data sources
-                            failed to tart up.  <literal>Halted</literal> is the
-                            other valid target state and is
-                            entered if all data sources started correctly.
-                        </para>
-                    </listitem>
-                </varlistentry>
-                <varlistentry>
-                    <term><literal>Halted</literal></term>
-                    <listitem>
-                        <para>
-                            This state indicates the system is ready for
-                            use but there is no current data taking run.
-                            Valid transition targets are;
-                            <literal>NotReady</literal>, if a data source fails
-                            or <literal>Active</literal> if a run is successfully
-                            started.
-                        </para>
-                    </listitem>
-                </varlistentry>
-                <varlistentry>
-                    <term><literal>Active</literal></term>
-                    <listitem>
-                        <para>
-                            This state indicates data taking is ongoing.
-                            Valid transitions are:
-                            <literal>Paused</literal> if the run is paused,
-                            <literal>Halted</literal> if the run is ended and
-                            <literal>NotReady</literal> if a data source fails.
-                        </para>
-                        <para>
-                            Note that while not all data source providers support
-                            a <literal>Paused</literal> state this is not known
-                            or supported directly by the run state machine.
-                            Instead, the ReadoutGUI interrogates the data
-                            sources defined and removes the GUI elements that
-                            can trigger a transition to the <literal>Paused</literal>
-                            state if not all data sources support paused runs.
-                        </para>
-                    </listitem>
-                </varlistentry>
-                <varlistentry>
-                    <term><literal>Paused</literal></term>
-                    <listitem>
-                        <para>
-                            Indicates a data taking run is temporarily paused.
-                            This state can transition to:
-                            <literal>Halted</literal> if the run is stopped,
-                            <literal>Active</literal> if the run is resumed or
-                            <literal>NotReady</literal> if a data source fails.
-                        </para>
-                    </listitem>
-                </varlistentry>
-            </variablelist>
-            <note>
-                <title>NOTE</title>
-                <para>
-                    In the transition diagram above, the text <literal>if a data source fails</literal>
-                    means a data source provider's <command>check</command> for
-                    that data source returns boolean <literal>false</literal>.
-                    Thus failure is defined by and limited to the ability of the data source
-                    provider to detect the failure.
-                </para>
-            </note>
-        </refsect1>
-        <refsect1>
-            <title>CALLOUT BUNDLES</title>
-            <para>
-                The true value of the run state machine is the ability of
-                components of the ReadoutGUI (including your extensions) to
-                register <firstterm>Callout Bundles</firstterm>.  You can think
-                of a callout bundle as a generalization of the ReadoutShell's
-                <filename>ReadoutCallouts.tcl</filename> mechanism.
-            </para>
-            <para>
-                A Callout bundle is a Tcl namespace.  The namespace must
-                contain three exported<command>proc</command> definitions:
-            </para>
-            <variablelist>
-                <varlistentry>
-                    <term><command>attach</command> <parameter>current-state</parameter></term>
-                    <listitem>
-                        <para>
-                            This proc is called when the bundle is registered
-                            with the state machine via
-                            <methodname>addCalloutBundle</methodname>
-                        </para>
-                    </listitem>
-                </varlistentry>
-                <varlistentry>
-                    <term><command>leave</command> <parameter>from-state to-state</parameter></term>
-                    <listitem>
-                        <para>
-                            This proc is called just before the state machine makes
-                            a transition from <parameter>from-state</parameter> to
-                            <parameter>to-state</parameter>
-                        </para>
-                    </listitem>
-                </varlistentry>
-                <varlistentry>
-                    <term><command>enter</command> <parameter>from-state to-state</parameter></term>
-                    <listitem>
-                        <para>
-                            This proc is called just after the state machine has
-                            made a transition from <parameter>from-state</parameter>
-                            to <parameter>to-state</parameter>.
-                        </para>
-                    </listitem>
-                </varlistentry>
-            </variablelist>
-            <para>
-                The <command>enter</command> and <command>leave</command> procs
-                for the callout bundles are invoked in the order in which the
-                bundles were registered.
-            </para>
-        </refsect1>
-        <refsect1>
-            <title>EXAMPLES</title>
-            <para>
-                The sample code below shows the creation and registration of
-                a callout bundle that does nothing.  You can rename the namespace
-                and fill in the procs shown below to build and register your own
-                callout bundles.
-            </para>
-            <example>
-                <title>A do nothing <classname>RunstateMachine</classname> callout bundle</title>
-                <programlisting>
-                    
-package require RunstateMachine                         <co id='callout_bundle_require' />
-                    
-namespace eval ::MyBundle  {
-    variable  sm
-    namespace export attach enter leave                 <co id='callout_bundle_namespace' />
-}
-
-proc ::MyBundle::attach currentState {
-                                                       <co id='callout_bundle_attach' />
-}
-
-proc ::MyBundle::leave {from to} {
-                                                      <co id='callout_bundle_leave' />
-}
-
-proc ::MyBundle::enter {from to} {
-                                                       <co id='callout_bundle_enter' />
-}
-
-set ::MyBundle::sm [RunstateMachineSingleton %AUTO]   <co id='callout_bundle_smget' />
-$::MyBundle::sm    addCalloutBundle MyBundle          <co id='callout_bundle_register' />
-                </programlisting>
-            </example>
-            <calloutlist>
-                <callout arearefs='callout_bundle_require'>
-                    <para>
-                        Requires the run state machine package.  This is needed
-                        to get access to the state machine and then to register
-                        the bundle we're creating.
-                    </para>
-                </callout>
-                <callout arearefs='callout_bundle_namespace'>
-                    <para>
-                        This code creates the namespace <literal>::MyBundle</literal>
-                        it defines a variable <varname>sm</varname> to live in that
-                        namespace (to hold the state machine object command) and
-                        exports the required proc names from the namespace.
-                    </para>
-                </callout>
-                <callout arearefs='callout_bundle_attach'>
-                    <para>
-                        Defines the <command>enter</command> proc of the
-                        bundle. This will be called when the bundle is registered
-                        with the state machine. When called, <parameter>currentState</parameter>
-                        will be the state at the time the attach was done.
-                    </para>
-                </callout>
-                <callout arearefs='callout_bundle_leave'>
-                    <para>
-                        Defines the <command>leave</command> proc of the bundle.
-                        This will be called just before the state machine
-                        begins a transition.  <parameter>from</parameter> will
-                        be the state at the time the transition is being started
-                        and <parameter>to</parameter> will be the target state.
-                    </para>
-                </callout>
-                <callout arearefs='callout_bundle_enter'>
-                    <para>
-                        Defines the <command>enter</command> proc of the bundle.
-                        This is called after the state machine completes its state
-                        transition. <parameter>from</parameter> is the old state
-                        and <parameter>to</parameter> is the new state.
-                    </para>
-                </callout>
-                <callout arearefs='callout_bundle_smget'>
-                    <para>
-                        Obtains the run state machine singleton and assigns
-                        it to the variable <varname>::MyBundle::sm</varname>.
-                        This allows it to be used from within the bundle procs
-                        as well as for bundle registration purposes.
-                    </para>
-                </callout>
-                <callout arearefs='callout_bundle_register'>
-                    <para>
-                        Registers the bundle with the state machine.  Prior to
-                        returning from this call, <command>::MyBundle::attach</command>
-                        will be called.  From now on state transitions will result
-                        in calls first to the bundle's <command>::MyBundle::leave</command>
-                        and then to the bundle's <command>::MyBundle::enter</command>
-                        procs.
-                    </para>
-                </callout>
-            </calloutlist>
-        </refsect1>
-      </refentry>
-      <refentry id="rdogui3_statemanager">
-        <refentryinfo>
-            <author>
-                    <personname>
-                            <firstname>Ron</firstname>
-                            <surname>Fox</surname>
-                    </personname>
-                    <personblurb><para></para></personblurb>
-            </author>
-            <productname>NSCLDAQ</productname>
-            <productnumber></productnumber>
-        </refentryinfo>
-        <refmeta>
-           <refentrytitle id='rdogui3_statemanager_title'>StateManager</refentrytitle>
-           <manvolnum>3rdogui</manvolnum>
-           <refmiscinfo class='empty'></refmiscinfo>
-        </refmeta>
-        <refnamediv>
-           <refname>StateManager</refname>
-           <refpurpose>Save restore program state variables.</refpurpose>
-        </refnamediv>
-        
-        <refsynopsisdiv>
-          <cmdsynopsis>
-            <command>
-package require StateManager
-          </command>
-          </cmdsynopsis>
-            <cmdsynopsis>
-                <command>
-set <replaceable>state</replaceable> StateManager %AUTO% <replaceable>?options?</replaceable>
-                </command>
-            </cmdsynopsis>
-            <cmdsynopsis>
-                <command>
-<replaceable>$state</replaceable> method <replaceable>?parameters?</replaceable>
-                </command>
-            </cmdsynopsis>
-            <cmdsynopsis>
-                <command>
-set singleton [StateManagerSinleton %AUTO% <replaceable>?options?</replaceable>]
-                </command>
-            </cmdsynopsis>
-
-        </refsynopsisdiv>
-        <refsect1>
-           <title>DESCRIPTION</title>
-           <para>
-            While packaged with the ReadoutGUI this is actually a general purpose
-            utility that provides support for Tcl script to save and restore
-            state variables.  A state variable can be pretty much anything that
-            might define the state of a program or control how a program operates.
-           </para>
-           <para>
-            State is saved to and restored from Tcl scripts that consist entirely
-            of <command>set</command> commands.  These scripts are sourced into
-            a safe interpreter in order to ensure they cannot damage or inject
-            insecure code into the application itself.
-           </para>
-           <para>
-            Only pre-declared state variables will be saved or restored
-            from the file, further securing the application script from malicious
-            or erroneous restores.
-           </para>
-           <para>
-            Note that if an application has several independent components
-            that wish to share a single configuration file, the
-            <classname>StateManagerSingleton</classname> can be used to provide
-            access to an application speciric singleton state manager object.
-           </para>
-        </refsect1>
-        <refsect1>
-           <title>
-              OPTIONS
-           </title>
-           <para>
-            <classname>StateManager</classname> objects include the
-            standard <methodname>configure</methodname> and
-            <methodname>cget</methodname> methods.  These operate on
-            the object option(s) described below.
-           </para>
-           <variablelist>
-            <varlistentry>
-                <term><option>-file</option> <parameter>file-path</parameter></term>
-                <listitem>
-                    <para>
-                        Provides the path to the file that will be used by
-                        <methodname>save</methodname> and
-                        <methodname>restore</methodname> operations.
-                    </para>
-                    <para>
-                        See METHODS below.
-                    </para>
-                </listitem>
-            </varlistentry>
-            
-           </variablelist>
-
-        </refsect1>
-        <refsect1>
-            <title>METHODS</title>
-            <para>
-                In addtion to the <methodname>configure</methodname> and
-                <methodname>cget</methodname> methods described in
-                OPTIONS above, the following methods are provided by
-                <classname>StateManager</classname> objects
-            </para>
-            <variablelist>
-                <varlistentry>
-                    <term><methodname>destroy</methodname></term>
-                    <listitem>
-                        <para>
-                            Destroys the object.
-                        </para>
-                    </listitem>
-                </varlistentry>
-                <varlistentry>
-                    <term><methodname>addStateVariable</methodname> <parameter>name getter setter</parameter></term>
-                    <listitem>
-                        <para>
-                            Defines a state variable that will be saved/restored
-                            by the state manager. <parameter>name</parameter> is
-                            the name of the variable as it will be defined in
-                            the file (e.g. <command> set <replaceable>name value</replaceable></command>).
-                        </para>
-                        <para>
-                            <parameter>getter</parameter> is a command to which <parameter>name</parameter>
-                            will be appended that will be used by <methodname>save</methodname>
-                            to obtain the variable value.
-                            <parameter>setter</parameter> is a command which will be called by
-                            <methodname>restore</methodname> to restore the value of <parameter>name.
-                            </parameter><parameter>name</parameter>
-                            and <parameter>value</parameter> will be appended to
-                            the setter command.
-                        </para>
-                        <para>
-                            If this business of getters and setters is not clear
-                            see <methodname>save</methodname> and
-                            <methodname>restor</methodname> and finally
-                            the EXAMPLES section below.
-                        </para>
-                    </listitem>
-                </varlistentry>
-                <varlistentry>
-                    <term><methodname>listStateVariables</methodname></term>
-                    <listitem>
-                        <para>
-                            Returns a list of the state variables.  The return
-                            value is a Tcl list of triplets.  Each triplet conisists
-                            of a variable name, its getter and setter in that order.
-                        </para>
-                    </listitem>
-                </varlistentry>
-                <varlistentry>
-                    <term><methodname>save</methodname></term>
-                    <listitem>
-                        <para>
-                            Saves the variables to <option>-file</option>.
-                            If the <option>-file</option> option is blank an
-                            error is thrown. 
-                        </para>
-                        <para>
-                            The save operates by iterating over all registered
-                            variables and writing a command that is something like
-                            <informalexample>
-                                <programlisting>
-set <replaceable>varname</replaceable> [<replaceable>getter varaname</replaceable>]
-                                </programlisting>
-                            </informalexample>
-                            to the file.
-                        </para>
-                    </listitem>
-                </varlistentry>
-                <varlistentry>
-                    <term>restore</term>
-                    <listitem>
-                        <para>
-                            Creates a secure slave interpreter and sources
-                            <option>-file</option> into that interpreter.
-                            For each variable in the list of state variables,
-                            if the slave interpreter has a definition for that
-                            variable, the setter for that variable is called in
-                            code something like this:
-                            <informalexample>
-                                <programlisting>
-$setter $varname $value-in-safe-interp
-                                </programlisting>
-                            </informalexample>  
-                        </para>
-                    </listitem>
-                </varlistentry>
-                
-            </variablelist>
-        </refsect1>
-        <refsect1>
-            <title>EXAMPLES</title>
-            <para>
-                The example below shows how to define two state variables
-                <varname>::State::var1</varname> and <varname>::State::var2</varname>
-                and their associated getter/setter procs.
-            </para>
-            <example>
-                <title>Getters and setters for StateManager</title>
-                <programlisting>
-namespace eval ::State {
-    variable var1                                  <co id='statemgr_vars' />
-    variable var2
-}
-...
-proc ::State::getter name {
-    return [set ::State::$name]                    <co id='statemgr_getter' />
-}
-proc ::State::setter {name  value}
-{
-    set ::State::$name $value                      <co id='statemgr_setter' />
-}
-
-set sm [StateManagerSingleton %AUTO%]
-$sm addStateVariable var1 ::State::getter ::State::setter  <co id='statemgr_register' />
-$sm addStateVariable var2 ::State::getter ::State::setter
-
-...
-$sm configure -file /path/to/configuration/file.tcl  <co id='statemgr_configfile' />
-$sm save                                             <co id='statemgr_save' />
-...
-$sm restore                                          <co id='statemgr_restore' />
-
-                </programlisting>
-            </example>
-            <calloutlist>
-                <callout arearefs='statemgr_vars'>
-                    <para> Creates a namespace for the state variables
-                        and declares <varname>var1</varname> and
-                        <varname>var2</varname> which will be saved and restored.
-                    </para>
-                </callout>
-                <callout arearefs='statemgr_getter'>
-                    <para>
-                        The getter uses the name passed to it, and the fact
-                        that the <command>set</command> command without a value
-                        just returns the current value of the variable to
-                        return the value of the named variable within the
-                        <literal>::State::</literal> namespace.  Tcl rules
-                        for substitution prevent the straightforward use of
-                        <command>return $::State::$name</command>
-                    </para>
-                </callout>
-                <callout arearefs='statemgr_setter'>
-                    <para>
-                        The setter similarly uses the name and value to update
-                        the named variable in the <literal>::State</literal>
-                        namespace.
-                    </para>
-                </callout>
-                <callout arearefs='statemgr_register'>
-                    <para>
-                        After getting the state manager singleton,
-                        <varname>var1</varname> and <varname>var2</varname>
-                        are registered with getters and setters defined
-                        as described above so that each variable is bound to
-                        the corresponding variable in the <literal>::State</literal>
-                        namespace.
-                    </para>
-                    <para>
-                        It's worth nothing that more interesting setter and getter
-                        functions are possible.  For example, a setter could
-                        load a piece of a graphical user interface, and a getter
-                        could retrieva a value from an element of a graphical user
-                        interface.   The ReadoutShell does this in a few places.
-                    </para>
-                </callout>
-                <callout arearefs='statemgr_configfile'>
-                    <para>
-                        Before doing saves and restores, the <option>-file</option>
-                        must be configured to point at a file (or specify a writable file
-                        for save) that is used as the target for the save or source for
-                        the restore.  <option>-file</option> can be freely configured
-                        many times.  For example your application might prompt the user
-                        for a filename into which some configuration information
-                        can be written/read.
-                    </para>
-                </callout>
-                <callout arearefs='statemgr_save'>
-                    <para>
-                        Saves the values of <varname>::State::var1</varname>
-                        and <varname>::State::var2</varname> to the last configured
-                        <option>-file</option>.  This is done by invoking the
-                        getter registered for each of those variables (and any other
-                        variables that were added for that matter) in turn passing in
-                        <literal>var1</literal> and <literal>var2</literal> to
-                        retrieve their values.
-                    </para>
-                </callout>
-                <callout arearefs='statemgr_restore'>
-                    <para>
-                        <command>source</command>s the last configured <option>-file</option>
-                        into a slave safe interpreter and queries that interpreter
-                        to see if each registered variable is defined.  For each
-                        defined variable, the value is fetched out of the interpreter
-                        and that variable's setter is invoked to update whatever
-                        in the application is bound to that configuration variable.
-                    </para>
-                </callout>
-            </calloutlist>
-        </refsect1>
-      </refentry>
-      <refentry id="rdogui3_ui">
-        <refentryinfo>
-            <author>
-                    <personname>
-                            <firstname>Ron</firstname>
-                            <surname>Fox</surname>
-                    </personname>
-                    <personblurb><para></para></personblurb>
-            </author>
-            <productname>NSCLDAQ</productname>
-            <productnumber></productnumber>
-        </refentryinfo>
-        <refmeta>
-           <refentrytitle id='rdogui3_ui_title'>ui</refentrytitle>
-           <manvolnum>3rdogui</manvolnum>
-           <refmiscinfo class='empty'></refmiscinfo>
-        </refmeta>
-        <refnamediv>
-           <refname>ui</refname>
-           <refpurpose>ReadoutGUI graphical user interface elements.</refpurpose>
-        </refnamediv>
-        
-        <refsynopsisdiv>
-          <cmdsynopsis>
-              <command>
-package require ui
-          </command>
-          </cmdsynopsis>
-
-        </refsynopsisdiv>
-        <refsect1>
-           <title>DESCRIPTION</title>
-           <para>
-            This package provides all of the graphical user interface elements
-            that are part of the standard ReadoutGUI.  It is possible for
-            a custom control interface to be written using some, all or none
-            of these elements. 
-           </para>
-           <para>
-            This package can also be used to access elements of the ReadoutGUI
-            from within extensions to the standard ReadoutShell.
-            The package consists of a rather large set of component megawidgets
-            and singleton implementations of those megawidgets.  The remainder
-            of this section will briefly describe the purpose of each of those megawidgets.
-            Subsequent sections will provide more detailed reference information
-            about each megawidget.
-           </para>
-           <variablelist>
-            <varlistentry>
-                <term><link linkend='rdogui3_ui_readoutMenubar' endterm='rdogui3_ui_readoutMenubar_title' />
-                </term>
-                <listitem>
-                    <para>
-                        Provides the menu bar for the application.  This can
-                        be used as a genric menu bar handling class for
-                        your own applications distinct from the ReadoutShell
-                        as well.
-                    </para>
-                </listitem>
-            </varlistentry>
-            <varlistentry>
-                <term><link linkend='rdogui3_ui_RunIdentification'
-                    endterm='rdogui3_ui_RunIdentification_title' /></term>
-                <listitem>
-                    <para>
-                        Provides a megawidget that identifies runs.  This contains
-                        an entry/display of a title string and an entry for a
-                        run number.  The run number entry is constrained to
-                        hold positive integers.
-                    </para>
-                </listitem>
-            </varlistentry>
-            <varlistentry>
-                <term>
-                    <link linkend='rdogui3_ui_RunControl' endterm='rdogui3_ui_RunControl_title' />
-                </term>
-                <listitem>
-                    <para>
-                        Provides a megawidget that contains the controls for a run.
-                        These are buttons intended to drive the
-                        <link linkend='rdogui3_runstatemachine'
-                              endterm='rdogui3_runstatemachine_title' />.
-                        Buttons that can appear include a <guibutton>Start</guibutton>
-                        button, a <guibutton>Begin/End</guibutton> button a
-                        <guibutton>Pause/Resume</guibutton> button that can be
-                        disabled and a <guibutton>Record</guibutton> checkbutton.
-                    </para>
-                    <para>
-                        The widget is linked to the run state machine
-                        singleton so that button presses create the appropriate
-                        state transitions.  An associated callout bundle
-                        allows the widget to track state machine transitions
-                        that it does not initiate.
-                    </para>
-                </listitem>
-            </varlistentry>
-            <varlistentry>
-                <term>
-                    <link linkend='rdogui3_ui_StopWatch'
-                          endterm='rdogui3_ui_StopWatch_title' />
-                </term>
-                <listitem>
-                    <para>
-                        This is a non graphical element that implements
-                        a simple stopwatch.  The stop watch can be started,
-                        stopped and reset. Furthermore,
-                        alarms can be added which invoke application specific
-                        commands when they are reached.
-                    </para>
-                    <para>
-                        This is used to implement timed runs, and to maintain
-                        the elapsed run time, but also can be used in your
-                        own application whenever you need this functionality.
-                    </para>
-                </listitem>
-            </varlistentry>
-            <varlistentry>
-                <term>
-                    <link linkend="rdogui3_ui_ElapsedTimeDisplay"
-                          endterm='rdogui3_ui_ElapsedTimeDisplay_title' />
-                </term>
-                <listitem>
-                    <para>
-                        Works with an embedded stopwatch object to provide
-                        elapsed run display.  The stopwatch is fully exposed
-                        allowing application specific code to be invoked
-                        when a specific elapsed run time is reached (this is how
-                        timed runs work).
-                    </para>
-                    <para>
-                        A callout bundle is provided so that the timer
-                        starts, stops and resets at the appropriate times.
-                    </para>
-                </listitem>
-            </varlistentry>
-            <varlistentry>
-                <term>
-                    <link linkend='rdogui3_ui_TimedRunControls'
-                          endterm='rdogui3_ui_TimedRunControls_title' />
-                </term>
-                <listitem>
-                    <para>
-                        Provides a GUI element that prompts for timed
-                        run information.  This consists of elements that
-                        allow users to specify the length of a timed run,
-                        as well as a checkbox that allows users to enable/disabled
-                        timed runs.
-                    </para>
-                    <para>
-                        An associated callout bundle hooks the singleton
-                        instance to the Run state machine and the
-                        elapsed run time implementing the semantics of
-                        timed runs.
-                    </para>
-                </listitem>
-            </varlistentry>
-            <varlistentry>
-                <term>
-                    <link linkend='rdogui3_ui_OutputWindow'
-                          endterm='rdogui3_ui_OutputWindow_title' />
-                </term>
-                <listitem>
-                    <para>
-                        Provides a scrollable text widget and methods to output
-                        data into that widget.  The widget also supports
-                        formatted log entries that are very configurable.
-                        A singleton and associated callout bundle supports
-                        logging basic state transitions.
-                    </para>
-                    <para>
-                        An associated
-                        <link linkend='rdogui3_outputwindowsettings'
-                              endterm='rdogui3_outputwindowsettings_title' />
-                        provides a dialog that allows several settings of the
-                        output window singleton to be modified.  Note that this
-                        is a bit specialized, while the output widow itself is not.
-                    </para>
-                </listitem>
-            </varlistentry>
-            <varlistentry>
-                <term>
-                    <link linkend='rdogui3_StatusArea'
-                          endterm='rdogui3_StatusArea_title' />
-                </term>
-                <listitem>
-                    <para>
-                        Provides a support for a vertically stacked set of
-                        widgets and convenience functions for these to be
-                        simple labels.  These are intended to provide
-                        status information about components of the
-                        system.
-                    </para>
-                </listitem>
-            </varlistentry>
-            
-           </variablelist>
-        </refsect1>
-        <refsect1 id='rdogui3_ui_readoutMenubar'>
-            <title id='rdogui3_ui_readoutMenubar_title'>readoutMenuBar</title>
-            <para>
-                This object manages a menu.  Once created it can be
-                turned into a menu bar for a toplevel by using it's path as
-                the <option>-menu</option> option of that toplevel. The
-                delegation of all unknown options and methods to the underying
-                menu makes this indistinguishable from a menu created
-                via <command>menu</command>.  Convenience methods have been
-                added to make simple things simpler.
-            </para>
-            <refsect2>
-                <title>METHODS</title>
-                <variablelist>
-                    <varlistentry>
-                        <term><methodname>addMenu</methodname> <parameter>label-text</parameter></term>
-                        <listitem>
-                            <para>
-                                Adds a new submenu (cascade objet and associated menu)
-                                to the menu.  The menubutton that triggers the
-                                submenu will be labeled <parameter>label-text</parameter>.
-                            </para>
-                        </listitem>
-                    </varlistentry>
-                    <varlistentry>
-                        <term><methodname>lookupMenu</methodname> <parameter>label-text</parameter></term>
-                        <listitem>
-                            <para>
-                                Returns the menu widget associated with a sub-menu
-                                created via <methodname>addMenu</methodname>.
-                                <parameter>label-text</parameter> is the label
-                                that was passed in to <methodname>addMenu</methodname>
-                                when the submenu was created.
-                            </para>
-                            <para>
-                                This relies on an internal data structure
-                                that maintains the correspondence between
-                                sub-menu labels and their menu widget paths.
-                                Therefore this method can only be used to
-                                look up submenus created with <methodname>addMenu</methodname>
-                            </para>
-                        </listitem>
-                    </varlistentry>
-                    <varlistentry>
-                        <term><methodname>listMenus</methodname></term>
-                        <listitem>
-                            <para>
-                                Returns the list of menu labels created via
-                                <methodname>addMenu</methodname>.
-                            </para>
-                        </listitem>
-                    </varlistentry>
-                    <varlistentry>
-                        <term><methodname>addSeparator</methodname> <parameter>label-text</parameter></term>
-                        <listitem>
-                            <para>
-                                Adds a separator to the end of the menu
-                                whose label is <parameter>label-text</parameter>.
-                            </para>
-                        </listitem>
-                    </varlistentry>
-                    <varlistentry>
-                        <term><methodname>addCommand</methodname>
-                            <parameter>menu-label command-label command</parameter></term>
-                        <listitem>
-                            <para>
-                                Adds a command item to the menu identified by
-                                <parameter>menu-label</parameter>.  The
-                                command item's label will be <parameter>command-label</parameter>.
-                                When clicked the <parameter>command</parameter> will
-                                be run.
-                            </para>
-                        </listitem>
-                    </varlistentry>
-                    <varlistentry>
-                        <term><methodname>addMenuItem</methodname> <parameter>menu-label itemtype args</parameter></term>
-                        <listitem>
-                            <para>
-                                Adds an arbitrary menu item to <parameter>menu-label</parameter>
-                                The type of the item is <parameter>itemtype</parameter>.
-                                The allowed values for <parameter>itemtype</parameter>
-                                are the menu item types defined in
-                                <ulink url='http://www.tcl.tk/man/tcl8.5/TkCmd/menu.htm'>
-                                    The man page for the <command>menu</command></ulink>
-                                command.
-                            </para>
-                            <para>
-                                The <parameter>args</parameter> parameter is pasted
-                                on the back end of the <command>menu add</command> command
-                                and normally consists of a list of option value pairs
-                                (you can use the Tcl <command>list</command> command to build it).
-                                The valid options for each menu type are also
-                                described in the <ulink url='http://www.tcl.tk/man/tcl8.5/TkCmd/menu.htm'>
-                                    The man page for the <command>menu</command></ulink>
-                                command.
-                            </para>
-                        </listitem>
-                    </varlistentry>
-                    
-                </variablelist>
-            </refsect2>
-        </refsect1>
-        <refsect1 id='rdogui3_ui_RunIdentification'>
-            <title id='rdogui3_ui_RunIdentification_title'>RunIdentification</title>
-            <para>
-                This megawidget consists of two entries and associated labels.
-                The entries provide mechanisms for users to supply a run number
-                and a title string.  The run number entry is validated so that
-                it must be a positive integer.
-            </para>
-            <refsect2>
-                <title>OPTIONS</title>
-                <para>
-                    The megawidget supports the standard
-                    <command>configure</command> and <command>cget</command>
-                    methods.  These operate on the following set of options:
-                </para>
-                <variablelist>
-                    <varlistentry>
-                        <term><option>-haverun</option> <replaceable>boolean-value</replaceable></term>
-                        <listitem>
-                            <para>
-                                If false, the run number label and entry widgets
-                                are unmanaged.  This can be done if no data
-                                sources support run numbers.
-                            </para>
-                        </listitem>
-                    </varlistentry>
-                    <varlistentry>
-                        <term><option>-havetitle</option> <replaceable>boolean-value</replaceable></term>
-                        <listitem>
-                            <para>
-                                If false, the title entry and label are unmanaged.
-                                This can be done if no data sources support
-                                run titles.
-                            </para>
-                        </listitem>
-                    </varlistentry>
-                    <varlistentry>
-                        <term><option>-state</option> <replaceable>normal | disabled | readonly</replaceable></term>
-                        <listitem>
-                            <para>
-                                Specifies the state that will be applied to all
-                                entry widgets.  This is normally used to make
-                                the entries read-only when the run is
-                                <literal>Active</literal> or
-                                <literal>Paused</literal>.
-                            </para>
-                        </listitem>
-                    </varlistentry>
-                    <varlistentry>
-                        <term><option>-title</option> <replaceable>title-string</replaceable></term>
-                        <listitem>
-                            <para>
-                                Sets/gets the value of the title string.
-                            </para>
-                        </listitem>
-                    </varlistentry>
-                    <varlistentry>
-                        <term><option>-run</option> <replaceable>run-number</replaceable></term>
-                        <listitem>
-                            <para>
-                                Sets/gets the value of the run number.
-                            </para>
-                        </listitem>
-                    </varlistentry>
-                </variablelist>
-            </refsect2>
-        </refsect1>
-        <refsect1 id='rdogui3_ui_RunControl'>
-            <title id='rdogui3_ui_RunControl_title'>RunControl</title>
-            <para>
-                This is a megawidget that contains the controls needed
-                to drive the run state machine through its state transitions.
-                See
-                <link linkend='rdogui3_runstatemachine'
-                      endterm='rdogui3_runstatemachine_title' />
-                for information about the run state machine.
-            </para>
-            <para>
-                Associated with this widget is a singleton implementation
-                and a callout bundle that hooks the widget into the
-                run state machine singleton so that it can maintain a state
-                that is consistent with the state of the run even in the face
-                of state transitions it does not initiate.
-            </para>
-            <refsect2>
-                <title>OPTIONS</title>
-                <para>
-                    The megawidget understands the standard
-                    <command>configure</command> and
-                    <command>cget</command> methods for configuring and
-                    querying options.  The set of options understood by
-                    the <classname>RunControl</classname> widget are:
-                </para>
-                <variablelist>
-                    <varlistentry>
-                        <term><option>-pauseable</option> <replaceable>boolean</replaceable></term>
-                        <listitem>
-                            <para>
-                                Set this to boolean <literal>true</literal> if the system as a whole
-                                can support paused runs.  <literal>False</literal> if not.  If
-                                the value of this option is  <literal>false</literal>,
-                                the <guibutton>Pause</guibutton> button removed
-                                from the megawidget making it impossible for the
-                                user to initiate a transition to
-                                <literal>Paused</literal>.
-                            </para>
-                        </listitem>
-                    </varlistentry>
-                    <varlistentry>
-                        <term><option>-recording</option> <replaceable>boolean</replaceable></term>
-                        <listitem>
-                            <para>
-                                If true the recording checkbutton is on indicating
-                                the run is either now being recorded (if in
-                                one of the active states), or the next run
-                                will be recorded if the run is not in an active
-                                state.
-                            </para>
-                            <para>
-                                Active states are
-                                <literal>Active</literal> and <literal>Paused</literal>.
-                            </para>
-                        </listitem>
-                    </varlistentry>
-                </variablelist>
-            </refsect2>
-            <refsect2>
-                <title>SINGLETON IMPLEMENTATION</title>
-                <para>
-                    In the context of the standard ReadoutShell/ReadoutGUI,
-                    the run control megawidget is attached to the run state
-                    machine so that it can always reflect the state of the
-                    system.   This is done by providing a singleton implementation
-                    of the widget and registering a callout bundle with the
-                    state machine singleton that manipulates the widget's appearance:
-                </para>
-                <informalexample>
-                    <programlisting>
-set <replaceable>rctl</replaceable> ::RunControlSingleton::getInstance <replaceable>?path ?args??</replaceable>
-                    </programlisting>
-                </informalexample>
-                <para>
-                    The first time <function>::RunControlSingleton::getInstance</function>
-                    is called it must be given a widget <parameter>path</parameter> and
-                    optionally addtional configuration parmaeters <parameter>args</parameter>.
-                    When initially called, the singleton is created and the callout bundle
-                    registered.
-                </para>
-                <para>
-                    All calls return the widget path of the singleton.  Thus,
-                    if you know the singleton has already been created the
-                    code fragment below will turn on the recording checkbutton:
-                </para>
-                <informalexample>
-                    <programlisting>
-[::RunControlSingleton::getInstance] configure -recording 1
-                    </programlisting>
-                </informalexample>
-            </refsect2>
-        </refsect1>
-        <refsect1 id='rdogui3_ui_StopWatch'>
-            <title id='rdogui3_ui_StopWatch_title'>StopWatch</title>
-            <para>
-                The <classname>StopWatch</classname> class provides a timekeeper
-                that can stop, start, be reset and have alarms fire and specific
-                elapsed times.  An alarm is a script that is associated
-                with an elapsedtime via the <methodname>addAlarm</methodname>
-                method.
-            </para>
-            <para>
-                <classname>StopWatch</classname> is not a megawidget, but does
-                require applications that normally run in an event loop as it
-                uses the
-                <ulink url='http://www.tcl.tk/man/tcl8.5/TclCmd/after.htm'><command>after</command></ulink>
-                command to schedule clock ticks.  Constructing an object creates
-                an object command ensemble which provides access to the object
-                methods.  The constructor returns the name of the command.
-            </para>
-            <para>
-                You can either specify the command explicitly:
-            </para>
-            <informalexample>
-                <programlisting>
-StopWatch <replaceable>myStopwatch</replaceable>;     # Command named <literal>myStopwatch</literal>
-myStopwatch <replaceable>some-method</replaceable>...
-                </programlisting>
-            </informalexample>
-            <para>
-                or you can ask the constructor to allocated a unique command
-                name using the special object name %AUTO%:
-            </para>
-            <informalexample>
-                <programlisting>
-set <replaceable>myStopwatch</replaceable> [StopWatch %AUTO%];
-...
-$myStopWatch <replaceable>some-method</replaceable> ...
-                </programlisting>
-            </informalexample>
-            <refsect2>
-                <title>METHODS</title>
-                <para>Stop watch objects have the following methods:</para>
-                <variablelist>
-                    <varlistentry>
-                        <term><methodname>start</methodname></term>
-                        <listitem>
-                            <para>
-                                Starts the stop watch.  When the event loop is
-                                active, every .25 seconds, a tick will be declared.
-                                The elapsed time is maintained in milliseconds.
-                                via that counter.  If the application does not
-                                often enter the event loop, clearly the stopwatch
-                                will run slow.
-                            </para>
-                            <para>
-                                Note that <methodname>start</methodname> does not
-                                clear the timer.
-                            </para>
-                        </listitem>
-                    </varlistentry>
-                    <varlistentry>
-                        <term><methodname>stop</methodname></term>
-                        <listitem>
-                            <para>
-                                Stops the stopwatch.  If the stopwatch is already
-                                halted, an error is thrown.
-                            </para>
-                        </listitem>
-                    </varlistentry>
-                    <varlistentry>
-                        <term><methodname>reset</methodname></term>
-                        <listitem>
-                            <para>
-                                Sets the elapsed time to 0 milliseconds.
-                                It is legal to do this while the stopwatch is
-                                running.  Note that this does not remove alarm
-                                scripts.
-                            </para>
-                        </listitem>
-                    </varlistentry>
-                    <varlistentry>
-                        <term><methodname>addAlarm</methodname> <parameter>when script</parameter></term>
-                        <listitem>
-                            <para>
-                                Schedules a <parameter>script</parameter> to be run when the elapsed time
-                                is  <parameter>when</parameter> seconds.
-                                Note that <parameter>when</parameter>  must be a positive integer.
-                                If the elapsed time in integer seconds is already
-                                past <parameter>when</parameter>, the script won't run.
-                            </para>
-                            
-                        </listitem>
-                    </varlistentry>
-                    <varlistentry>
-                        <term><methodname>removeAlarm</methodname> <parameter>when script</parameter></term>
-                        <listitem>
-                            <para>
-                                Removes the matching script from the set of scheduled scripts.
-                                It is an error to remove a script that has not been
-                                registered.
-                            </para>
-                        </listitem>
-                    </varlistentry>
-                    <varlistentry>
-                        <term><methodname>isRuning</methodname></term>
-                        <listitem>
-                            <para>
-                                Returns true if the stopwatch is running.
-                            </para>
-                        </listitem>
-                    </varlistentry>
-                    <varlistentry>
-                        <term><methodname>elapsedTime</methodname></term>
-                        <listitem>
-                            <para>
-                                Returns the elapsed time in milliseconds.
-                            </para>
-                        </listitem>
-                    </varlistentry>
-                </variablelist>
-            </refsect2>
-        </refsect1>
-        <refsect1 id="rdogui3_ui_ElapsedTimeDisplay">
-            <title id='rdogui3_ui_ElapsedTimeDisplay_title'>ElapsedTimeDisplay</title>
-            <para>
-                Makes use of a
-                <link linkend='rdogui3_ui_StopWatch'
-                      endterm='rdogui3_ui_StopWatch_title' /> to provide
-                a visual elapsed time megawidget.  This is normally used by
-                the ReadoutGUI to provide a visual indication of the elapsed active
-                time within a data taking run.  The stopwatch methods are
-                exposed so that given one  of these widgets anything that can
-                be done to a stopwatch can be done to it.
-            </para>
-            <para>
-                Within the context of the ReadoutGUI, a singleton object is
-                available which hooks a callout bundle to the state machine
-                singleton to ensure that the timer starts, stops and
-                resets at the appropriate time.
-            </para>
-            <para>
-                Application code can get access to this singleton by
-            </para>
-            <informalexample>
-                <programlisting>
-set <replaceable>elapsedTime</replaceable> [::ElapsedTime::getInstance]
-                </programlisting>
-            </informalexample>
-            <para>
-                This is typically done when application code wants to perform
-                an action at a specific elapsed run time (alamr).  For example,
-                timed runs are implemented by setting an alarm for the desired
-                length of the run.  The alarm proc simply forces a state transition
-                to <literal>Halted</literal>.
-            </para>
-        </refsect1>
-        <refsect1 id='rdogui3_ui_TimedRunControls'>
-            <title id='rdogui3_ui_TimedRunControls_title'>TimedRunControls</title>
-            <para>
-                <classname>TimedRunControls</classname> is a megawidget that
-                allows user to specify timed run durations and to enable/disable
-                timed runs.  A singleton is implemented which hooks itself into
-                both the State machine singleton (via a callback bundle)
-                and the Elapsed time singelton (via alarms) when a timed
-                run is begin.
-            </para>
-            <refsect2>
-                <title>OPTIONS</title>
-                <para>
-                    The <classname>TimedRunControls</classname> megawidget
-                    provides the standard <methodname>configure</methodname>
-                    and <methodname>cget</methodname> methods that
-                    operate on the following options:
-                </para>
-                <variablelist>
-                    <varlistentry>
-                        <term><option>-state</option> <replaceable>disabled | normal | readonly</replaceable></term>
-                        <listitem>
-                            <para>
-                                Controls the appearance and ability of the user to
-                                interact with the controls.   <literal>normal</literal>
-                                provides a 'normal' ui appearance and allows
-                                users to interact with the widget, changing values.
-                                <literal>readonly</literal> provides a normal appearance
-                                but the user cannot change the values of the widget.
-                                <literal>disabled</literal> ghosts the controls
-                                and prevents user interaction.
-                            </para>
-                        </listitem>
-                    </varlistentry>
-                    <varlistentry>
-                        <term><option>-timed</option> <replaceable>boolean</replaceable></term>
-                        <listitem>
-                            <para>
-                                If <literal>true</literal> the timed run checkbox
-                                is checked if <literal>false</literal> it is not
-                                checked.
-                            </para>
-                        </listitem>
-                    </varlistentry>
-                    <varlistentry>
-                        <term><option>-days</option> <replaceable>integer</replaceable></term>
-                        <term><option>-hours</option> <replaceable>integer [0-23]</replaceable></term>
-                        <term><option>-minutes</option> <replaceable>integer [0-59] </replaceable></term>
-                        <term><option>-seconds</option> <replaceable>integer [0-52]</replaceable></term>
-                        <listitem>
-                            <para>
-                                Specifies the desired active duration of the
-                                run when a timed run is performed.
-                            </para>
-                        </listitem>
-                    </varlistentry>
-                </variablelist>
-            </refsect2>
-            <refsect2>
-                <title>SINGLETON IMPLEMENTATION</title>
-                <para>
-                    The ReadoutGUI/ReadoutShell manages access to the
-                    timed run instance it uses via the singleton pattern.
-                    If your extensions to ReadoutShell need access
-                    to the duration they can access the singleton
-                    via <function>::TimedRun::getInstance</function>.
-                    
-                </para>
-                <para>
-                    The code fragment below turns on timed runs and sets the
-                    duration to 2hours:
-                </para>
-                <informalexample>
-                    <programlisting>
-[::TimedRun::getInstance] configure -timed true \
-    -days 0 -hours 2 -minutes 0 -seconds 0
-                    </programlisting>
-                </informalexample>
-            </refsect2>
-        </refsect1>
-        <refsect1 id='rdogui3_ui_OutputWindow'>
-            <title id='rdogui3_ui_OutputWindow_title'>OutputWindow</title>
-            <para>
-                The <classname>OutputWindow</classname> megawidget is a megawidget
-                that is based on a Tk
-                <ulink url='http://www.tcl.tk/man/tcl8.5/TkCmd/text.htm'><command>text</command></ulink>
-                widget coupled to vertical and horizontal scroll bars.  As
-                the name implies, while the <command>text</command> widget
-                can be used for input and output, the <classname>OutputWindow</classname>
-                is intended only for output.  
-            </para>
-            <para>
-                The ReadoutGUI/ReadoutShell uses an <classname>OutputWindow</classname>
-                to report output from data sources as well as to inform the user
-                of various events (e.g state transitions).  The <command>text</command>
-                widget is a very complex entity.  The <classname>OutputWindow</classname>
-                has a much simpler programmatic interface.
-            </para>
-            <para>
-                Before providing the reference information, it is worth pointing
-                out that the <classname>OutputWindow</classname> as support for
-                log like  messages.  A log message is a message that has a severity.
-                Log messages are automatically output with timestamps.  It is
-                possible to instruct the <classname>OutputWindow</classname>
-                to render differnet severities using different renditions.
-                It is also possible to suppress the display of some message
-                severities.  The log capabilitie is used extensively by the
-                ReadoutGUI/ReadoutShell.  It is also possible to make the
-                <classname>OutputWindow</classname> record all output
-                to a log file for later review and analysis.
-            </para>
-            <para>
-                The <classname>OutputWindow</classname> megawidget has
-                a singleton associated with the instance that is used by the
-                ReadoutGUI.  There is also a state machine singleton
-                callout bundle that is used to log state transition
-                messages.
-            </para>
-            <refsect2>
-                <title>OPTIONS</title>
-                <para>
-                    <classname>OutputWindow</classname> instances support
-                    the usual <methodname>configure</methodname> and
-                    <methodname>cget</methodname> operations to interact with
-                    configuration options.   The configuration options supported
-                    are:
-                </para>
-                <variablelist>
-                    <varlistentry>
-                        <term><option>-foreground</option>   <replaceable>color-spec</replaceable></term>
-                        <listitem>
-                            <para>
-                                Specifies the default text color.  The <parameter>color-spec</parameter>
-                                can be  a color name recognized by Tk or it can
-                                be an #rrggbb color value.  This option is
-                                actually delegated directly to the underlying
-                                <command>text</command> widget without
-                                interpretation.
-                            </para>
-                        </listitem>
-                    </varlistentry>
-                    <varlistentry>
-                        <term><option>background</option> <replaceable>color-spec</replaceable></term>
-                        <listitem>
-                            <para>
-                                Specifies the background color of the
-                                <classname>OutputText</classname> <command>text</command>
-                                widget.  This is passed without interpretation to
-                                the <command>text</command> widget.
-                            </para>
-                        </listitem>
-                    </varlistentry>
-                    <varlistentry>
-                        <term><option>-width</option> <replaceable>characters-wide</replaceable></term>
-                        <term><option>-height</option> <replaceable>lines-tall</replaceable></term>
-                        <listitem>
-                            <para>
-                                Specifies the width and height of the
-                                <command>text</command> widget in characters.
-                                These options are passed without interpretation
-                                to the <command>text</command> widget.
-                            </para>
-                        </listitem>
-                    </varlistentry>
-                    <varlistentry>
-                        <term><option>-history</option> <replaceable>lines</replaceable></term>
-                        <listitem>
-                            <para>
-                                The number of lines of historical data that are
-                                kept in the scrolling buffer.  If the number
-                                of output lines exceeds <replaceable>lines</replaceable>,
-                                the oldest lines are removed from the history
-                                until the number of lines remaining is at most
-                                <replaceable>lines</replaceable>.
-                            </para>
-                            <para>
-                                The default value for this is <literal>1000</literal>.
-                                Note that log files do not have a line limit other
-                                than the amount of disk space available.
-                            </para>
-                        </listitem>
-                    </varlistentry>
-                    <varlistentry>
-                        <term><option>-logclasses</option> <replaceable>list-of-severities</replaceable></term>
-                        <listitem>
-                            <para>
-                                Determines the set of legal logging classes
-                                (severities) that are accepted by the
-                                log message (see METHODS below).  This, in
-                                addition to the value of <option>-showclass</option>
-                                (see below) determine how log messages are handled
-                                by the output widget.
-                            </para>
-                        </listitem>
-                    </varlistentry>
-                    <varlistentry>
-                        <term><option>-monitorcmd</option> <replaceable>script</replaceable></term>
-                        <listitem>
-                            <para>
-                                Provides a script that is invoked whenever output is added to
-                                the window.  The ouptut is appended quoted into
-                                a single word at the end of the <replaceable>script</replaceable>.
-                            </para>
-                        </listitem>
-                    </varlistentry>
-                    
-                    <varlistentry>
-                        <term><option>-showlog</option> <replaceable>dict-of-option-lists</replaceable></term>
-                        <listitem>
-                            <para>
-                                Determines for each log class value in the
-                                <option>-logclasses</option> option what is
-                                done with messages submitted with that log class.
-                                Note that changes to this value affect the display
-                                of old log messages with the exception of suppressed
-                                classes which will only display new entries.
-                            </para>
-                            <para>
-                                The form of the value for this option is a dict
-                                with keys that are log classes defined
-                                in the <option>-logclasses</option> option value.
-                                The values are lists of tag options as defined
-                                <ulink url='http://www.tcl.tk/man/tcl8.5/TkCmd/text.htm#M26'>
-                                    TAGS section of the Tcl/Tk text widget manpage </ulink>.
-                                These options are applied to log entries with these
-                                classes.
-                            </para>
-                            <para>
-                                If a log class is omitted fromthe dict it will
-                                not be displayed.  One use for this is to provide
-                                a <literal>debug</literal> log class for debugging
-                                information which can be suppressed by omitting
-                                it from the <option>-showlog</option> dict.
-                            </para>
-                        </listitem>
-                    </varlistentry>
-                </variablelist>
-                    
-            </refsect2>
-            <refsect2>
-                <title>METHODS</title>
-                <para>
-                    This section describes the public methods for the
-                    <classname>OutputWindow</classname> widget.
-                </para>
-                <variablelist>
-                    <varlistentry>
-                        <term><methodname>puts</methodname> <option>?-nonewline?</option> <parameter>message</parameter></term>
-                        <listitem>
-                            <para>
-                                Outputs <parameter>message</parameter> to the
-                                <classname>OutputWindow</classname> displaying it
-                                using the current values of
-                                the <option>-foreground</option> and
-                                <option>-background</option> options to determine
-                                the text's rendition.
-                            </para>
-                            <para>
-                                If the optional <option>-nonewline</option> is
-                                provided, the text is not output with
-                                a trailing newline.  This can be used to
-                                build up a one-line message in several
-                                <methodname>puts</methodname> calls.
-                            </para>
-                        </listitem>
-                    </varlistentry>
-                    <varlistentry>
-                        <term><methodname>log</methodname> <parameter>class message</parameter></term>
-                        <listitem>
-                            <para>
-                                Creates and outputs a log <parameter>message</parameter>.
-                                <parameter>class</parameter> determines
-                                the rendition of the message via
-                                the values of the <option>-showlog</option>
-                                option.  It is an error for <parameter>class</parameter>
-                                to be a value not in the <option>logclasses</option>
-                                option value.
-                            </para>
-                            <para>
-                                The <parameter>messge</parameter> is output
-                                preceded by a timestamp and class name.
-                            </para>
-                        </listitem>
-                    </varlistentry>
-                    <varlistentry>
-                        <term><methodname>clear</methodname></term>
-                        <listitem>
-                            <para>
-                                Clears the contents of the window.
-                            </para>
-                        </listitem>
-                    </varlistentry>
-                    <varlistentry>
-                        <term><methodname>get</methodname></term>
-                        <listitem>
-                            <para>
-                                Returns the textual contents of the window.
-                                Note that no hints are provided to enable the
-                                caller to determine the rendition of the text.
-                            </para>
-                        </listitem>
-                    </varlistentry>
-                    <varlistentry>
-                        <term><methodname>open</methodname> <parameter>filename</parameter></term>
-                        <listitem>
-                            <para>
-                                Opens the file <parameter>filename</parameter> as
-                                an output log file.  From this point on all
-                                output (<methodname>log</methodname> and
-                                <methodname>puts</methodname>)
-                                to the <classname>OutputWindow</classname> will be
-                                recorded in that file.
-                            </para>
-                            <para>
-                                The file is opened for append.  If there was
-                                a previously open log file it is closed first.
-                                See <methodname>close</methodname> below.
-                            </para>
-                        </listitem>
-                    </varlistentry>
-                    <varlistentry>
-                        <term><methodname>close</methodname></term>
-                        <listitem>
-                            <para>
-                                Closes any open log file.
-                            </para>
-                        </listitem>
-                    </varlistentry>
-                </variablelist>                    
-            </refsect2>
-            <refsect2>
-                <title>SINGLETON IMPLEMENTATION</title>
-                <para>
-                    The application level singleton is implemented via the
-                    <function>::Output::getInstance</function> method.
-                    This proc is declared as follows:
-                </para>
-                <informalexample>
-                    <programlisting>
-proc Output::getInstance { {win {}} args} {
-...
-}
-                    </programlisting>
-                </informalexample>
-                <para>
-                    The <parameter>win</parameter> parameter is required only
-                    on the first call and is the window path to be used for
-                    the object.  Similarly any trailing parameters to the
-                    first invocation contain configuration option/value pairs.
-                    Creation register the run state machine callout bundle that
-                    maintains the foreground/background appearance of the window
-                    as runs start and stop.
-                </para>
-                <para>
-                    The proc returns the widget path.
-                </para>
-            </refsect2>
-        </refsect1>
-        
-      </refentry>
-      <refentry id="rdogui3_outputwindowsettings">
-        <refentryinfo>
-            <author>
-                    <personname>
-                            <firstname>Ron</firstname>
-                            <surname>Fox</surname>
-                    </personname>
-                    <personblurb><para></para></personblurb>
-            </author>
-            <productname>NSCLDAQ</productname>
-            <productnumber></productnumber>
-        </refentryinfo>
-        <refmeta>
-           <refentrytitle id='rdogui3_outputwindowsettings_title'>OutputWindowSettings</refentrytitle>
-           <manvolnum>3rdogui</manvolnum>
-           <refmiscinfo class='empty'></refmiscinfo>
-        </refmeta>
-        <refnamediv>
-           <refname>OutputWindowSettings</refname>
-           <refpurpose>Prompter for <classname>OutputWindow</classname> settings.</refpurpose>
-        </refnamediv>
-        
-        <refsynopsisdiv>
-          <cmdsynopsis>
-          <command>
-OutputWindowSettings <replaceable>widget-path ?options...?</replaceable>
-          </command>
-          </cmdsynopsis>
-
-        </refsynopsisdiv>
-        <refsect1>
-           <title>DESCRIPTION</title>
-           <para>
-            This megawidget provides a prompter for options that can be applied to
-            a
-            <link linkend='rdogui3_ui_OutputWindow' endterm='rdogui3_ui_OutputWindow_title' />
-            widget.  A convenience proc is also provided that wraps this widget
-            in a dialog and, when the user accepts the state of the dialog,
-            changes the configuration options of the
-            <classname>OutputWindow</classname> singleton appropriately.
-           </para>
-        </refsect1>
-        <refsect1>
-           <title>
-              OPTIONS
-           </title>
-           <para>
-            The widget accepts the standard <methodname>configure</methodname>
-            and <methodname>cget</methodname> methods.  These operate on the
-            following set of options:
-           </para>
-            <variablelist>
-             <varlistentry>
-                 <term><option>-rows</option> <replaceable>row-count</replaceable></term>
-                 <listitem>
-                     <para>
-                         Sets/gets the number of rows requested from the
-                         prompter (this is controlled by a spinbox widget).
-                     </para>
-                 </listitem>
-             </varlistentry>
-             <varlistentry>
-                 <term><option>-columns</option> <replaceable>column-count</replaceable></term>
-                 <listitem>
-                     <para>
-                         Sets/gets the number of columns requested from the
-                         prompter.   This is controlled by a spinbox widget.
-                     </para>
-                 </listitem>
-             </varlistentry>
-             <varlistentry>
-                 <term><option>-history</option> <replaceable>history-lines</replaceable></term>
-                 <listitem>
-                     <para>
-                         Sets/gets the number of lines of history information
-                         requested from the prompter.  This is controlled
-                         by a spinbox widget.
-                     </para>
-                 </listitem>
-             </varlistentry>
-             <varlistentry>
-                 <term><option>-debug</option> <replaceable>1 | 0</replaceable></term>
-                 <listitem>
-                     <para>
-                         Gets/sets the state of the checkbutton widget that is
-                         labeled <literal>Show debugging Output</literal>.
-                     </para>
-                 </listitem>
-             </varlistentry>
-             
-            </variablelist>
-        </refsect1>
-        <refsect1>
-            <title>CONVENIENCE PROC</title>
-            <para>
-                <function>::Output::promptSettings</function> displays a
-                <classname>OutputWindowSettings</classname> widget wrapped in a
-                <link linkend='rdogui3_dialogwrapper' endterm='rdogui3_dialogwrapper_title' />.
-                If the user clicks <guibutton>Ok</guibutton>, the proc fetches
-                the singleton <classname>OutputWindow</classname> and sets its
-                options accordingly. 
-            </para>
-            <para>
-                The <literal>Show debugging Output</literal> checkbox is handled
-                by making or removing a debug entry in the <classname>OutputWindow</classname>'s
-                <option>-showlog</option> dict for the <literal>debug</literal> class.
-                The contents of this entry, when present, are empty resulting
-                in default text rendition.
-            </para>
-        </refsect1>
-      </refentry>
-      
-      <refentry id="rdogui3_StatusArea">
-        <refentryinfo>
-            <author>
-                    <personname>
-                            <firstname>Ron</firstname>
-                            <surname>Fox</surname>
-                    </personname>
-                    <personblurb><para></para></personblurb>
-            </author>
-            <productname>NSCLDAQ</productname>
-            <productnumber></productnumber>
-        </refentryinfo>
-        <refmeta>
-           <refentrytitle id='rdogui3_StatusArea_title'>StatusArea</refentrytitle>
-           <manvolnum>3rdogui</manvolnum>
-           <refmiscinfo class='empty'></refmiscinfo>
-        </refmeta>
-        <refnamediv>
-           <refname>StatusArea</refname>
-           <refpurpose>Status area megawidget</refpurpose>
-        </refnamediv>
-        
-        <refsynopsisdiv>
-          <cmdsynopsis>
-            <command>
-StatusArea <replaceable>window-path</replaceable>
-          </command>
-          </cmdsynopsis>
-
-        </refsynopsisdiv>
-        <refsect1>
-           <title>DESCRIPTION</title>
-           <para>
-            <classname>StatusArea</classname> is a megawidget that is a container
-            for status items.  Status items, sometimes called
-            <firstterm>status bars</firstterm> are arranged as a set of vertically
-            stacked widgets inside the <classname>StatusArea</classname>.
-           </para>
-           <para>
-            In most but not all cases, status items will be simple label
-            widgets intended to provide textual information about the status
-            of some facet of the program.  The <classname>StatusArea</classname>
-            provides methods that simplify the creation and management of these
-            labels.
-           </para>
-           <para>
-            A singleton implementation is also available.
-           </para>
-        </refsect1>
-        <refsect1>
-           <title>
-              METHODS
-           </title>
-           <variablelist>
-            <varlistentry>
-                <term><methodname>addWidget</methodname> <parameter>args</parameter></term>
-                <listitem>
-                    <para>
-                        This adds an arbitrary widget to the status area.
-                        The <parameter>args</parameter> should be a widget creation
-                        command without the window path (This gets generated by
-                        <methodname>addWigdget</methodname>).  For example:
-                    </para>
-                    <informalexample>
-                        <programlisting>
-$statusBar addWidget checkbutton -onvalue 1 -offvalue 0 -variable myvar -text {A checkbutton}
-                        </programlisting>
-                    </informalexample>
-                    <para>
-                        Adds a checkbutton control to the status bar.  To add
-                        frames containing multiple widgets to the status bar,
-                        create a megawidget (with snit or itk for example) and
-                        pass the megawidget constructor name to the
-                        <methodname>addWidget</methodname> method.
-                    </para>
-                    <para>
-                        The widget will be added to the bottom of the status
-                        area.  The actual widget path is returned by
-                        this method.
-                    </para>
-                </listitem>
-            </varlistentry>
-            <varlistentry>
-                <term><methodname>addMessage</methodname> <parameter>?initial-text?</parameter></term>
-                <listitem>
-                    <para>
-                        Adds a message to the bottom of the status window.
-                        Messages are implemented as label widgets.
-                        If provided the optional
-                        <parameter>initial-text</parameter> argument is the
-                        text initially displayed by the widget.
-                    </para>
-                    <para>
-                        The method returns a <firstterm>message handle</firstterm>.
-                        The message handle is <emphasis>not</emphasis> the widget
-                        path of the label widget.  It can be used in other
-                        message related methods (e.g. <methodname>addMessage</methodname>)
-                        however.
-                    </para>
-                </listitem>
-            </varlistentry>
-            <varlistentry>
-                <term><methodname>setMessage</methodname> <replaceable>handle text args</replaceable></term>
-                <listitem>
-                    <para>
-                        Changes the message text displayed by the message
-                        referred to by <parameter>handle</parameter> to
-                        <parameter>text</parameter>.  If additional parameters
-                        are supplied the must be option/value pairs that are
-                        valid for configuring a
-                        <ulink url='http://www.tcl.tk/man/tcl8.5/TkCmd/ttk_label.htm'>
-                            ttk::label
-                        </ulink>
-                        widget.
-                    </para>
-                    <para>
-                        The example below creates a message widget and
-                        outputs some text in it colored green:
-                    </para>
-                    <informalexample>
-                        <programlisting>
-set msg [$status addMessage]
-$status setMessage $msg {Some text} -foreground green
-                        </programlisting>
-                    </informalexample>
-                </listitem>
-            </varlistentry>
-            <varlistentry>
-                <term><methodname>statusItems</methodname></term>
-                <listitem>
-                    <para>
-                        Returns a list of the widget paths that
-                        of the widgets in the status area.  This includes
-                        the message widgets as well as the other widgets you
-                        may have added with <methodname>addMessage</methodname>.
-                    </para>
-                </listitem>
-            </varlistentry>
-            <varlistentry>
-                <term><methodname>messageHandles</methodname></term>
-                <listitem>
-                    <para>
-                        Slightly mis-named method returns the widget paths
-                        of the <command>ttk::label</command> widgets
-                        created by the <methodname>addMessage</methodname>
-                        command.
-                    </para>
-                </listitem>
-            </varlistentry>
-            
-           </variablelist>
-        </refsect1>
-        <refsect1>
-            <title>SINGLETON IMPLEMENTATION</title>
-            <para>
-                <function>::StatusBar::getInstance</function> returns the
-                widget path for the singleton status area widget.
-                The first time it is called, the otherwise optional
-                widget path for the status area must be passed in, and
-                the actual <classname>StatusArea</classname> widget
-                will be created.
-            </para>
-        </refsect1>
-      </refentry>
-
-<!-- /manpage -->
-<!-- manpage 3provider -->
-      <refentry id="provider3_intro">
-        <refentryinfo>
-            <author>
-                    <personname>
-                            <firstname>Ron</firstname>
-                            <surname>Fox</surname>
-                    </personname>
-                    <personblurb><para></para></personblurb>
-            </author>
-            <productname>NSCLDAQ</productname>
-            <productnumber></productnumber>
-        </refentryinfo>
-        <refmeta>
-           <refentrytitle id='provider3_intro_title'>Introduction</refentrytitle>
-           <manvolnum>3provider</manvolnum>
-           <refmiscinfo class='empty'></refmiscinfo>
-        </refmeta>
-        <refnamediv>
-           <refname>Introduction</refname>
-           <refpurpose>Data source providers</refpurpose>
-        </refnamediv>
-        
-        <refsynopsisdiv>
-          <cmdsynopsis>
-              <command>
-package provide <replaceable>providerName</replaceable>_Provider <replaceable>version-string</replaceable>
-          </command>
-          </cmdsynopsis>
-            <cmdsynopsis>
-                <command>
-namespace eval <replaceable>providerName</replaceable> {...}
-                </command>
-            </cmdsynopsis>
-            <cmdsynopsis>
-                <command>
-proc ::<replaceable>providerName</replaceable>::parameters {} {...}
-                </command>
-            </cmdsynopsis>
-            <cmdsynopsis>
-                <command>
-proc ::<replaceable>providerName</replaceable>::start params {...}
-                </command>
-            </cmdsynopsis>
-            <cmdsynopsis>
-                <command>
-proc ::<replaceable>providerName</replaceable>::check sourceId {...}
-                </command>
-            </cmdsynopsis>
-            <cmdsynopsis>
-                <command>
-proc ::<replaceable>providerName</replaceable>::stop sourceId {...}
-                </command>
-            </cmdsynopsis>
-            <cmdsynopsis>
-                <command>
-proc ::<replaceable>providerName</replaceable>::begin {sourceId runNumber title} {...}
-                </command>
-            </cmdsynopsis>
-            <cmdsynopsis>
-                <command>
-proc ::<replaceable>providerName</replaceable>::pause sourceId {...}
-                </command>
-            </cmdsynopsis>
-            <cmdsynopsis>
-                <command>
-proc ::<replaceable>providerName</replaceable>::resume sourceId {...}
-                </command>
-            </cmdsynopsis>
-            <cmdsynopsis>
-                <command>
-proc ::<replaceable>providerName</replaceable>::end sourceId {...}
-                </command>
-            </cmdsynopsis>
-            <cmdsynopsis>
-                <command>
-proc ::<replaceable>providerName</replaceable>::init sourceId {...}
-                </command>
-            </cmdsynopsis>
-            <cmdsynopsis>
-                <command>
-proc ::<replaceable>providerName</replaceable>::capabilities {} {...}
-                </command>
-            </cmdsynopsis>
-
-        </refsynopsisdiv>
-        <refsect1>
-           <title>DESCRIPTION</title>
-           <para>
-            Data source providers are Tcl loadable packages that provide
-            code that understands how to maniuplate a specific type of
-            data source.  NSCLDAQ comes with two pre-built data source providers;
-            <link linkend="provider3_sshpipe" endterm='provider3_sshpipe_title' />
-            which understands how to run command line readout programs on the end
-            of a SSH pipeline to a (possibily) remote system, and
-            <link linkend='provider3_s800' endterm='provider3_s800_title' /> which
-            knows how to connect to and send appropriate commands to the
-            S800 data acquisition readout program.
-           </para>
-           <para>
-            If a Source provider supplies the code for a type of data source,
-            a specific data source is identified by a <parameter>sourceId</parameter>
-            this is assigned by the code that creates data sources.  In general
-            while it's a good idea to define data source ids that are unique across
-            all data source providers (that's what the ReadoutGUI data source
-            manager does), it is only required that source ids be unique within
-            a specific provider.
-           </para>
-           <para>
-            This section of man pages provides:
-            <itemizedlist>
-                <listitem><para>Reference material on the API a data source provider must export.</para></listitem>
-                <listitem><para>Reference information that describes the SSHPipe provider.</para></listitem>
-                <listitem><para>Reference information that describes the S800 provider.</para></listitem>
-            </itemizedlist>
-           </para>
-        </refsect1>
-        <refsect1>
-           <title>
-              CREATING A DATA SOURCE PROVIDER
-           </title>
-           <para>
-                Data source providers are Tcl packages with names that end in
-                <literal>_Provider</literal> for example, the SSHPipe provider
-                is a package named <literal>SSHPipe_Provider</literal>. The
-                section of the package name before the trailing <literal>_Provider</literal>
-                is called the <emphasis>provider name</emphasis>.
-           </para>
-           <para>
-                Data source providers are expected to define a specific set
-                of named procedures in a namespace that matches their
-                provider name.   Thus the SSHPipe provider defines procs in the
-                <literal>::SSHPipe::</literal> namespace.  These procs need not
-                be exported from the namespace.
-           </para>
-           <para>
-            The code fragment below shows a simplified version of how the
-            package and namespace are defined and a definition for the
-            <literal>parameters</literal> proc is made within that namespace
-           </para>
-           <informalexample>
-            <programlisting>
-package provide MyDataSource_Provider 1.0 
-
-namespace eval ::MyDataSource {}
-
-proc ::MyDataSource::parameters {} {
-  # Actual implementation omitted
-  #  ...
-}
-            </programlisting>
-           </informalexample>
-           <para>
-            While only the API functions described in this manpage need to be
-            in the provider's namespace, it is good programming practice to
-            put any utility functions either in that namespace or in some
-            other namespace that is specific to the data source provider
-            (e.g.  <replaceable>providerName</replaceable>_private).
-            This minimizes the chances that your definitions will re-define
-            some previously defined proc in the global namespace.
-           </para>
-           <para>
-            For information on Tcl namespaces, see the documentation for the
-            <ulink url='http://www.tcl.tk/man/tcl8.5/TclCmd/namespace.htm'>
-                Tcl namespace command</ulink>.
-           </para>
-        </refsect1>
-        <refsect1>
-            <title>API FUNCTIONS</title>
-            <para>
-                This section provides a brief overview of each API function
-                a data provider must implement along with a pointer to the
-                detailed documentation for that function.  In the documentation
-                below, the namespace for the API function is omitted for the sake
-                of brevity.
-            </para>
-            <variablelist>
-                <varlistentry>
-                    <term><command>parameters</command></term>
-                    <listitem>
-                        <para>
-                            Each data source a data source provider starts may
-                            require some parameterization.  For example, the
-                            S800 provider needs to know the host on which the
-                            S800 readout program is running along with the
-                            TCP/IP port on which that program is listening for
-                            command connections.
-                            <link linkend='provider3_parameters'
-                                  endterm='provider3_parameters_title' />
-                            returns information about the parameterization of
-                            the provider.  The information returned is sufficient
-                            for calling code to produce a very simple prompter
-                            for those parameters.
-                        </para>
-                    </listitem>
-                </varlistentry>
-                <varlistentry>
-                    <term><command>start</command> <replaceable>params</replaceable></term>
-                    <listitem>
-                        <para>
-                            The <command>start</command> command of a data source
-                            provider start a data source given a specific
-                            parameterization.
-                            The
-                            <link linkend='provider3_start'
-                                  endterm='provider3_start_title' />
-                            describes this command.
-                        </para>
-                    </listitem>
-                </varlistentry>
-                <varlistentry>
-                    <term><command>check</command> <replaceable>sourceId</replaceable></term>
-                    <listitem>
-                        <para>
-                            Whatever code is managing a set of data providers
-                            needs to know when one of the active sources
-                            has exited.
-                            <link linkend='provider3_check'
-                                  endterm='provider3_check_title' />
-                            returns a true value if a source is still running and
-                            false if not.
-                        </para>
-                    </listitem>
-                </varlistentry>
-                <varlistentry>
-                    <term><command>stop</command> <replaceable>sourceId</replaceable></term>
-                    <listitem>
-                        <para>
-                            <link linkend='provider3_stop'
-                                  endterm='provider3_stop_title' />
-                            Stops the specified data source.
-                        </para>
-                    </listitem>
-                </varlistentry>
-                <varlistentry>
-                    <term><command>begin</command> <replaceable>sourceId runNumber title</replaceable></term>
-                    <listitem>
-                        <para>
-                            Starts data taking for a new run.
-                            See <link linkend='provider3_begin'
-                                endterm='provider3_begin_title' />
-                            for reference information.
-                        </para>
-                    </listitem>
-                </varlistentry>
-                <varlistentry>
-                    <term><command>pause</command> <replaceable>sourceId</replaceable></term>
-                    <listitem>
-                        <para>
-                            If your data source implements pause/resume functionality
-                            you must define this command to pause the run.
-                            See the 
-                            <link linkend='provider3_pause'
-                                  endterm='provider3_pause_title' />
-                            reference material for more information.
-                        </para>
-                    </listitem>
-                </varlistentry>
-                <varlistentry>
-                    <term><command>resume</command> <replaceable>sourceId</replaceable></term>
-                    <listitem>
-                        <para>
-                            If your data source implements pause/resume functionality
-                            you must implement
-                            <link linkend='provider3_resume'
-                                  endterm='provider3_resume_title' />
-                            to resume paused runs.
-                        </para>
-                    </listitem>
-                </varlistentry>
-                <varlistentry>
-                    <term><command>end</command> <replaceable>sourceId</replaceable></term>
-                    <listitem>
-                        <para>
-                            The
-                            <link linkend='provider3_end'
-                                  endterm='provider3_end_title' />
-                            ends a run in a data source.
-                        </para>
-                    </listitem>
-                </varlistentry>
-                <varlistentry>
-                    <term><command>init</command> <replaceable>sourceId</replaceable></term>
-                    <listitem>
-                        <para>
-                            The
-                            <link linkend='provider3_init'
-                                  endterm='provider3_init_title' />
-                            causes an initialize procedure in the data source.
-                        </para>
-                    </listitem>
-                </varlistentry>
-                <varlistentry>
-                    <term><command>capbilities</command></term>
-                    <listitem>
-                        <para>
-                            Describes the data
-                            <link linkend='provider3_capabilities'
-                                  endterm='provider3_capabilities_title' />
-                            source capabilities.  
-                        </para>
-                    </listitem>
-                </varlistentry>
-            </variablelist>
-        </refsect1>
-      </refentry>
-
-      <refentry id="provider3_parameters">
-        <refentryinfo>
-            <author>
-                    <personname>
-                            <firstname>Ron</firstname>
-                            <surname>Fox</surname>
-                    </personname>
-                    <personblurb><para></para></personblurb>
-            </author>
-            <productname>NSCLDAQ</productname>
-            <productnumber></productnumber>
-        </refentryinfo>
-        <refmeta>
-           <refentrytitle id='provider3_parameters_title'>parameters</refentrytitle>
-           <manvolnum>3provider</manvolnum>
-           <refmiscinfo class='empty'></refmiscinfo>
-        </refmeta>
-        <refnamediv>
-           <refname>parameters</refname>
-           <refpurpose>Describe data source parameterization</refpurpose>
-        </refnamediv>
-        
-        <refsynopsisdiv>
-          <cmdsynopsis>
-              <command>
-proc ::<replaceable>providerName</replaceable>::parameters {} {
-  ...
-}
-          </command>
-          </cmdsynopsis>
-
-        </refsynopsisdiv>
-        <refsect1>
-           <title>DESCRIPTION</title>
-           <para>
-            Each data source managed by a data source provider is specified
-            by means of some set of data source specific parameters.
-            The <command>parameters</command> proc of each data source
-            returns a Tcl
-            <ulink url='dict'>dict</ulink> that describes the set of parameters
-            expected.
-           </para>
-           <para>
-            The keys of the dict are short parameter names (used by the
-            data source to look up the parameter in the dict).  The value
-            of each dict element is is a human-readable description of the
-            parameter.  Normally a graphical user interface would use this
-            string to prompt the user for a value.
-           </para>
-        </refsect1>
-
-      </refentry>
-      <refentry id="provider3_start">
-        <refentryinfo>
-            <author>
-                    <personname>
-                            <firstname>Ron</firstname>
-                            <surname>Fox</surname>
-                    </personname>
-                    <personblurb><para></para></personblurb>
-            </author>
-            <productname>NSCLDAQ</productname>
-            <productnumber></productnumber>
-        </refentryinfo>
-        <refmeta>
-           <refentrytitle id='provider3_start_title'>start</refentrytitle>
-           <manvolnum>3provider</manvolnum>
-           <refmiscinfo class='empty'></refmiscinfo>
-        </refmeta>
-        <refnamediv>
-           <refname>start</refname>
-           <refpurpose>Start a data source</refpurpose>
-        </refnamediv>
-        
-        <refsynopsisdiv>
-          <cmdsynopsis>
-              <command>
-::<replaceable>providerName</replaceable>::start <replaceable>param-dict</replaceable>
-          </command>
-          </cmdsynopsis>
-
-        </refsynopsisdiv>
-        <refsect1>
-           <title>DESCRIPTION</title>
-           <para>
-            Starts a data source for the provider.   The
-            <parameter>param-dict</parameter> parameter is a Tcl
-            <ulink url='dict'>dict</ulink>.  The keys for the dict are the
-            same as the keys for the dict returned from
-            <link linkend='provider3_parameters'
-                  endterm='provider3_parameters_title' />.
-            Key values are the parameter values.  An additional key
-            <literal>sourceid</literal> is always added to this dict and it
-            represents a unique identifier that will be used
-            to refer to this data source from now on.
-           </para>
-        </refsect1>
- 
-      </refentry>
-      <refentry id="provider3_check">
-        <refentryinfo>
-            <author>
-                    <personname>
-                            <firstname>Ron</firstname>
-                            <surname>Fox</surname>
-                    </personname>
-                    <personblurb><para></para></personblurb>
-            </author>
-            <productname>NSCLDAQ</productname>
-            <productnumber></productnumber>
-        </refentryinfo>
-        <refmeta>
-           <refentrytitle id='provider3_check_title'>check</refentrytitle>
-           <manvolnum>3provider</manvolnum>
-           <refmiscinfo class='empty'></refmiscinfo>
-        </refmeta>
-        <refnamediv>
-           <refname>check</refname>
-           <refpurpose>Check Data Source Liveness</refpurpose>
-        </refnamediv>
-        
-        <refsynopsisdiv>
-          <cmdsynopsis>
-              <command>
-proc ::<replaceable>providerName</replaceable>::check <replaceable>sourceId</replaceable> {
-...
-}
-          </command>
-          </cmdsynopsis>
-
-        </refsynopsisdiv>
-        <refsect1>
-           <title>DESCRIPTION</title>
-           <para>
-            The <command>check</command> proc can be called once a data source
-            has been started.  The <parameter>sourceId</parameter> parameter is
-            the value of the <literal>sourceid</literal> dict element passed to the
-            <link linkend='provider3_start' endterm='provider3_start_title' />
-            command.
-           </para>
-           <para>
-            This command should return a boolean true value if the data source
-            identified by <parameter>sourceId</parameter> is still running or
-            a boolean false value if the data source is no longer running.
-            Boolean values are those accepted by the C function
-            <ulink url='http://www.tcl.tk/man/tcl8.5/TclLib/GetInt.htm'>
-                Tcl_GetBoolean</ulink>.
-           </para>
-        </refsect1>
-
-      </refentry>
-      <refentry id="provider3_stop">
-        <refentryinfo>
-            <author>
-                    <personname>
-                            <firstname>Ron</firstname>
-                            <surname>Fox</surname>
-                    </personname>
-                    <personblurb><para></para></personblurb>
-            </author>
-            <productname>NSCLDAQ</productname>
-            <productnumber></productnumber>
-        </refentryinfo>
-        <refmeta>
-           <refentrytitle id='provider3_stop_title'>stop</refentrytitle>
-           <manvolnum>3provider</manvolnum>
-           <refmiscinfo class='empty'></refmiscinfo>
-        </refmeta>
-        <refnamediv>
-           <refname>stop</refname>
-           <refpurpose>Stop data sources</refpurpose>
-        </refnamediv>
-        
-        <refsynopsisdiv>
-          <cmdsynopsis>
-            <command>
-proc ::<replaceable>providername</replaceable>::stop <replaceable>sourceId</replaceable> {
-...
-}
-          </command>
-          </cmdsynopsis>
-
-        </refsynopsisdiv>
-        <refsect1>
-           <title>DESCRIPTION</title>
-           <para>
-            Called to stop the data source identified by
-            <parameter>sourceId</parameter>.
-            The <parameter>sourceId</parameter> parameter is
-            the value of the <literal>sourceid</literal> dict element passed to the
-            <link linkend='provider3_start' endterm='provider3_start_title' />
-            command.
-           </para>
-           <para>r
-            Once this command is executed, the data source provider should invalidate
-            the <parameter>sourceId</parameter>, and take whatever steps are needed
-            to release any resources the data source has used.
-           </para>
-        </refsect1>
-
-      </refentry>
-      <refentry id="provider3_begin">
-        <refentryinfo>
-            <author>
-                    <personname>
-                            <firstname>Ron</firstname>
-                            <surname>Fox</surname>
-                    </personname>
-                    <personblurb><para></para></personblurb>
-            </author>
-            <productname>NSCLDAQ</productname>
-            <productnumber></productnumber>
-        </refentryinfo>
-        <refmeta>
-           <refentrytitle id='provider3_begin_title'>begin</refentrytitle>
-           <manvolnum>3provider</manvolnum>
-           <refmiscinfo class='empty'></refmiscinfo>
-        </refmeta>
-        <refnamediv>
-           <refname>begin</refname>
-           <refpurpose>Start data taking in a data source</refpurpose>
-        </refnamediv>
-        
-        <refsynopsisdiv>
-          <cmdsynopsis>
-            <command>
-proc ::<replaceable>providerName</replaceable>::begin {sourceId runNumber title} {
-...
-}
-          </command>
-          </cmdsynopsis>
-
-        </refsynopsisdiv>
-        <refsect1>
-           <title>DESCRIPTION</title>
-           <para>
-            Starts data taking at the beginning of a run for the
-            source identified by <parameter>sourceId</parameter>.  The
-            <parameter>runNumber</parameter> and <parameter>title</parameter>
-            parameters are the run number and title of the run.  They
-            can be ignored if the data source has specified that it does not
-            have the capability of associatig run numbers and titles with
-            data taking runs.
-           </para>
-           <para>
-            The <parameter>sourceId</parameter> parameter is, as usual,
-            the value of the <literal>sourceid</literal> dict element passed to the
-            <link linkend='provider3_start' endterm='provider3_start_title' />
-            command.
-           </para>
-        </refsect1>
-
-      </refentry>
-      <refentry id="provider3_pause">
-        <refentryinfo>
-            <author>
-                    <personname>
-                            <firstname>Ron</firstname>
-                            <surname>Fox</surname>
-                    </personname>
-                    <personblurb><para></para></personblurb>
-            </author>
-            <productname>NSCLDAQ</productname>
-            <productnumber></productnumber>
-        </refentryinfo>
-        <refmeta>
-           <refentrytitle id='provider3_pause_title'>pause</refentrytitle>
-           <manvolnum>3provider</manvolnum>
-           <refmiscinfo class='empty'></refmiscinfo>
-        </refmeta>
-        <refnamediv>
-           <refname>pause</refname>
-           <refpurpose>Pause a data taking run (optional)</refpurpose>
-        </refnamediv>
-        
-        <refsynopsisdiv>
-          <cmdsynopsis>
-              <command>
-proc ::<replaceable>providerName</replaceable>::pause <replaceable>sourceId</replaceable> {
-...
-}
-          </command>
-          </cmdsynopsis>
-
-        </refsynopsisdiv>
-        <refsect1>
-           <title>DESCRIPTION</title>
-           <para>
-            Pauses a data taking run in the data source identified by
-            <parameter>sourceId</parameter>.
-            The <parameter>sourceId</parameter> parameter is
-            the value of the <literal>sourceid</literal> dict element passed to the
-            <link linkend='provider3_start' endterm='provider3_start_title' />
-            command.
-           </para>
-           <para>
-            This proc is optional.  Specifically, if the data source provider's
-            <link linkend='provider3_capabilities'
-                  endterm='provider3_capabilities_title' /> specifies  the
-            provider is unable to pause runs, the provider need not implement
-            either this proc or the
-            <link linkend='provider3_resume' endterm='provider3_resume_title' />
-            proc.  Similarly, the data source manager should not invoke the
-            <command>pause</command> or <command>resume</command> commands on
-            data sources that cannot support it.
-           </para>
-           <para>
-            The ReadoutGUI data source manager and GUI will prevent an invocation
-            of the <command>pause</command> and <command>resume</command>
-            operations on any data of the data sources
-            unless all data sources specified able to perform these
-            operations.
-            </para>
-        </refsect1>
-
-      </refentry>
-     
-      <refentry id="provider3_resume">
-        <refentryinfo>
-            <author>
-                    <personname>
-                            <firstname>Ron</firstname>
-                            <surname>Fox</surname>
-                    </personname>
-                    <personblurb><para></para></personblurb>
-            </author>
-            <productname>NSCLDAQ</productname>
-            <productnumber></productnumber>
-        </refentryinfo>
-        <refmeta>
-          <refentrytitle id='provider3_resume_title'>resume</refentrytitle>
-          <manvolnum>3provider</manvolnum>
-          <refmiscinfo class='empty'></refmiscinfo>
-        </refmeta>
-        <refnamediv>
-          <refname>resume</refname>
-          <refpurpose>Resume a Paused Run</refpurpose>
-        </refnamediv>
-
-        <refsynopsisdiv>
-          <cmdsynopsis>
-            <command>
-proc ::<replaceable>providerName</replaceable>::resume <replaceable>sourceId</replaceable> {
-...
-}
-          </command>
-        </cmdsynopsis>
-
-      </refsynopsisdiv>
-      <refsect1>
-        <title>DESCRIPTION</title>
-        <para>
-          Resumes a run that is paused in the data source identified by
-          <parameter>sourceId</parameter>.
-          This proc is optional.  Specifically, if the data source provider's
-          <link linkend='provider3_capabilities'
-            endterm='provider3_capabilities_title' /> specifies  the
-          provider is unable to pause runs, the provider need not implement
-          either this proc or the
-          <link linkend='provider3_pause' endterm='provider3_pause_title' />
-          proc.  Similarly, the data source manager should not invoke the
-          <command>pause</command> or <command>resume</command> commands on
-          data sources that cannot support it.
-        </para>
-        <para>
-          The ReadoutGUI data source manager and GUI will prevent an invocation
-          of the <command>pause</command> and <command>resume</command>
-          operations on any data of the data sources
-          unless all data sources specified able to perform these
-          operations.
-        </para>
-      </refsect1>
-    </refentry>
-
-        <refentry id="provider3_end">
-            <refentryinfo>
-                <author>
-                        <personname>
-                                <firstname>Ron</firstname>
-                                <surname>Fox</surname>
-                        </personname>
-                        <personblurb><para></para></personblurb>
-                </author>
-                <productname>NSCLDAQ</productname>
-                <productnumber></productnumber>
-            </refentryinfo>
-          <refmeta>
-            <refentrytitle id='provider3_end_title'>end</refentrytitle>
-            <manvolnum>3provider</manvolnum>
-            <refmiscinfo class='empty'></refmiscinfo>
-          </refmeta>
-          <refnamediv>
-            <refname>end</refname>
-            <refpurpose>End a Data Taking Run</refpurpose>
-          </refnamediv>
-
-          <refsynopsisdiv>
-            <cmdsynopsis>
-              <command>
-                proc ::<replaceable>providerName</replaceable>::end <replaceable>sourceId</replaceable> {
-                ...
-                }
-              </command>
-            </cmdsynopsis>
-
-          </refsynopsisdiv>
-          <refsect1>
-            <title>DESCRIPTION</title>
-            <para>
-              Ends a data taking run in the data source <parameter>sourceId</parameter>.
-              The <parameter>sourceId</parameter> is the value of the
-              <literal>sourceid</literal> key in the dict passed to the
-              provider's
-              <link linkend='provider3_start' endterm='provider3_start_title' />
-              proc was called to start the data source.
-            </para>
-          </refsect1>
-        </refentry>
-    
-      <refentry id="provider3_init">
-        <refentryinfo>
-            <author>
-                    <personname>
-                            <firstname>Ron</firstname>
-                            <surname>Fox</surname>
-                    </personname>
-                    <personblurb><para></para></personblurb>
-            </author>
-            <productname>NSCLDAQ</productname>
-            <productnumber></productnumber>
-        </refentryinfo>
-        <refmeta>
-           <refentrytitle id='provider3_init_title'>init</refentrytitle>
-           <manvolnum>3provider</manvolnum>
-           <refmiscinfo class='empty'></refmiscinfo>
-        </refmeta>
-        <refnamediv>
-           <refname>init</refname>
-           <refpurpose>On-demand initialize procedure</refpurpose>
-        </refnamediv>
-        
-        <refsynopsisdiv>
-          <cmdsynopsis>
-              <command>
-proc ::<replaceable>providerName</replaceable>::init <replaceable>sourceId</replaceable> {
-...
-}
-          </command>
-          </cmdsynopsis>
-
-        </refsynopsisdiv>
-        <refsect1>
-           <title>DESCRIPTION</title>
-           <para>
-             Initiates an on-demand initialization procedure for data source <parameter>sourceId</parameter>.
-             The <parameter>sourceId</parameter> is the value of the
-             <literal>sourceid</literal> key in the dict passed to the
-             provider's
-             <link linkend='provider3_start' endterm='provider3_start_title' />
-             proc was called to start the data source.
-             The initialization is only possible when in the Halted state.
-           </para>
-         </refsect1>
-       </refentry>
-
-      <refentry id="provider3_capabilities">
-        <refentryinfo>
-            <author>
-                    <personname>
-                            <firstname>Ron</firstname>
-                            <surname>Fox</surname>
-                    </personname>
-                    <personblurb><para></para></personblurb>
-            </author>
-            <productname>NSCLDAQ</productname>
-            <productnumber></productnumber>
-        </refentryinfo>
-        <refmeta>
-           <refentrytitle id='provider3_capabilities_title'>capabilities</refentrytitle>
-           <manvolnum>3provider</manvolnum>
-           <refmiscinfo class='empty'></refmiscinfo>
-        </refmeta>
-        <refnamediv>
-           <refname>capabilities</refname>
-           <refpurpose>Get Provider Capabilities Dict</refpurpose>
-        </refnamediv>
-        
-        <refsynopsisdiv>
-          <cmdsynopsis>
-              <command>
-proc ::<replaceable>providerName</replaceable>::capabilities {} {
-...
-}
-          </command>
-          </cmdsynopsis>
-
-        </refsynopsisdiv>
-        <refsect1>
-           <title>DESCRIPTION</title>
-           <para>
-            Not all data source providers are created equal.  This command
-            is expected to return a dict that describes the data source's
-            capabilities.  The keys to this dict are capability names.
-            The values generally are booleans that indicate whether that
-            capability is supported.
-           </para>
-        </refsect1>
-        <refsect1>
-            <title>CAPABILITIES</title>
-            <para>
-                At present the following capabilities are defined:
-            </para>
-            <variablelist>
-                <varlistentry>
-                    <term><literal>canPause</literal></term>
-                    <listitem>
-                        <para>
-                            If true the provider implements the
-                            <command>pause</command> and
-                            <command>resume</command> procs and they
-                            do what they are advertised to do.
-                        </para>
-                    </listitem>
-                </varlistentry>
-                <varlistentry>
-                    <term><literal>runsHaveTitles</literal></term>
-                    <listitem>
-                        <para>
-                            If true the provider will honor the
-                            <parameter>title</parameter> parameter passed to the
-                            <link linkend='provider3_begin'
-                                  endterm='provider3_begin_title' />
-                            command.
-                        </para>
-                    </listitem>
-                </varlistentry>
-                <varlistentry>
-                    <term><literal>runsHaveNumbers</literal></term>
-                    <listitem>
-                        <para>
-                            If true the provider will honer the
-                            <parameter>runNumber</parameter> parameter
-                            passed to the
-                            <link linkend='provider3_begin'
-                                  endterm='provider3_begin_title' />
-                            command.
-                        </para>
-                    </listitem>
-                </varlistentry>
-            </variablelist>
-        </refsect1>
-      </refentry>
-      
-      <refentry id="provider3_sshpipe">
-        <refentryinfo>
-            <author>
-                    <personname>
-                            <firstname>Ron</firstname>
-                            <surname>Fox</surname>
-                    </personname>
-                    <personblurb><para></para></personblurb>
-            </author>
-            <productname>NSCLDAQ</productname>
-            <productnumber></productnumber>
-        </refentryinfo>
-        <refmeta>
-           <refentrytitle id='provider3_sshpipe_title'>SSHPipe</refentrytitle>
-           <manvolnum>3provider</manvolnum>
-           <refmiscinfo class='empty'></refmiscinfo>
-        </refmeta>
-        <refnamediv>
-           <refname>SSHPipe</refname>
-           <refpurpose>SSHPipe data source provider.</refpurpose>
-        </refnamediv>
-        
-        <refsynopsisdiv>
-          <cmdsynopsis>
-              <command>
-package require SSHPipe_Provider
-          </command>
-          </cmdsynopsis>
-
-        </refsynopsisdiv>
-        <refsect1>
-           <title>DESCRIPTION</title>
-           <para>
-            The <literal>SSHPipe_Provider</literal> implements a
-            data source provider (see
-            <link linkend='provider3_intro' endterm='provider3_intro_title' />)
-            that controls command driven programs on the end of an SSH Pipe
-            into a remote (or local) system.
-           </para>
-           <para>
-            To use the ssh pipe provider:
-           </para>
-           <orderedlist>
-            <listitem><para>NSCLDAQ-11.x must be installed on the target system
-                in the same installation directory try as in the host system.
-                </para></listitem>
-            <listitem><para>The path to the remote program must be valid on the remote system.
-                For the most part this works best when the local and remote systems
-                share filesystems.
-                </para></listitem>
-            <listitem><para>Password-less logins have been set up between
-                the local and remote systems.  A procedure for this can be
-                found by googling <literal>ssh without password</literal>.
-                One hit that is valid as of today is:
-                <ulink url='http://www.thegeekstuff.com/2008/11/3-steps-to-perform-ssh-login-without-password-using-ssh-keygen-ssh-copy-id/'>
-                       http://www.thegeekstuff.com/2008/11/3-steps-to-perform-ssh-login-without-password-using-ssh-keygen-ssh-copy-id/
-                </ulink>
-                </para></listitem>
-           </orderedlist>
-        </refsect1>
-        <refsect1>
-           <title>
-              PARAMETERIZATION
-           </title>
-           <para>
-            The parameters required for the <literal>SSHPipe</literal> data source
-            provider are:
-           </para>
-           <variablelist>
-            <varlistentry>
-                <term><literal>host</literal></term>
-                <listitem>
-                    <para>
-                        The host on which the readout runs.  The readout
-                        host must resolve via DNS or alternatively
-                        can be a dotted IP number.
-                    </para>
-                </listitem>
-            </varlistentry>
-            <varlistentry>
-                <term><literal>path</literal></term>
-                <listitem>
-                    <para>
-                        The full path to the Readout program in the remote host.
-                    </para>
-                </listitem>
-            </varlistentry>
-            <varlistentry>
-                <term><literal>wdir</literal></term>
-                <listitem>
-                    <para>
-                        The working directory in the remote host
-                        desired for the readout program.  This defaults to the
-                        remote home directory.  Often, if <replaceable>readoutPath</replaceable>
-                        is the path to the readout program, what is desired is:
-                        <programlisting>file dirname $readoutPath</programlisting>.
-                    </para>
-                </listitem>
-            </varlistentry>
-            <varlistentry>
-                <term><literal>parameters</literal></term>
-                <listitem>
-                    <para>
-                        Parameters that will be passed on the command line
-                        to the Readout program when it is run.  For eample for
-                        NSCL Readout programs,
-                        <literal>--ring=</literal><replaceable>some-non-default-ring</replaceable>
-                        is often used.
-                    </para>
-                </listitem>
-            </varlistentry>
-            
-           </variablelist>
-        </refsect1>
-        <refsect1>
-            <title>READOUT PROGRAM REQUIREMENTS</title>
-            <para>
-                Readout programs are sent specific commands in specific ways.
-                This places
-                the following requirements on Readout program that will be controlled
-                via SSHPipe:
-            </para>
-            <orderedlist>
-                <listitem><para>
-                    Readout programs must be command drive and expect comands
-                    on their <literal>stdin</literal> file descriptor.
-                    </para></listitem>
-                <listitem><para>
-                    Readout program output you want seen by the user must be
-                    sent to either <literal>stdout</literal> or
-                    <literal>stderr</literal>
-                    </para></listitem>
-                <listitem><para>An endfile on the <literal>stdin</literal> pipe
-                    must exit the program.
-                    </para></listitem>
-                <listitem><para>The <command>exit</command> command must exit
-                    the program.
-                    </para></listitem>
-                <listitem><para>The <command>set <replaceable>varname value</replaceable></command>
-                    command must be defined for the variables <varname>title</varname>
-                    and <varname>run</varname> and set the run number and title
-                    accordingly.
-                    </para></listitem>
-                <listitem><para>The <command>begin</command> command must start
-                    a new run.
-                    </para></listitem>
-                <listitem><para>The <command>end</command> command must end an
-                    active run.
-                    </para></listitem>
-                <listitem><para>The <command>pause</command> command must pause
-                    an active run.
-                    </para></listitem>
-                <listitem><para>The <command>resume</command> command must resume
-                     paused run.
-                     </para></listitem>
-                     <listitem><para>The <command>init</command> command must cause
-                         an on-demand initialization procedure, e.g. loading firmware.
-                     </para></listitem>
-            </orderedlist>
-        </refsect1>
-        <refsect1>
-            <title>TRICKS FOR TICKY READOUTS</title>
-            <para>
-                If your Readout program meets most of the requirements in the
-                section <literal>READOUT PROGRAM REQUIREMENTS</literal> above,
-                you may still be able to use the SSHPipe provider by wrapping
-                it appropriately.  For example:
-            </para>
-            <formalpara>
-                <title>Readout cannot pause/resume</title>
-                
-                    <para>
-                        Make a new provider that implements all of its API
-                        entries by calling the <literal>::SSHPipe::</literal>
-                        entry, however your capabilities <command>proc</command>
-                        will force the value of the <literal>canPause</literal>
-                        capability to false.
-                    </para>
-            </formalpara>
-        </refsect1>
-      </refentry>
-
-      <refentry id="provider3_s800">
-        <refentryinfo>
-            <author>
-                    <personname>
-                            <firstname>Ron</firstname>
-                            <surname>Fox</surname>
-                    </personname>
-                    <personblurb><para></para></personblurb>
-            </author>
-            <productname>NSCLDAQ</productname>
-            <productnumber></productnumber>
-        </refentryinfo>
-        <refmeta>
-           <refentrytitle id='provider3_s800_title'>s800</refentrytitle>
-           <manvolnum>3provider</manvolnum>
-           <refmiscinfo class='empty'></refmiscinfo>
-        </refmeta>
-        <refnamediv>
-           <refname>s800</refname>
-           <refpurpose>s800 data source provider.</refpurpose>
-        </refnamediv>
-        
-        <refsynopsisdiv>
-          <cmdsynopsis>
-              <command>
-package require s800
-          </command>
-          </cmdsynopsis>
-
-        </refsynopsisdiv>
-        <refsect1>
-           <title>DESCRIPTION</title>
-           <para>
-            This data source provider provides the command and control over the
-            S800 data acquisition system Readout.  The S800 uses a Readout
-            program that is an TCP/IP server.
-           </para>
-           <para>
-            Note that the provider only manages the run control of the S800.
-            The <filename>s800toring</filename> utility described below must
-            be started as well from your <filename>ReadoutCallouts.tcl</filename>
-            script. See <literal>S800TORING</literal> below.
-           </para>
-        </refsect1>
-        <refsect1>
-           <title>
-              PARAMETERIZATION
-           </title>
-           <variablelist>
-                <varlistentry>
-                    <term><literal>host</literal></term>
-                    <listitem>
-                        <para>
-                            The IP DNS name or dotted IP address of the
-                            host that is running the S800 readout program.
-                            Note that this software cannot star the readout program.
-                            What it does on a <function>start</function> operation
-                            is to connect to an already running readout program.
-                        </para>
-                    </listitem>
-                </varlistentry>
-                <varlistentry>
-                    <term><literal>port</literal></term>
-                    <listitem>
-                        <para>
-                            The port on which the S800 readout program
-                            is listening for connections.
-                        </para>
-                    </listitem>
-                </varlistentry>
-                
-                
-           </variablelist>
-        </refsect1>
-        <refsect1>
-            <title>S800TORING</title>
-            <para>
-                The S800 Readout program is not an NSCLDAQ readout program.
-                It does not put data into ring buffers but instead supplies
-                data via a TCP/IP connection.  Furthermore the data format
-                is that of NSCLDAQ-8.x.
-            </para>
-            <para>
-                The <literal>s800toring</literal>
-                program connects to the S800 data transfer socket,
-                translates events into ring items and puts those items into a
-                ring buffer from which they can be fetched by other programs.
-            </para>
-            <para>
-                In the sample startup below, we are assuming the existence
-                of an environment variable, <literal>DAQROOT</literal>,
-                that points to the top level directory of the NSCLDAQ-11
-                installation.
-            </para>
-            <informalexample>
-                <cmdsynopsis>
-                    <command>
-$DAQROOT/bin/s800toring <replaceable>host port ring</replaceable>
-                    </command>
-                </cmdsynopsis>
-            </informalexample>
-            <para>
-                The <replaceable>host</replaceable> and
-                <replaceable>port</replaceable> command line parameters
-                are the host and port on which the s800 is listening for event
-                service connections (this is not in general the same value
-                as the s800 command port).  The <replaceable>ring</replaceable>
-                parameter is the name of the ring buffer into which data
-                should be placed. If the ring buffer does not yet exist,
-                <literal>s800toring</literal>  will create it.
-            </para>
-        </refsect1>
-      </refentry>
-                
-      <refentry id="provider3_delay">
-        <refentryinfo>
-            <author>
-                    <personname>
-                            <firstname>Jeromy</firstname>
-                            <surname>Tompkins</surname>
-                    </personname>
-                    <personblurb><para></para></personblurb>
-            </author>
-            <productname>NSCLDAQ</productname>
-            <productnumber></productnumber>
-        </refentryinfo>
-        <refmeta>
-           <refentrytitle id='provider3_delay_title'>Delay</refentrytitle>
-           <manvolnum>3provider</manvolnum>
-           <refmiscinfo class='empty'></refmiscinfo>
-        </refmeta>
-        <refnamediv>
-           <refname>delay</refname>
-           <refpurpose>Inserts a delay between data provider begins</refpurpose>
-        </refnamediv>
-        
-        <refsynopsisdiv>
-          <cmdsynopsis>
-              <command>
-package require Delay_Provider
-          </command>
-          </cmdsynopsis>
-
-        </refsynopsisdiv>
-        <refsect1>
-           <title>DESCRIPTION</title>
-           <para>
-            This data source provider does nothing more than wait for a specified
-            amount of time when it is told to begin. It is intended to serve as
-            an adjustable delay between the time the begin commands are sent to the
-            neighboring data providers.
-           </para>
-        </refsect1>
-        <refsect1>
-           <title>
-              PARAMETERIZATION
-           </title>
-           <variablelist>
-                <varlistentry>
-                    <term><literal>delay</literal></term>
-                    <listitem>
-                        <para>
-                            The number of milliseconds to wait at begin.
-                        </para>
-                    </listitem>
-                </varlistentry>
-                
-                
-           </variablelist>
-        </refsect1>
-      </refentry>
-
-<!-- /manpage -->
-<!-- manpage 1daq -->
-
-      <refentry id="manpage_readoutshell">
-        <refentryinfo>
-            <author>
-                    <personname>
-                            <firstname>Ron</firstname>
-                            <surname>Fox</surname>
-                    </personname>
-                    <personblurb><para></para></personblurb>
-            </author>
-            <productname>NSCLDAQ</productname>
-            <productnumber></productnumber>
-        </refentryinfo>
-        <refmeta>
-           <refentrytitle>ReadoutShell</refentrytitle>
-           <manvolnum>1daq</manvolnum>
-           <refmiscinfo class='empty'></refmiscinfo>
-        </refmeta>
-        <refnamediv>
-           <refname>ReadoutShell</refname>
-           <refpurpose>Shell wrapper for readout programs.</refpurpose>
-        </refnamediv>
-        
-        <refsynopsisdiv>
-          <cmdsynopsis>
-              <command>
-$DAQROOT/bin/ReadoutShell
-          </command>
-          </cmdsynopsis>
-
-        </refsynopsisdiv>
-        <refsect1>
-           <title>DESCRIPTION</title>
-           <para>
-            Provides a graphical use interface wrapper around readout programs.
-            This command takes no parameters or options.  It does maintain
-            a memory of the most recent configuration for its internal components
-            as well as providing a scheme for extensions to add to this configuration.
-            See FILES for more information about the configuration.
-           </para>
-        </refsect1>
-        <refsect1>
-           <title>
-              ENVIRONMENT
-           </title>
-            <variablelist>
-                <varlistentry>
-                    <term><literal>EVENTLOGGER</literal></term>
-                    <listitem>
-                        <para>
-                            Overrides the default event logger program with
-                            its value.
-                        </para>
-                    </listitem>
-                </varlistentry>
-                <varlistentry>
-                    <term><literal>EVENTLOGGER_RING</literal></term>
-                    <listitem>
-                        <para>
-                            Overrides the event logger ringbuffer URI.
-                        </para>
-                    </listitem>
-                </varlistentry>
-                <varlistentry>
-                    <term><literal>EVENTLOGGER_NSRCSFLAGS_SUPPORTED</literal></term>
-                    <listitem>
-                        <para>
-                            If true then <option>--number-of-sources</option>
-                            will be used with the eventlog program.
-                        </para>
-                    </listitem>
-                </varlistentry>
-                <varlistentry>
-                    <term><literal>EVENTLOGGER_UNCONTROLLED_SOURCE_COUNT</literal></term>
-                    <listitem>
-                        <para>
-                            If provided contains an additional source count for
-                            use when computing the value of
-                            <option>--number-of-sources</option>
-                        </para>
-                    </listitem>
-                </varlistentry>
-                <varlistentry>
-                    <term><literal>EVENTLOGGER_USE_GUI_RUNNUM</literal></term>
-                    <listitem>
-                        <para>
-                            If true the <option>--run</option> option will be
-                            used to override run numbers in begin run records or,
-                            alternatively provide run numbers where none are
-                            avaialble.
-                        </para>
-                    </listitem>
-                </varlistentry>
-                
-            </variablelist>
-            
-             <variablelist>
-                <varlistentry>
-                    <term><literal>EVENTS</literal></term>
-                    <listitem>
-                        <para>
-                            The value of this environment variable overrides
-                            the Stage area default
-                        </para>
-                    </listitem>
-                </varlistentry>
-                <varlistentry>
-                    <term><literal>EXPDIR</literal></term>
-                    <listitem>
-                        <para>
-                            The value of this environment variable overrides
-                            the Experiment metadata default value.
-                        </para>
-                    </listitem>
-                </varlistentry>
-            </variablelist>
-             
-             
-        </refsect1>
-        <refsect1>
-            <title>FILES</title>
-            <variablelist>
-                <varlistentry>
-                    <term><filename>~/stagearea</filename></term>
-                    <listitem>
-                        <para>
-                            A symbolic link to the work area used by the ReadoutShell
-                            to maintain its directory structure.
-                        </para>
-                    </listitem>
-                </varlistentry>
-                <varlistentry>
-                    <term><filename>~/stagearea/current</filename></term>
-                    <listitem>
-                        <para>
-                            Directory containing the
-                            event file currently being recorded.
-                        </para>
-                    </listitem>
-                </varlistentry>
-                <varlistentry>
-                    <term><filename>~/stagearea/complete</filename></term>
-                    <listitem>
-                        <para>
-                            Directory containing symbolic links to all
-                            event files that have been completely acquired.
-                        </para>
-                    </listitem>
-                </varlistentry>
-                <varlistentry>
-                    <term><filename>~/stagerea/experiment/run*</filename></term>
-                    <listitem>
-                        <para>
-                            Directories containing event files and metadata
-                            for all completely acquired runs.  The wild-carded
-                            part of the directory string is the run number, e.g.
-                            <filename>~/stagerea/experiment/run1234</filename>
-                            contains the event file and metadata for run
-                            number <literal>1234</literal>.
-                        </para>
-                    </listitem>
-                </varlistentry>
-                <varlistentry>
-                    <term><filename>~/stagearea/experiment/current</filename></term>
-                    <listitem>
-                        <para>
-                            Directory containing the metadata for the current run.
-                            The data in this directory will be copied into the
-                            run directory at the end of the run.
-                        </para>
-                    </listitem>
-                </varlistentry>
-                <varlistentry>
-                    <term><filename>~/stagearea/.settings.tcl</filename></term>
-                    <listitem>
-                        <para>
-                            File from which saved settings are restored
-                            and into which saved settings are written.
-                            This file is just a bunch of Tcl
-                            <command>set</command> commands that are
-                            read/written by
-                            the
-                            <link linkend='rdogui3_statemanager'
-                                  endterm='rdogui3_statemanager_title' />
-                            via its singleton implementation.
-                        </para>
-                    </listitem>
-                </varlistentry>
-                <varlistentry>
-                    <term><filename>ReadoutCallouts.tcl</filename></term>
-                    <listitem>
-                        <para>
-                            File that contains extensions to the ReadoutShell.
-                            This file is searched for in order in:
-                            <filename>~</filename>,
-                            <filename>!/stagearea/experiment/currnet</filename>
-                            and the current worknig directory.  The first found
-                            file and only the first of these is loaded.
-                        </para>
-                    </listitem>
-                </varlistentry>
-                
-            </variablelist>
-        </refsect1>
-      </refentry>
-        <refentry id="rdogui3_readoutguioutputclient">
-            <refentryinfo>
-                <author>
-                        <personname>
-                                <firstname>Ron</firstname>
-                                <surname>Fox</surname>
-                        </personname>
-                        <personblurb><para></para></personblurb>
-                </author>
-                <productname>NSCLDAQ</productname>
-                <productnumber></productnumber>
-            </refentryinfo>
-          <refmeta>
-             <refentrytitle id="rdogui3_readoutguioutputclient_title">ReadoutGUIOutputClient</refentrytitle>
-             <manvolnum>3rdogui</manvolnum>
-             <refmiscinfo class='empty'></refmiscinfo>
-          </refmeta>
-          <refnamediv>
-             <refname>ReadoutGUIOutputClient</refname>
-             <refpurpose>Readout gui output monitor client.</refpurpose>
-          </refnamediv>
-          
-          <refsynopsisdiv>
-            <cmdsynopsis>
-                <command>
-ReadoutGUIOutputClient <replaceable>name ?options?</replaceable>
-                </command>
-            </cmdsynopsis>
-            <cmdsynopsis>
-                <command>
-<replaceable>name method params</replaceable>                    
-                </command>
-            </cmdsynopsis>
-
-          </refsynopsisdiv>
-          <refsect1>
-             <title>DESCRIPTION</title>
-             <para>
-                <classname>ReadoutGUIOutputClient</classname> provides a packaged
-                client for the output  monitor for applications that use the event
-                loop.  Note that Tcl/Tk applications by default use the event loop.
-                When a client object is constructed, it creates a new command ensemble
-                whose sub commands are the method names of the object.  The command
-                name can either be specified or a unique one can be assigned by
-                specifying the special object name <literal>%AUTO%</literal>.
-                Regardless the constructor returns the name of the command as its
-                result.  Thus e.g.:
-             </para>
-             <informalexample>
-                <programlisting>
-set outputMonitor [ReadoutGUIOutputClient %AUTO%]
-$outputMonitor configure -host spdaq123.nscl.msu.edu
-                </programlisting>
-             </informalexample>
-             <para>
-                is a pretty common pattern.
-             </para>
-          </refsect1>
-          <refsect1>
-             <title>
-                OPTIONS
-             </title>
-             <para>
-                <classname>ReadoutGUIOutputClient</classname> objects include
-                the <command>configure</command> and <command>cget</command>
-                commands that manipulate and query configuration options of the
-                object.  Normally one configures the object and then invokes
-                the <command>connect</command> method to start processing
-                data.  See METHODS for more about <command>connect</command>.
-             </para>
-             <variablelist>
-                <varlistentry>
-                    <term><option>-host</option></term>
-                    <listitem>
-                        <para>
-                            Specifies the name or IP address of the host that
-                            is running the server.  The default value, if not
-                            explicitly configured is <literal>localhost</literal>
-                            which corresponds to the system running the application.
-                        </para>
-                    </listitem>
-                </varlistentry>
-                <varlistentry>
-                    <term><option>-user</option></term>
-                    <listitem>
-                        <para>
-                            Specifies the user that is running the server application.
-                            If not configured, the default value is the current
-                            logged in user; <literal>$::tcl_platform(user)</literal>.
-                        </para>
-                    </listitem>
-                </varlistentry>
-                <varlistentry>
-                    <term><command>-outputcmd</command></term>
-                    <listitem>
-                        <para>
-                            The value of this option is a script that is executed
-                            whenever something was output to the server's output
-                            window.  The text that was output is passed as an
-                            additional argument to the script.
-                        </para>
-                    </listitem>
-                </varlistentry>
-                <varlistentry>
-                    <term><option>-closecmd</option></term>
-                    <listitem>
-                        <para>
-                            The value of this option is a script that is executed
-                            when the object loses connection with the command server.
-                        </para>
-                    </listitem>
-                </varlistentry>
-                
-                
-             </variablelist>
-          </refsect1>
-            <refsect1>
-                <title>METHODS</title>
-                <para>
-                    There is only one method <methodname>connect</methodname>
-                    it has no additional parameters and should be invoked once
-                    the object is configured.  <methodname>connect</methodname>
-                    attempts to make the connection with the server and
-                    sets up the fileevents to invoke the <option>-outputcmd</option>
-                    and <option>-closecmd</option> scripts at appropriate times.
-                </para>
-                <para>
-                    Failures result in an error signal.
-                </para>
-            </refsect1>
-        </refentry>
-
-<refentry>
- <refentryinfo>
-   
-        <author>
-                <personname>
-                        <firstname>Ron</firstname>
-                        <surname>Fox</surname>
-                </personname>
-                <personblurb><para></para></personblurb>
-        </author>
-        <productname>NSCLDAQ</productname>
-        <productnumber></productnumber>
- </refentryinfo>
- <refmeta>
-  <refentrytitle>multilogger</refentrytitle>
-  <manvolnum>3rdogui</manvolnum>
-  <refmiscinfo class='emtpy'/>
- </refmeta>
- <refnamediv>
-  <refname>multilogger</refname>
-  <refpurpose>Log data from multiple rings</refpurpose>
- </refnamediv>
- <refsynopsisdiv>
-  <programlisting>
-package require multilogger
-<optional> set ::mutilogger::recordAlways 1</optional>
-  </programlisting>
- </refsynopsisdiv>
- <refsect1>
-  <title>
-   DESCRIPTION
-  </title>
-  <para>
-   This package provides an extension to the readoutGui that allows users to
-   specify event recording should be done from multiple ring buffers in addition
-   to the primary event recording done on the top level ring buffer.  The
-   package adds a menu to the program that supports the addition of event loggers,
-   removal of event loggers and selective enabling of existing loggers.
-  </para>
-  <para>
-   After each change a configuration file <filename>~/.multiloggers</filename>
-   is written describing the loggers.  This file is read when the package is
-   incorporated to restore the prior set of multiloggers.
-  </para>
-  <para>
-   Normally, events are only logged if recording is enabled.  This may not be
-   suitable if a ReadoutGui is the target of enslavement by a master GUI.
-   This is because such GUI's will always see the event recording state as
-   disabled.   This behavior can be changed by setting the variable
-   <varname>::multilogger::recordAlways</varname> to a Tcl boolean true
-   value.
-  </para>
-  <para>
-   If <varname>::multilogger::recordAlways</varname> is <literal>1</literal>,
-   multilogger could try to recordthe same run number several times.  Normally
-   this would result in eventlog's exit as it tried to overwrite the existing
-   run.  Multilogger, however specifies an <option>--prefix</option> consisting
-   of the formatted date and time at which the file was created.  Since it's
-   highly unlikely runs will start at the same second, this creates
-   unique event file naes.
-  </para>
- </refsect1>
-</refentry>      
-<!-- /manpage -->
-=======
-<!-- manpage 3rdogui -->
-   <refentry id='rdogui_man'>
-    <refentryinfo>
-        <author>
-                <personname>
-                        <firstname>Ron</firstname>
-                        <surname>Fox</surname>
-                </personname>
-                <personblurb><para></para></personblurb>
-        </author>
-        <productname>NSCLDAQ</productname>
-        <productnumber></productnumber>
-    </refentryinfo>
-     <refmeta>
-          <refentrytitle id='rdogui_man_title'>Introduction</refentrytitle>
-          <manvolnum>3rdogui</manvolnum>
-          <refmiscinfo class='empty'></refmiscinfo>
-       </refmeta>
-       <refnamediv>
-          <refname>Introduction</refname>
-          <refpurpose>ReadoutGUI API introduction</refpurpose>
-       </refnamediv>
-       
-       <refsect1>
-          <title>DESCRIPTION</title>
-          <para>
-            This section of manual pages describe the API presented by the
-            ReadoutGUI.  While you may naturally find additional methods
-            if you inspect source code, these are not guaranteed to be stable
-            over a major release of NSCLDAQ.  Use them at your peril.
-          </para>
-       </refsect1>
-       <refsect1>
-          <title>
-         PACKAGES
-          </title>
-            <para>
-                The API is broken up int packages of related functionality.
-                These packages are instaled in the <filename>TclLibs</filename>
-                directory tree of your NSCLDAQ installation.
-                If DAQROOT is an environment variable that points to the top
-                level diretory of your NSLCDAQ installation, you can make these
-                packages available by first:
-            </para>
-            <informalexample>
-                <programlisting>
-set pkghome [file join $::env(DAQROOT) TclLibs]
-lappend auto_path $pkghome
-                </programlisting>
-            </informalexample>
-            <para>
-                Below are brief descriptions of the API packages with
-                pointers to the reference pages that describe them:
-            </para>
-            <variablelist>
-                <varlistentry>
-                    <term><literal>bells</literal></term>
-                    <listitem>
-                        <para>
-                            This package provides the <classname>bells</classname>
-                            class.  This can be used to ring alarm bells in accordance with
-                            some pattern.
-                        </para>
-                        <para>
-                            See
-                            <link linkend='rdogui3_bells' endterm='rdogui3_bells_title' />
-                            for reference information.
-                        </para>
-                    </listitem>
-                </varlistentry>
-                <varlistentry>
-                    <term><literal>Configuration</literal></term>
-                    <listitem>
-                        <para>
-                            Provides a manager for configuration data.  This
-                            package allows you to define configuration variables
-                            and their defaults.  It also supports overidding
-                            default values with environment variables.
-                            Normally this package is used in conjunction with the
-                            <literal>StateManager</literal> package to save
-                            and restore the state of configuration parameters
-                            to the configuration file.
-                        </para>
-                        <para>
-                            See
-                            <link linkend='rdogui3_configuration'
-                                  endterm='rdogui3_configuration_title' />
-                            for reference information.
-                        </para>
-                    </listitem>
-                </varlistentry>
-                <varlistentry>
-                    <term><literal>DAQParameters</literal></term>
-                    <listitem>
-                        <para>
-                            Provides access to parameters that affect data taking.
-                            This package provides both query and modify access.
-                            It uses the <literal>Configuration</literal> package
-                            above.
-                        </para>
-                        <para>
-                            See
-                            <link linkend='rdogui3_daqparameters'
-                                  endterm='rdogui3_daqparameters_title' />
-                            for reference information.
-                        </para>
-                    </listitem>
-                </varlistentry>
-                <varlistentry>
-                    <term><literal>DataSourceManager</literal></term>
-                    <listitem>
-                        <para>
-                            This package manages the data source providers
-                            and data sources.  You need to interact with this
-                            package if you want to create data sources
-                            yourself (e.g. to create an exportable pre-packaged ReadoutGUI
-                            for a specific setup).
-                        </para>
-                        <para>
-                            See
-                            <link linkend='rdogui3_DataSourceManager'
-                                  endterm='rdogui3_DataSourceManager_title' />
-                        </para>
-                    </listitem>
-                </varlistentry>
-                <varlistentry>
-                    <term><literal>DataSourceUI</literal></term>
-                    <listitem>
-                        <para>
-                            This package provides the user interface
-                            elements that prompt for data source parameters.
-                            It provides at least one useful class
-                            <classname>DialogWrapper</classname> which
-                            can be  used to build custom prompters for
-                            data source providers.
-                        </para>
-                        <para>
-                            See
-                            <link linkend='rdogui3_DatasourceUI'
-                                  endterm='rdogui3_DatasourceUI_title' />
-                        </para>
-                    </listitem>
-                </varlistentry>
-                <varlistentry>
-                    <term><literal>Diagnostics</literal></term>
-                    <listitem>
-                        <para>
-                            Provides simple error/warning/info dialogs.
-                            See:
-                            <link linkend='rdogui3_diagnostics'
-                                  endterm='rdogui3_diagnostics_title' />
-                        </para>
-                    </listitem>
-                </varlistentry>
-                <varlistentry>
-                    <term><literal>ExpFileSystemConfig</literal></term>
-                    <listitem>
-                        <para>
-                            Provides read/write access to configuration parameters
-                            that determine where event data and related meta-data
-                            are stored.
-                            See:
-                            <link linkend='rdogui3_expfilesystemconfig'
-                                  endterm='rdogui3_expfilesystemconfig_title'
-                                  />
-                        </para>
-                    </listitem>
-                </varlistentry>
-                <varlistentry>
-                    <term><literal>ReadoutGUI</literal></term>
-                    <listitem>
-                        <para>
-                            Provides the readout GUI application class which
-                            strings everything together. See
-                            <link
-                                  linkend='rdogui3_readoutgui'
-                                  endterm='rdogui3_readoutgui_title' />
-                        </para>
-                    </listitem>
-                </varlistentry>
-                <varlistentry>
-                    <term><literal>ReadoutGUIPanel</literal></term>
-                    <listitem>
-                        <para>
-                            Provides a group of API elements that allow you
-                            to modify the user interface presented by the
-                            <classname>ReadoutGuiApp</classname> application
-                            object.
-                            See:
-                            <link linkend='rdogui3_readoutguipanel'
-                                  endterm='rdogui3_readoutguipanel_title' />
-                        </para>
-                    </listitem>
-                </varlistentry>
-                <varlistentry>
-                    <term><literal>RunstateMachine</literal></term>
-                    <listitem>
-                        <para>
-                            Implements the run state machine.  This also
-                            provides the mechanism to register custom
-                            callback bundles.
-                            See:
-                            <link linkend='rdogui3_runstatemachine'
-                                  endterm='rdogui3_runstatemachine_title' />
-                        </para>
-                    </listitem>
-                </varlistentry>
-                <varlistentry>
-                    <term><literal>StateManager</literal></term>
-                    <listitem>
-                        <para>
-                            Provides a package that supports simple Tcl
-                            configuration files.  A simple Tcl configuration file
-                            is a script with a bunch  of <command>set</command>
-                            commands that define configuration variables.
-                            The package allows you define variables that
-                            are exported/imported from these files and
-                            getters and setters for those variables.
-                        </para>
-                        <para>
-                            See
-                            <link linkend='rdogui3_statemanager'
-                                  endterm='rdogui3_statemanager_title' />
-                        </para>
-                    </listitem>
-                </varlistentry>
-                <varlistentry>
-                    <term><literal>ui</literal></term>
-                    <listitem>
-                        <para>
-                            Provides access to all elements of the user interface.
-                            Before using this package, see if you needs are
-                            met by the <literal>ReadoutGUIPanel</literal> package
-                            since that tends to be easier to use.
-                        </para>
-                        <para>
-                            See
-                            <link linkend="rdogui3_ui" endterm='rdogui3_ui_title' />
-                        </para>
-                    </listitem>
-                </varlistentry>
-            </variablelist>
-        </refsect1>
-     </refentry>     
-
-      <refentry id="rdogui3_bells">
-        <refentryinfo>
-            <author>
-                    <personname>
-                            <firstname>Ron</firstname>
-                            <surname>Fox</surname>
-                    </personname>
-                    <personblurb><para></para></personblurb>
-            </author>
-            <productname>NSCLDAQ</productname>
-            <productnumber></productnumber>
-        </refentryinfo>
-        <refmeta>
-           <refentrytitle id="rdogui3_bells_title">bells</refentrytitle>
-           <manvolnum>3rdogui</manvolnum>
-           <refmiscinfo class='empty'></refmiscinfo>
-        </refmeta>
-        <refnamediv>
-           <refname>bells</refname>
-           <refpurpose>Provide audible alarm bells.</refpurpose>
-        </refnamediv>
-        
-        <refsynopsisdiv>
-          <cmdsynopsis>
-        <command>
-package require bells
-          </command>
-          </cmdsynopsis>
-        <cmdsynopsis>
-            <command>
-bells <replaceable>%AUTO% | name ?options...?</replaceable>
-            </command>
-        </cmdsynopsis>
-            <cmdsynopsis>
-                <command>
-<replaceable>abell</replaceable> configure <replaceable>?options...?</replaceable>
-                </command>
-            </cmdsynopsis>
-            <cmdsynopsis>
-                <command>
-<replaceable>abell</replaceable> cget <replaceable>option</replaceable>
-                </command>
-            </cmdsynopsis>
-            <cmdsynopsis>
-                <command>
-<replaceable>abell</replaceable> start
-                </command>
-            </cmdsynopsis>
-            <cmdsynopsis>
-                <command>
-<replaceable>abell</replaceable> cancel
-                </command>
-            </cmdsynopsis>
-            <cmdsynopsis>
-                <command>
-<replaceable>abell</replaceable> destroy
-                </command>
-            </cmdsynopsis>
-
-        </refsynopsisdiv>
-        <refsect1>
-           <title>DESCRIPTION</title>
-           <para>
-            This package provides a <literal>snit::type</literal> named
-            <classname>bell</classname>.  Instances of <classname>bell</classname>
-            produce repeating patterns of beeps.  Typically this is used to
-            alert users to conditions of alarm level severity.
-           </para>
-           <para>
-            Bells have a <option>-pattern</option> which determines the interval
-            between each beep, and an <option>-interval</option> which determines
-            the time between repetitions of the pattern.
-            </para>
-        </refsect1>
-        <refsect1>
-           <title>
-              OPTIONS
-           </title>
-           <variablelist>
-            <varlistentry>
-                <term><option>-interval</option> <replaceable>msec</replaceable></term>
-                <listitem>
-                    <para>
-                        Determines the time in milliseconds between repetitions of
-                        the beep pattern.  If not supplied, this defaults to
-                        <literal>1000</literal> (one second).  In the interval
-                        between patterns, the event loop is active.
-                    </para>
-                </listitem>
-            </varlistentry>
-            <varlistentry>
-                <term><option>-pattern</option> <replaceable>msec1 ...</replaceable></term>
-                <listitem>
-                    <para>
-                        Determines the interval between beeps in one repetition
-                        of the pattern.  The pattern begins with a beep after
-                        which there is a delay that is determined by iterating
-                        through the <option>-pattern</option> list after which
-                        another beep is emitted.
-                    </para>
-                    <para>
-                        The default is a single element of <literal>100</literal>
-                        which results in a double beep with the two beeps
-                        separated by <literal>0.1</literal> seconds.
-                    </para>
-                    <para>
-                        Note that during the execution of the pattern, the
-                        event loop does not execute.
-                    </para>
-                </listitem>
-            </varlistentry>
-           </variablelist>
-        </refsect1>
-        <refsect1>
-            <title>METHODS</title>
-            <para>
-                Instances of a bell are created using the bell command and,
-                themselves become commands.  The ways to create a bell command are:
-            </para>
-            <informalexample>
-                <programlisting>
-bell <replaceable>bellname ?options...?</replaceable>
-set <replaceable>somevar</replaceable> [bell %AUTO% <replaceable>?options...?</replaceable>]
-                </programlisting>
-            </informalexample>
-            <para>
-                The first example defines the command <command>bellname</command>
-                to represent an object of type <classname>bell</classname>. The
-                second example lets the <command>bell</command> command select
-                a unique command name and assigns it to he variable
-                <varname>somevar</varname>
-            </para>
-            <para>
-                In all cases the remainder of the command (if any) is made up
-                of option-value pairs which override the default options
-                (See OPTIONS above).
-            </para>
-            <para>
-                Once created, the command representing the object
-                can be used to invoke several subcommands (Methods) on the
-                bell object.  These are listed and described below:
-            </para>
-            <variablelist>
-                <varlistentry>
-                    <term><methodname>destroy</methodname></term>
-                    <listitem>
-                        <para>
-                            Destroys the object.  Once this is done, the
-                            command that represents the objecdt is no longer
-                            defined
-                        </para>
-                    </listitem>
-                </varlistentry>
-                <varlistentry>
-                    <term><methodname>configure</methodname> <replaceable>options...</replaceable></term>
-                    <listitem>
-                        <para>
-                            Change the configuration options for the object.
-                            If the bell is currently in the process of ringing,
-                            the options are changed and will take effect at the
-                            end of the current pattern. See
-                            OPTIONS above.
-                        </para>
-                    </listitem>
-                </varlistentry>
-                <varlistentry>
-                    <term><methodname>cget</methodname> <replaceable>optname</replaceable></term>
-                    <listitem>
-                        <para>
-                            Returns the value of the configuration option
-                            <replaceable>optname</replaceable>.  See
-                            OPTIONS above for a list of the legal option names.
-                        </para>
-                    </listitem>
-                </varlistentry>
-                <varlistentry>
-                    <term><methodname>start</methodname></term>
-                    <listitem>
-                        <para>
-                            Starts repetition of the bell pattern. Once started,
-                            the pattern will continue as defined by the
-                            OPTIONS until the program exits, the bell object is
-                            destroyed or the <methodname>cancel</methodname>
-                            method is invoked.
-                        </para>
-                    </listitem>
-                </varlistentry>
-                <varlistentry>
-                    <term><methodname>cancel</methodname></term>
-                    <listitem>
-                        <para>
-                            Cancels the executing pattern.  If the pattern
-                            is not executing, this is a no-op.
-                        </para>
-                    </listitem>
-                </varlistentry>            
-            </variablelist>
-        </refsect1>
-        <refsect1>
-            <title>EXAMPLE</title>
-            <para>
-                This example shows the full lifecycle of a bell object.
-                In this case, the bell is configured to repeat every second,
-                with a pattern of two short (50ms) delays and one long (100ms) delay.
-            </para>
-            <example>
-                <title>bell example</title>
-                <programlisting>
-set abell [bell %AUTO% -pattern [list 50 50 100] -interval 1000]
-...
-$abell start;
-...
-$abell cancel
-$abell destroy
-
-
-                </programlisting>
-            </example>
-        </refsect1>
-      </refentry>
-
-      <refentry id="rdogui3_configuration">
-        <refentryinfo>
-            <author>
-                    <personname>
-                            <firstname>Ron</firstname>
-                            <surname>Fox</surname>
-                    </personname>
-                    <personblurb><para></para></personblurb>
-            </author>
-            <productname>NSCLDAQ</productname>
-            <productnumber></productnumber>
-        </refentryinfo>
-        <refmeta>
-           <refentrytitle id='rdogui3_configuration_title'>Configuration</refentrytitle>
-           <manvolnum>rdogui3</manvolnum>
-           <refmiscinfo class='empty'></refmiscinfo>
-        </refmeta>
-        <refnamediv>
-           <refname>Configuration</refname>
-           <refpurpose>Configuration variable management</refpurpose>
-        </refnamediv>
-        
-        <refsynopsisdiv>
-          <cmdsynopsis>
-          <command>
-package require Configuration
-          </command>
-          </cmdsynopsis>
-            <cmdsynopsis>
-                <command>
-Configuration::Set <replaceable>configname value</replaceable>
-                </command>
-            </cmdsynopsis>
-            <cmdsynopsis>
-                <command>
-Configuration::get  <replaceable>configname ?default?</replaceable>
-                </command>
-            </cmdsynopsis>
-            <cmdsynopsis>
-                <command>
-Configuration::readEnvironment <replaceable>confname envname ?default?</replaceable>
-                </command>
-            </cmdsynopsis>
-
-            <cmdsynopsis>
-                <command>
-Configuration::writeConfigFile <replaceable>channel</replaceable>
-                </command>
-            </cmdsynopsis>
-            <cmdsynopsis>
-                <command>
-Configuration::readConfigFile <replaceable>path</replaceable>
-                </command>
-            </cmdsynopsis>
-
-        </refsynopsisdiv>
-        <refsect1>
-           <title>DESCRIPTION</title>
-           <para>
-            This package maintains a set of configuration variables.  The
-            configuration variables are maintained in a separate namespace
-            so that they cannot accidently collide with other existing global
-            variables.
-           </para>
-           <para>
-            In addition to simple set and get operations environment variables
-            can be checked for existence and used to set the value of
-            variables.  Configuration files can also be read and written, however
-            it would probably be better to use the
-            <link linkend="rdogui3_statemanager"
-                  endterm='rdogui3_statemanager_title' /> package for that
-            instead.
-           </para>
-        </refsect1>
-        <refsect1>
-           <title>
-              PROCEDURES
-           </title>
-           <para>
-            The <literal>Configuration</literal> package provides <command>proc</command>s
-            in the <literal>::Configuration::</literal> namespace:
-           </para>
-           <variablelist>
-            <varlistentry>
-                <term><function>::Configuration::readConfigfile</function> <parameter>path</parameter></term>
-                <listitem>
-                    <para>
-                        The configuration file at <parameter>path</parameter> is
-                        read in with the namespace set to the configuration variable
-                        namespace.  The file is sourced into the current
-                        interpreter (one reason that
-                        <link linkend="rdogui3_statemanager"
-                            endterm='rdogui3_statemanager_title' /> is a better
-                        choice).
-                        The source is done at the global level.        
-                    </para>
-                    <para>
-                        The configuration file is presumed to only contain
-                        <command>set</command> commands.  This is not enforced however.
-                    </para>
-                </listitem>
-            </varlistentry>
-            <varlistentry>
-                <term><function>::Configuration::readEnvironment</function>
-                    <parameter>confname envname ?default?</parameter></term>
-                <listitem>
-                    <para>
-                        If the environment variable <parameter>envname</parameter>
-                        is defined, the variable <parameter>confname</parameter> in
-                        the configuration namespace is set to the value of
-                        <parameter>envname</parameter>.
-                        If <parameter>envname</parameter> does not exist,
-                        then <parameter>confname</parameter> is set to
-                        <parameter>default</parameter>.  If the
-                        <parameter>default</parameter> parameter is not supplied,
-                        and <parameter>envname</parameter> is not defined,
-                        the variable is defined, but set to the empty string. 
-                    </para>
-                </listitem>
-            </varlistentry>
-            <varlistentry>
-                <term><function>::Configuration::Set</function> <parameter>confname value</parameter></term>
-                <listitem>
-                    <para>
-                        Sets the configuration variable named <parameter>confname</parameter>
-                        to <parameter>value</parameter>.   If <parameter>confname</parameter>
-                        has not yet been defined this will create it.
-                    </para>
-                </listitem>
-            </varlistentry>
-            <varlistentry>
-                <term><function>::Configuration::::get</function> <parameter>confname ?default?</parameter></term>
-                <listitem>
-                    <para>
-                        If <parameter>confname</parameter> is already a defined
-                        configuration parameter its value is returned.   If
-                        not, the value of <parameter>default</parameter> is returned.
-                        If not supplied <parameter>default</parameter> will
-                        be the empty string.
-                    </para>
-                </listitem>
-            </varlistentry>
-            <varlistentry>
-                <term><function>::Configuration::writeConfigFile</function> <parameter>channel</parameter></term>
-                <listitem>
-                    <para>
-                        Writes the configuration out to the open <parameter>channel</parameter>.
-                        What this means is that a .tcl script consisting of simple
-                        <command>set</command> commands will be written that can
-                        be read in with <function>::Configuration::readConfigFile</function>
-                        to restore the state of all defined configuration variables
-                        as they are defined at the time <function>::Configuration::writeConfigFile</function>
-                        is called.
-                    </para>
-                </listitem>
-            </varlistentry>
-            
-           </variablelist>
-        </refsect1>
-
-      </refentry>
-      <refentry id="rdogui3_daqparameters">
-        <refentryinfo>
-            <author>
-                    <personname>
-                            <firstname>Ron</firstname>
-                            <surname>Fox</surname>
-                    </personname>
-                    <personblurb><para></para></personblurb>
-            </author>
-            <productname>NSCLDAQ</productname>
-            <productnumber></productnumber>
-        </refentryinfo>
-        <refmeta>
-           <refentrytitle id='rdogui3_daqparameters_title'>DAQParameters</refentrytitle>
-           <manvolnum>rdogui3</manvolnum>
-           <refmiscinfo class='empty'></refmiscinfo>
-        </refmeta>
-        <refnamediv>
-           <refname>Data Acquisition parameters</refname>
-           <refpurpose>Cluster of configuration parameters for data acquisition</refpurpose>
-        </refnamediv>
-        
-        <refsynopsisdiv>
-          <cmdsynopsis>
-            <command>
-package require DAQParameters
-          </command>
-          </cmdsynopsis>
-            <cmdsynopsis>
-                <command>
-::DAQParameters::setDefaults
-                </command>
-            </cmdsynopsis>
-            <cmdsynopsis>
-                <command>
-::DAQParameters::environmentOverrides
-                </command>
-            </cmdsynopsis>
-            <cmdsynopsis>
-                <command>
-::DAQParameters::getEventLogger
-                </command>
-            </cmdsynopsis>
-            <cmdsynopsis>
-                <command>
-::DAQParameters::getEventLoggerRing
-                </command>
-            </cmdsynopsis>
-            <cmdsynopsis>
-                <command>
-::DAQParameters::getUseNsrcsFlag
-                </command>
-            </cmdsynopsis>
-            <cmdsynopsis>
-                <command>
-::DAQParameters::getAdditionalSourceCount
-                </command>
-            </cmdsynopsis>
-            <cmdsynopsis>
-                <command>
-::DAQParameters::getRunNumberOverrideFlag
-                </command>
-            </cmdsynopsis>
-            <cmdsynopsis>
-                <command>
-::DAQParameters::getUseChecksumFlag
-                </command>
-            </cmdsynopsis>
-
-        </refsynopsisdiv>
-        <refsect1>
-           <title>DESCRIPTION</title>
-           <para>
-            This package provides a cluster of configuration parameters
-            (in the sense of
-            <link linkend="rdogui3_configuration"
-                  endterm='rdogui3_configuration_title' />).
-            Mechanisms to set default values for these parameters are provided
-            as well as convenience functions to fetch specific configuration
-            values without the need to know the actual configuration variable name.
-           </para>
-           <para>
-            See PROCEDURES below for a description of each command supplied
-            by this package.
-           </para>
-        </refsect1>
-        <refsect1>
-           <title>
-              PROCEDURES
-           </title>
-           <variablelist>
-            <varlistentry>
-                <term><function>::DAQParameters::setDefaults</function></term>
-                <listitem>
-                    <para>
-                        Sets default values for each configuration value
-                        in this cluster.  See DEFAULT VALUES for information
-                        about the default values for these parameters.
-                    </para>
-                </listitem>
-            </varlistentry>
-            <varlistentry>
-                <term><function>::DAQParameters::environmentOverrides</function></term>
-                <listitem>
-                    <para>
-                        Applies the environment variables that normally
-                        control this part of the configuration to the parameters.
-                        See ENVIRONMENT below for more information about the
-                        the environment variables used.
-                    </para>
-                </listitem>
-            </varlistentry>
-            <varlistentry>
-                <term><function>::DAQParameters::getEventLogger</function></term>
-                <listitem>
-                    <para>
-                        Returns the command that will be used to start the
-                        event logger.  This is a base command string without
-                        any options.  At run time the full command string is
-                        computed from this value and the other
-                        parameters in this cluster.
-                    </para>
-                </listitem>
-            </varlistentry>
-            <varlistentry>
-                <term><function>::DAQParameters::getEventLoggerRing</function></term>
-                <listitem>
-                    <para>
-                        Returns the URI of the ring buffer from which the
-                        event logger will log data.
-                    </para>
-                </listitem>
-            </varlistentry>
-            <varlistentry>
-                <term><function>::DAQParameters::getUseNsrcsFlag</function></term>
-                <listitem>
-                    <para>
-                        Get the value of the flag that controls whether or not
-                        the event logger is started out with the
-                        <option>--number-of-sources</option> option on the
-                        command line.  If this value is <literal>true</literal>
-                        the flag value will be computed from the number of
-                        data sources and the value returned by
-                        <function>::DAQParameters::getAdditionalSourceCount</function>
-                        command and supplied on the command line.  If the
-                        value returned from this command is <literal>false</literal>
-                        this option will not be used.  Note that this
-                        option cannot be used with event loggers from NSCLDAQ
-                        earlier than version 11.0.
-                    </para>
-                </listitem>
-            </varlistentry>
-            <varlistentry>
-                <term><function>::DAQParameters::getAdditionalSourceCount</function></term>
-                <listitem>
-                    <para>
-                        Gets the number of additional sources to add to the
-                        number of data sources that will be supplied to the
-                        <option>--number-of-sources</option> eventlog flag.
-                        The purpose of that flag is to tell the event logger how
-                        many end run events to expect before considering a run over.
-                    </para>
-                    <para>
-                        This value is meaningless when
-                        <function>::DAQParameters::getUseNsrcsFlag</function>
-                        returns <literal>false</literal> beause in that case,
-                        the <option>--number-of-sources</option> option will not
-                        be added to the command line.
-                    </para>
-                    <para>
-                        The dual purpose of this option is to deal with
-                        event sources that are not controlled by the ReadoutGUI
-                        that contribute end run records (positive value for
-                        the parameter), and to handle event sources that
-                        <emphasis>are</emphasis> controlled by the ReadoutGUI
-                        that don't supply end run records (negative value).
-                    </para>
-                </listitem>
-            </varlistentry>
-            <varlistentry>
-                <term><function>::DAQParameters::getRunNumberOverrideFlag</function></term>
-                <listitem>
-                    <para>
-                        When true, the event logger is started with the
-                        <option>--run</option> flag which is given the value
-                        of the run number in the ReadoutGUI.  This is intended
-                        for cases when the event logger is used with data sources
-                        that don't contribute start of run event records, or
-                        contribute start of run records with run number fields
-                        that cannot be trusted.
-                    </para>
-                </listitem>
-            </varlistentry>
-            <varlistentry>
-                <term><function>::DAQParameters::getUseChecksumFlag</function></term>
-                <listitem>
-                    <para>
-                        When true, the event logger is started with the
-                        <option>--checksum</option> flag. If the event logger is
-                        incompatible with this option (version must be greater than 11.0-rc6),
-                        the user will be presented with an error message.
-                    </para>
-                </listitem>
-            </varlistentry>
-            
-           </variablelist>
-        </refsect1>
-        
-        <refsect1>
-            <title>DEFAULT VALUES</title>
-            <para>
-                The call to <function>::DAQParameters::setDefaults</function>
-                sets the values of the configuration variables as follows:
-            </para>
-            <variablelist>
-                <varlistentry>
-                    <term>Event logger command</term>
-                    <listitem>
-                        <para>
-                            <replaceable>DAQROOT</replaceable>/bin/eventlog
-                            where <replaceable>DAQROOT</replaceable> is the
-                            top level installation difectory of NSCLDAQ.
-                        </para>
-                    </listitem>
-                </varlistentry>
-                <varlistentry>
-                    <term>Event logger ring URI</term>
-                    <listitem>
-                        <para>
-                            <literal>tcp://localhost//$::tcl_platform(user)</literal>
-                            Note that the Tcl global array <varname>::tcl_platform</varname>'s
-                            <literal>user</literal> element contains the name
-                            of the logged in user.
-                        </para>
-                    </listitem>
-                </varlistentry>
-                <varlistentry>
-                    <term>Use <option>--number-of-sources</option></term>
-                    <listitem>
-                        <para>
-                            <literal>true</literal>
-                        </para>
-                    </listitem>
-                </varlistentry>
-                <varlistentry>
-                    <term>Additional data sources</term>
-                    <listitem>
-                        <para>
-                            <literal>0</literal>
-                        </para>
-                    </listitem>
-                </varlistentry>
-                <varlistentry>
-                    <term>Use <option>--run</option> run number override</term>
-                    <listitem>
-                        <para>
-                            <literal>false</literal>
-                        </para>
-                    </listitem>
-                </varlistentry>
-                <varlistentry>
-                    <term>Use <option>--checksum</option></term>
-                    <listitem>
-                        <para>
-                            <literal>true</literal>
-                        </para>
-                    </listitem>
-                </varlistentry>
-                
-            </variablelist>
-            <para>
-                These defaults are suitable for the case of a single event
-                source compatible with NSCLDAQ-11.x
-            </para>
-        </refsect1>
-        
-        <refsect1>
-            <title>ENVIRONMENT</title>
-            <para>
-                Invoking <function>::DAQParameters::environmentOverrides</function>
-                looks for the following environment variables:
-            </para>
-            <variablelist>
-                <varlistentry>
-                    <term><literal>EVENTLOGGER</literal></term>
-                    <listitem>
-                        <para>
-                            Overrides the default event logger program with
-                            its value.
-                        </para>
-                    </listitem>
-                </varlistentry>
-                <varlistentry>
-                    <term><literal>EVENTLOGGER_RING</literal></term>
-                    <listitem>
-                        <para>
-                            Overrides the event logger ringbuffer URI.
-                        </para>
-                    </listitem>
-                </varlistentry>
-                <varlistentry>
-                    <term><literal>EVENTLOGGER_NSRCSFLAGS_SUPPORTED</literal></term>
-                    <listitem>
-                        <para>
-                            If true then <option>--number-of-sources</option>
-                            will be used with the eventlog program.
-                        </para>
-                    </listitem>
-                </varlistentry>
-                <varlistentry>
-                    <term><literal>EVENTLOGGER_UNCONTROLLED_SOURCE_COUNT</literal></term>
-                    <listitem>
-                        <para>
-                            If provided contains an additional source count for
-                            use when computing the value of
-                            <option>--number-of-sources</option>
-                        </para>
-                    </listitem>
-                </varlistentry>
-                <varlistentry>
-                    <term><literal>EVENTLOGGER_USE_GUI_RUNNUM</literal></term>
-                    <listitem>
-                        <para>
-                            If true the <option>--run</option> option will be
-                            used to override run numbers in begin run records or,
-                            alternatively provide run numbers where none are
-                            avaialble.
-                        </para>
-                    </listitem>
-                </varlistentry>
-                <varlistentry>
-                    <term><literal>EVENTLOGGER_USE_CHECKSUM_FLAG</literal></term>
-                    <listitem>
-                        <para>
-                            If true the <option>--checksum</option> option will be 
-                            used to compute an sha512 hash for the entirety of the 
-                            logged data.
-                        </para>
-                    </listitem>
-                </varlistentry>
-                
-            </variablelist>
-        </refsect1>
-       
-
-      </refentry>
-      <refentry id="rdogui3_DataSourceManager">
-        <refentryinfo>
-            <author>
-                    <personname>
-                            <firstname>Ron</firstname>
-                            <surname>Fox</surname>
-                    </personname>
-                    <personblurb><para></para></personblurb>
-            </author>
-            <productname>NSCLDAQ</productname>
-            <productnumber></productnumber>
-        </refentryinfo>
-        <refmeta>
-           <refentrytitle id='rdogui3_DataSourceManager_title'>DataSourceManager</refentrytitle>
-           <manvolnum>3rdogui</manvolnum>
-           <refmiscinfo class='empty'></refmiscinfo>
-        </refmeta>
-        <refnamediv>
-           <refname>DataSourceManager</refname>
-           <refpurpose>Data source manager and its API</refpurpose>
-        </refnamediv>
-        
-        <refsynopsisdiv>
-          <cmdsynopsis>
-            <command>
-package require DataSourceManager
-            </command>
-          </cmdsynopsis>
-            <cmdsynopsis>
-                <command>
-set <replaceable>singleton</replaceable> [DataSourcemanagerSingleton %AUTO%]
-                </command>
-            </cmdsynopsis>
-            <cmdsynopsis>
-                <command>
-set <replaceable>providers</replaceable> [DataSourceManager::enumerateProviders]
-                </command>
-            </cmdsynopsis>
-            <cmdsynopsis>
-                <command>
-<replaceable>$singelton</replaceable> load <replaceable>provider-name</replaceable>
-                </command>
-            </cmdsynopsis>
-            <cmdsynopsis>
-                <command>
-set <replaceable>params</replaceable> \
-[<replaceable>$singleton</replaceable> parameters <replaceable>provider-name</replaceable>]
-                </command>
-            </cmdsynopsis>
-            <cmdsynopsis>
-                <command>
-set <replaceable>caps</replaceable> \
-[<replaceable>$singleton</replaceable> capabilities <replaceable>provider-name</replaceable>]
-                </command>
-            </cmdsynopsis>
-            <cmdsynopsis>
-                <command>
-set <replaceable>caps</replaceable> \
-[<replaceable>$singleton</replaceable> systemCapabilities]
-                </command>
-            </cmdsynopsis>
-            <cmdsynopsis>
-                <command>
-<replaceable>$singleton</replaceable> addSource <replaceable>provider-name param-dict</replaceable>
-                </command>
-            </cmdsynopsis>
-            <cmdsynopsis>
-                <command>
-set <replaceable>sourceid</replaceable> \
-[<replaceable>$singleton</replaceable> removeSource <replaceable>id</replaceable>]
-                </command>
-            </cmdsynopsis>
-            <cmdsynopsis>
-                <command>
-set <replaceable>status</replaceable> [<replaceable>$singleton</replaceable> check]
-                </command>
-            </cmdsynopsis>
-            <cmdsynopsis>
-                <command>
-set <replaceable>source-descriptions</replaceable> [<replaceable>$singleton</replaceable> sources]
-                </command>
-            </cmdsynopsis>
-            <cmdsynopsis>
-                <command>
-<replaceable>$singleton</replaceable> stop <replaceable>id</replaceable>
-                </command>
-            </cmdsynopsis>
-            <cmdsynopsis>
-                <command>
-<replaceable>$singleton</replaceable> stopAll
-                </command>
-            </cmdsynopsis>
-            <cmdsynopsis>
-                <command>
-<replaceable>$singleton</replaceable> startAll
-                </command>
-            </cmdsynopsis>
-            <cmdsynopsis>
-                <command>
-<replaceable>$singleton</replaceable> begin <replaceable>run-number title</replaceable>
-                </command>
-            </cmdsynopsis>
-            <cmdsynopsis>
-                <command>
-<replaceable>$singleton</replaceable> end
-                </command>
-            </cmdsynopsis>
-            <cmdsynopsis>
-                <command>
-<replaceable>$singleton</replaceable> pause
-                </command>
-            </cmdsynopsis>
-            <cmdsynopsis>
-                <command>
-<replaceable>$singleton</replaceable> resume
-                </command>
-            </cmdsynopsis>
-            <cmdsynopsis>
-                <command>
-<replaceable>$singleton</replaceable> init 
-                </command>
-            </cmdsynopsis>
-            <cmdsynopsis>
-                <command>
-<replaceable>$singleton</replaceable> initall
-                </command>
-            </cmdsynopsis>
-
-
-        </refsynopsisdiv>
-        <refsect1>
-           <title>DESCRIPTION</title>
-           <para>
-            The <literal>DataSourceManager</literal> is in charge of maintaining
-            knowledge of the data source providers and active data sources.
-            The <literal>DataSourceManager</literal> as used in the ReadoutGUI
-            is a
-            <ulink url='http://en.wikipedia.org/wiki/Singleton_pattern'>singleton object</ulink>.
-            Rather than directly instantiating a <classname>DataSourceManager</classname>
-            your code should instantiate a
-            <classname>DataSourcemanagerSingleton</classname>.
-            Doing so generates a
-            <ulink url='http://en.wikipedia.org/wiki/Facade_pattern'>Facade object</ulink>
-            that wraps the one and only data source manager the ReadoutGUI
-            uses.   The resulting object exports and delegates all
-            methods to the underlying singleton.
-           </para>
-        </refsect1>
-        <refsect1>
-           <title>
-              TYPE METHODS
-           </title>
-           <variablelist>
-            <varlistentry>
-                <term><methodname>DataSourceManager::enumerateProviders</methodname></term>
-                <listitem>
-                    <para>
-                        Returns a list of the names of the data source providers
-                        known at the time of the call.  For more information
-                        on data source providers see
-                        <link linkend='provider3_intro' endterm='provider3_intro_title' />
-                        and the interaces its related pages describe...
-                    </para>
-                    <para>
-                        The set of providers is determined by the set of packages
-                        that can be located and loaded with names appropriate
-                        to that of a data source provider.  No attempt is made
-                        to determine if these packages contain code that actually
-                        meets all the requirements of a data source provider.
-                    </para>
-                </listitem>
-            </varlistentry>
-            
-           </variablelist>
-        </refsect1>
-        <refsect1>
-            <title>METHODS</title>
-            <para>
-                The public methods provided by the data source manage are:
-            </para>
-            <variablelist>
-                <varlistentry>
-                    <term><methodname>load</methodname> <parameter>provider-name</parameter></term>
-                    <listitem>
-                        <para>
-                            Loads a data source provider package.  Note that:
-                            <itemizedlist>
-                                <listitem>
-                                    <para><parameter>provider-name</parameter> is the
-                                          name of the provider not the name of the
-                                          provider's package (e.g
-                                          <literal>SSH</literal> not <literal>SSH_Provider</literal>).
-                                    </para>
-                                </listitem>
-                                <listitem>
-                                    <para>For the load to be successful the provider's
-                                    package must be locatable via the normal Tcl
-                                    <command>package require</command> command.
-                                    For custom providers this may necessitate changes
-                                    to the <varname>::auto_path</varname> variable.
-                                    </para>
-                                </listitem>
-                            </itemizedlist>
-                        </para>
-                        <para>
-                            Until a package is loaded nothing can be done with it.
-                            You must use the <methodname>load</methodname> method
-                            rather than directly doing a <command>package require</command>
-                            as the data source manager maintains a list of registered packages.
-                        </para>
-                    </listitem>
-                </varlistentry>
-                <varlistentry>
-                    <term><methodname>parameters</methodname> <parameter>provider-name</parameter></term>
-                    <listitem>
-                        <para>
-                            Returns a dict that describes the parameterization
-                            required by data sources that <parameter>provider-name</parameter>
-                            manages. See
-                            <link linkend='provider3_intro' endterm='provider3_intro_title' />
-                            for a description of this dict.
-                        </para>
-                        <para>
-                            If you are not familiar with Tcl dicts see
-                            <ulink url='http://www.tcl.tk/man/tcl8.5/TclCmd/dict.htm'>
-                                http://www.tcl.tk/man/tcl8.5/TclCmd/dict.htm</ulink>
-                            for a description of dicts and the command ensemble that
-                            acts on them.
-                        </para>
-                    </listitem>
-                </varlistentry>
-                <varlistentry>
-                    <term><methodname>capabilities</methodname> <parameter>provider-name</parameter></term>
-                    <listitem>
-                        <para>
-                            Returns a dict that describes the capabilities of
-                            <parameter>provider-name</parameter>.  The form of
-                            this dict is described in
-                            <link linkend='provider3_intro' endterm='provider3_intro_title' />.
-                        </para>
-                    </listitem>
-                </varlistentry>
-                <varlistentry>
-                    <term><methodname>systemCapabilities</methodname></term>
-                    <listitem>
-                        <para>
-                            Returns the minimal set of capabilities the
-                            data sources have.  This is the intersection of
-                            the capabilities of all providers that are represented
-                            by data sources that have been added to the manager.
-                        </para>
-                        <para>
-                            Another way to look at this method is that it returns
-                            a dict of capabilities that all sources have.  For
-                            example, if two data sources have been added to the manager,
-                            one of them capable of pausing a run and the other not,
-                            the resulting dict will show that the system cannot
-                            pause runs.
-                            The form of this dict is described in
-                            <link linkend='provider3_intro' endterm='provider3_intro_title' />.
-                        </para>
-                    </listitem>
-                </varlistentry>
-                <varlistentry>
-                    <term><methodname>addSource</methodname> <parameter>provider-name params</parameter></term>
-                    <listitem>
-                        <para>
-                            Adds a data source to the manager.  
-                            <parameter>provider-name</parameter> defines the name
-                            of the data source provider that will manage the
-                            source.  <parameter>params</parameter> is a dict
-                            that defines the actual parameterization of this
-                            source.  The keys in this dictionary are determined
-                            by the result of <methodname>parameters</methodname>
-                            for the provider.
-                        </para>
-                        <para>
-                            Note that the
-                            source is not yet started.  See
-                            <methodname>startAll</methodname> below.
-                            Note as well that this method allocates and
-                            defines the source id for the data source. That
-                            implies that if the <parameter>params</parameter> dict
-                            has a <literal>sourceid</literal> key its value
-                            will be overwritten when the parameterization
-                            is stored internally by the manager.
-                        </para>
-                        <para>
-                            The result of this method is a unique source id
-                            which can be used to identify this source
-                            when calling methods that work on a single
-                            source.
-                        </para>
-                    </listitem>
-                </varlistentry>
-                <varlistentry>
-                    <term><methodname>removeSource</methodname> <parameter>source-id</parameter></term>
-                    <listitem>
-                        <para>
-                            Removes a source (the inverse of <methodname>addSource</methodname>)
-                            from the manager.  If the soure is running, it is
-                            stopped first.
-                            <parameter>source-id</parameter> is the source
-                            id returned from the call to <methodname>addSource</methodname>
-                            that added the source to the manager.
-                        </para>
-                        <para>
-                            It is an error to attempt to remove a nonexsitent
-                            source.
-                        </para>
-                    </listitem>
-                </varlistentry>
-                <varlistentry>
-                    <term><methodname>check</methodname></term>
-                    <listitem>
-                        <para>
-                            Checks the liveness of all data sources.
-                            This returns a dict whose keys are data source ids
-                            and whose values are the results of check on those
-                            data sources.
-                        </para>
-                    </listitem>
-                </varlistentry>
-                <varlistentry>
-                    <term><methodname>sources</methodname></term>
-                    <listitem>
-                        <para>
-                            Returns information about all of the sources
-                            that have been added to the manager.
-                            The result is a list ofr dicts.  Each
-                            dict contains the parameterization of the data
-                            source as well as keys for
-                            <literal>sourceid</literal> which has the source
-                            id as a value and <literal>provider</literal>
-                            which is the name of the provider that manages
-                            this source when it is running.
-                        </para>
-                    </listitem>
-                </varlistentry>
-                <varlistentry>
-                    <term><methodname>stop</methodname> <parameter>source-id</parameter></term>
-                    <listitem>
-                        <para>
-                            Stops the single source identified by <parameter>source-id</parameter>.
-                        </para>
-                    </listitem>
-                </varlistentry>
-                <varlistentry>
-                    <term><methodname>stopAll</methodname></term>
-                    <listitem>
-                        <para>
-                            Stops all data sources.
-                        </para>
-                    </listitem>
-                </varlistentry>
-                <varlistentry>
-                    <term><methodname>startAll</methodname></term>
-                    <listitem>
-                        <para>
-                            Starts all data sources that have been added.
-                        </para>
-                    </listitem>
-                </varlistentry>
-                
-            </variablelist>
-            <para>
-                In addition to the data source manipulation methods described
-                above, the manager also exports run control methods.  It is
-                better, however to force run state transitions to happen via
-                the
-                <link linkend='rdogui3_runstatemachine'
-                      endterm='rdogui3_runstatemachine_title' />.
-                In that way other actions associated with run state transitions
-                can occur.
-            </para>
-            <para>
-                For completeness, the run state control methods
-                are described below.  The operate by iterating over the
-                running data sources and delegating the method to their
-                provider.
-            </para>
-            <variablelist>
-                <varlistentry>
-                    <term><methodname>begin</methodname> <parameter>run-number title</parameter></term>
-                    <listitem>
-                        <para>
-                            Starts a run in all of the providers.  The
-                            <parameter>run-number</parameter> and
-                            <parameter>title</parameter> parameters are
-                            passed without interpretation to the provider's
-                            <command>begin</command> command for each data source.
-                        </para>
-                    </listitem>
-                </varlistentry>
-                <varlistentry>
-                    <term><methodname>end</methodname></term>
-                    <listitem>
-                        <para>
-                            Iterates over all data sources calling 
-                            <command>end</command> for them in their
-                            data source provider.
-                        </para>
-                    </listitem>
-                </varlistentry>
-                <varlistentry>
-                    <term><methodname>pause</methodname></term>
-                    <listitem>
-                        <para>
-                            Iterates over all data sources pausing them in
-                            the middle of an active run. Before invoking
-                            this method, the caller must ensure all data sources
-                            implement the <command>pause</command> operation by
-                            using <methodname>systemCapabilities</methodname>
-                            to get the intersection of all data source capabilites.
-                        </para>
-                    </listitem>
-                </varlistentry>
-                <varlistentry>
-                    <term><methodname>resume</methodname></term>
-                    <listitem>
-                        <para>
-                            Iterates over all data sources resuming the paused
-                            run.   
-                        </para>
-                    </listitem>
-                </varlistentry>
-                <varlistentry>
-                  <term><methodname>init</methodname></term>
-                    <listitem>
-                        <para>
-                          Calls the init proc for the provider whose index is <replaceable>id</replaceable>.
-                        </para>
-                    </listitem>
-                </varlistentry>
-                <varlistentry>
-                  <term><methodname>initall</methodname></term>
-                    <listitem>
-                        <para>
-                          Iterates through all of the data sources and calls their respective init procs.
-                        </para>
-                    </listitem>
-                </varlistentry>
-                
-                
-            </variablelist>
-            
-        </refsect1>
-
-      </refentry>
-
-      <refentry id="rdogui3_DatasourceUI">
-        <refentryinfo>
-            <author>
-                    <personname>
-                            <firstname>Ron</firstname>
-                            <surname>Fox</surname>
-                    </personname>
-                    <personblurb><para></para></personblurb>
-            </author>
-            <productname>NSCLDAQ</productname>
-            <productnumber></productnumber>
-        </refentryinfo>
-        <refmeta>
-           <refentrytitle id="rdogui3_DatasourceUI_title">DataSourceUI</refentrytitle>
-           <manvolnum>3rdogui</manvolnum>
-           <refmiscinfo class='empty'></refmiscinfo>
-        </refmeta>
-        <refnamediv>
-           <refname>DataSourceUI</refname>
-           <refpurpose>Data source parameter user interface</refpurpose>
-        </refnamediv>
-        
-        <refsynopsisdiv>
-          <cmdsynopsis>
-            <command>
-package require DataSourceUI
-          </command>
-          </cmdsynopsis>
-            <cmdsynopsis>
-                <command>
-set <replaceable>providerChooser</replaceable> [ChooseProvider <replaceable>path</replaceable>]
-                </command>
-            </cmdsynopsis>
-            <cmdsynopsis>
-                <command>
-set <replaceable>dsrcprompter</replaceable> [PromptDataSource <replaceable>path</replaceable>]
-                </command>
-            </cmdsynopsis>
-            <cmdsynopsis>
-                <command>
-set <replaceable>dialog</replaceable> [DialogWrapper <replaceable>path</replaceable>]
-                </command>
-            </cmdsynopsis>
-            <cmdsynopsis>
-                <command>
-set <replaceable>provider</replaceable> [DataSourceUI::getProvider <replaceable>provider-list</replaceable>]
-                </command>
-            </cmdsynopsis>
-            <cmdsynopsis>
-                <command>
-set <replaceable>params</replaceable> [DataSourceUI::getParameters <replaceable>provider-name param-dict</replaceable>]
-                </command>
-            </cmdsynopsis>
-
-        </refsynopsisdiv>
-        <refsect1>
-           <title>DESCRIPTION</title>
-           <para>
-            This package provides a set of mega-widgets and <command>proc</command>s
-            that support prompting for information about data sources (providers and
-            parameterization).  In addtion a generic dialog wrapper megawidget is
-            supplied that allows you to wrap any form inside a dialog with
-            <guibutton>Ok</guibutton> and optional <guibutton>Cancel</guibutton>
-            buttons with the capability of going modal.
-           </para>
-           <para>
-            The <classname>ChooseProvider</classname> megawidget along with the
-            <command>DataSourceUI::getProvider proc</command> allow you to prompt
-            for a data source provider.  <classname>ChooseProvider</classname>
-            is the prompting form, and <command>DataSourceUI::getProvider</command>
-            wraps that form with a <classname>DialogWrapper</classname> and uses
-            that to modally prompt for a data source provider.
-           </para>
-           <para>
-            The <classname>PromptDataSource</classname> megawidget understands
-            how to produce a generic prompter given the parameterization
-            dict of a provder.  <command>DataSourceUI::getParameters</command>
-            wraps <classname>PromptDataSource</classname> in a
-            <classname>DialogWrapper</classname> and modally waits for the user
-            to set the parameterization which is returned to the caller.
-           </para>
-           <para>
-            See MEGAWIDGETS for documentation about the widgets themselves.
-            See PROCS for documentation about the commands.
-           </para>
-        </refsect1>
-        <refsect1>
-           <title>
-              MEGAWIDGETS
-           </title>
-           <refsect2>
-            <title>ChooseProvider</title>
-            <para>
-                This megawidget provides a scrolling list box.  The
-                <option>-providers</option> option is the list of
-                data source provider names that will stock the list.
-                <option>-command</option> if not null is a script that will
-                be called at the global level if an item in the list box is clicked.
-            </para>
-            <para>
-                The <methodname>selected</methodname> method returns the text
-                of the list box element that is currently selected.  If no item
-                is selected, the empty string is returned.
-            </para>
-           </refsect2>
-           <refsect2>
-            <title>PromptDataSource</title>
-            <para>
-                This megawidet provides a very generic form that prompts for
-                the parameterization of a data source.  The
-                <option>-parameters</option> option should be set with the parameterization
-                dict for the data source provider.  The dict is the dict
-                that is returned from the <command>parameters</command> proc of
-                a data source provider.  The form consists of a set of lines
-                each line has a label widget, that displayse the long textual
-                desription of the parameter, and an entry the user fills in to
-                set that parameter's value.
-            </para>
-            <para>
-                The <methodname>getForm</methodname> method of the
-                <classname>PromptDataSource</classname> megawidget returns a
-                dict whose keys are short parameter names (from the data source
-                parameterization) and whose values are a list containing in order:
-                <itemizedlist>
-                    <listitem>
-                        <para>The parameter prompt string</para>
-                    </listitem>
-                    <listitem>
-                        <para>The path to the prompting widget for ths parameter.
-                        </para>
-                    </listitem>
-                    <listitem>
-                        <para>The contents of the entry widget.
-                        </para>
-                    </listitem>
-                </itemizedlist>
-                </para>
-           </refsect2>
-           <refsect2 id='rdogui3_dialogwrapper'>
-            <title id='rdogui3_dialogwrapper_title'>DialogWrapper</title>
-            <para>
-                <classname>DialogWrapper</classname> is a helper widget that
-                assists in building modal dialogs.  A dialog is typically
-                composed of two sections.  The top section, the control area,
-                contains a form with input controls, or possibly just a message.
-                The bottom section, the action area, contains one or two buttons.
-                The first button <guibutton>Ok</guibutton> accepts the form
-                values while the second button <guibutton>Cancel</guibutton> 
-                can optionally be displayed and indicates the user wants to
-                dismiss the dialog without making choices.
-            </para>
-            <para>
-                The <classname>DialogWrapper</classname> allows you to create an Tcl widget
-                (usually a frame) and establish it as the control area of a dialog.
-                The control area widget must be the child of an appropriate
-                subwidget of the dialog.  That widget is returned from the
-                <methodname>controlarea</methodname> method call.
-            </para>
-            <para>
-                Once the control area widget hierarchy has been constructed and
-                interally laid out, its top level frame should be configured
-                to be the <option>-form</option> option of the dialog.  The
-                dialg widget itself can gen generally be managed into a toplevel
-                widget which displays it.
-            </para>
-            <para>
-                To block for user interaction with the dialog (make it modal),
-                invoke the <methodname>modal</methodname> method.  That method will
-                return one of:
-            </para>
-            <variablelist>
-                <varlistentry>
-                    <term><literal>Ok</literal></term>
-                    <listitem>
-                        <para>
-                            The user clicked the Ok button.
-                        </para>
-                    </listitem>
-                </varlistentry>
-                <varlistentry>
-                    <term><literal>Cancel</literal></term>
-                    <listitem>
-                        <para>
-                            The user clicked the Cancel button.
-                        </para>
-                    </listitem>
-                </varlistentry>
-                <varlistentry>
-                    <term><literal>Destroy</literal></term>
-                    <listitem>
-                        <para>
-                            The user destroyed the dialog using the window
-                            manager control for that.
-                        </para>
-                    </listitem>
-                </varlistentry>
-                
-            </variablelist>
-            <para>
-                Note that if the return is either <literal>Ok</literal> or
-                <literal>Cancel</literal> it is still possible to retrieve
-                items for the form (in the case of <literal>Cancel</literal>
-                your application might use these values to default fields
-                in future instances of the dialog).
-            </para>
-            <para>
-                If the return value is <literal>Destroy</literal> the
-                form widget tree has already been destroyed and therefore
-                cannot be used.
-            </para>
-            <para>
-                The <option>-showcancel</option> option is a boolean that
-                controls whether or not the <guibutton>Cancel</guibutton>
-                button is displayed.
-            </para>
-            <para>
-                The normal lifecycle of this widget is to
-                <itemizedlist>
-                    <listitem><para>Create a toplevel widget for the dialog</para></listitem>
-                    <listitem><para>Create the dialog as a child of the toplevel</para></listitem>
-                    <listitem><para>Invoke the <methodname>controlarea</methodname> method to get the control areay container</para></listitem>
-                    <listitem><para>Create a frame under the control area</para></listitem>
-                    <listitem><para>Create the control area input form and lay it out in the frame above</para></listitem>
-                    <listitem><para>Configure the dialog so that it's <option>-form</option> option is the frame above.</para></listitem>
-                    <listitem><para>Invoke the <methodname>modal</methodname> method to wait for the user to interact with the form</para></listitem>
-                </itemizedlist>
-            </para>
-            <para>
-                If <methodname>modal</methodname> returned <literal>Ok</literal>
-                the data from the user are fetched from the controls in the
-                controlarea and the toplevel is destroyed.  If <methodname>modal</methodname>
-                returns <literal>Cancel</literal> the toplevel is destroyed.
-                If <methodname>modal</methodname> returned <literal>Destroy</literal>
-                nothing is done because this happens when the toplevel gets destroyed by
-                the user.
-            </para>
-           </refsect2>
-        </refsect1>
-        <refsect1>
-            <title>PROCS</title>
-            <para>
-                Two of the forms described in the MEGAWIDGETS section above have
-                associated convenience functions.    These convenience functions
-                wrap their megawidget in a <classname>DialogWrapper</classname>
-                invoke <methodname>modal</methodname> and return the
-                results of the user interaction with the dialog to the caller.
-            </para>
-            <variablelist>
-                <varlistentry>
-                    <term><function>::DataSourceUI::getProvider</function> <parameter>providers</parameter></term>
-                    <listitem>
-                        <para>
-                            Prompts for a data source provider.  <parameter>providers</parameter>
-                            is a list of the providers to choose from.
-                            If the user selected a provider its name is returned
-                            as the value of this proc.  If the user clicked
-                            <guibutton>Cancel</guibutton> or destroyed the
-                            dialog an empty string is returned.
-                        </para>
-                    </listitem>
-                </varlistentry>
-                <varlistentry>
-                    <term><function>::DataSourceUI::getParameters</function> <parameter>provider-name parameters</parameter></term>
-                    <listitem>
-                        <para>
-                            Prompts for the parameterization of an instance
-                            (data source) of a <parameter>provider-name</parameter>.
-                            <parameter>parameters</parameter> is the
-                            dict that defines the parameterization of the
-                            provider's instances.
-                        </para>
-                    </listitem>
-                </varlistentry>
-                
-            </variablelist>
-        </refsect1>
-        <refsect1>
-            <title>EXAMPLES</title>
-            <para>
-                The example below shows how to use the <classname>DialogWrapper</classname>.
-                In this case, the widgets that make up the control area are just
-                constructed in line.  In general it makes sense to build
-                a megawidget for the conotrolarea using snit or itk and
-                provide that megawidget with methods to fetch form elements.
-            </para>
-            <example>
-                <title>Sample use of the <classname>DialogWrapper</classname></title>
-                <programlisting>
- 
-toplevel .dialog
-DialogWrapper .dialog.wrapper                          <co id='dlgwrapper_toplevel' />
-
-set controlArea [.dialog.wrapper controlarea]
-set f [ttk::frame $controlArea.frame]                  <co id='dlgwrapper_ctlarea' />
-
-ttk::label $f.namelabel -text {What is your name}
-ttk::entry $f.name
-
-ttk::label $f.colorlabel -text {What is your favorite color}
-ttk::combobox $f.colors  -values [list red green "red no green"]
-                                                     <co id='dlgwrapper_form1' />
-ttk::label $f.vlabel \
-    -text {What is the air speed velocity of a fully laden swallow}
-ttk::combobox $f.v        -values [list African English]
-
-grid $f.namelabel $f.name
-grid $f.colorlabel $f.colors                         <co id='dlgwrapper_form2' />
-grid $f.vlabel    $f.v
-
-.dialog.wrapper configure -form $f
-pack .dialog.wrapper                                 <co id='dlgwrapper_display' />
-
-set result [.dialog.wrapper modal]                   <co id='dlgwrapper_modal' />
-
-if {$result eq "Ok"} {
-    set name [$f.name get]
-    set color [$f.color get]                         <co id='dlgwrapper_ok' />
-    set velocity [$f.v get]
-
-    destroy .dialog
-
-    bridgeOfDeath $name $color $velocity
-    
-
-} elseif {$result eq "Cancel"} {
-   destroy .dialog                                   <co id='dlgwrapper_cancel' />
-}
-                                                    <co id='dlgwrapper_destroy' />
-               </programlisting>
-            </example>
-            <calloutlist>
-                <callout arearefs='dlgwrapper_toplevel'>
-                    <para>
-                        These two commands make a top level widget that will
-                        hold the dialog and the dialog wrapper itself.  The
-                        dialog wrapper is not yet managed into the top level.
-                        If it is packed now, before it knows the shape of its
-                        control are there might be an unpleasant jitter as it
-                        comes up and then re-computes the geometry.
-                    </para>
-                </callout>
-                <callout arearefs='dlgwrapper_ctlarea'>
-                    <para>
-                        These two commands ask the dialog wrapper to tell us
-                        which widget should be the parent of our control area.
-                        A frame is created and its full path is stored in the
-                        variable f for convenience.
-                    </para>
-                </callout>
-                <callout arearefs='dlgwrapper_form1'>
-                    <para>
-                        This makes some rather silly labels and inputs that
-                        comprise the part of the dialog (control area) that
-                        the user interacts with.
-                    </para>
-                </callout>
-                <callout arearefs='dlgwrapper_form2'>
-                    <para>
-                        The <command>grid</command> geometry manager is then
-                        used to arrange the labels and input controls into
-                        <varname>f</varname>.
-                    </para>
-                </callout>
-                <callout arearefs='dlgwrapper_display'>
-                    <para>
-                        The dialog widgets <option>-form</option> is set
-                        to <varname>f</varname>. At that time the dialog frame
-                        manages the control area and therefore comes to know
-                        its size and shape.  The <command>pack</command> command
-                        makes the dialog visible inside the top level widget.
-                    </para>
-                </callout>
-                <callout arearefs='dlgwrapper_modal'>
-                    <para>
-                        The <methodname>modal</methodname> method blocks until
-                        the user clicks <guibutton>Ok</guibutton>,
-                        <guibutton>Cancel</guibutton> or destroys the widget
-                        via the window manager controls.
-                    </para>
-                    <para>
-                        The action peformed by the user to complete his or her
-                        interaction with the dialog is saved in
-                        <varname>result</varname>
-                    </para>
-                </callout>
-                <callout arearefs='dlgwrapper_ok'>
-                    <para>
-                        If the user clicked the <guibutton>Ok</guibutton> button
-                        in the dialog actinon area, <varname>result</varname> will
-                        be <literal>Ok</literal>. In that case, the values of
-                        the input controls are pulled out of the control area
-                        widgets before the dialogt is destroyed.
-                    </para>
-                    <para>
-                        <function>bridgeOfDeath</function> is just symbolic of
-                        some <command>proc</command> that then operates on the
-                        results of the dialog.  Equally easily, this could be
-                        embedded in a proc and the results provided to the caller.
-                    </para>
-                </callout>
-                <callout arearefs='dlgwrapper_cancel'>
-                    <para>
-                        If the user clicked the <guibutton>Cancel</guibutton> button,
-                        <varname>result</varname> will be <literal>Cancel</literal>.
-                        In this case we are going to ignore the data in the form
-                        and just destroy the dialog
-                    </para>
-                </callout>
-                <callout arearefs='dlgwrapper_destroy'>
-                    <para>
-                        If the user destroyed the dialog using the window manager
-                        controls, the value of <varname>result</varname> will be
-                        <literal>Destroy</literal>.  In this case, since the
-                        top level is already destroyed or well on its way to being
-                        destroyed, we just do nothing.
-                    </para>
-                </callout>
-            </calloutlist>
-        </refsect1>
-      </refentry>
-
-      <refentry id="rdogui3_readoutguiapplauncher">
-        <refentryinfo>
-            <author>
-                    <personname>
-                            <firstname>Jeromy</firstname>
-                            <surname>Tompkins</surname>
-                    </personname>
-                    <personblurb><para></para></personblurb>
-            </author>
-            <productname>NSCLDAQ</productname>
-            <productnumber></productnumber>
-        </refentryinfo>
-        <refmeta>
-           <refentrytitle id='rdogui3_readoutguiapplauncher_title'>ReadoutGUIAppLauncher</refentrytitle>
-           <manvolnum>1tcl</manvolnum>
-           <refmiscinfo class='empty'></refmiscinfo>
-        </refmeta>
-        <refnamediv>
-           <refname>ReadoutGUIAppLauncher</refname>
-           <refpurpose>Simplify the process of adding application launcher buttons to a ReadoutGUI</refpurpose>
-        </refnamediv>
-        
-        <refsynopsisdiv>
-          <cmdsynopsis>
-            <command>
-package require ReadoutGUIAppLauncher
-            </command>
-          </cmdsynopsis>
-            <cmdsynopsis>
-                <command>
-::ReadoutGUIAppLauncher <replaceable>name widget_name <optional>nCols 1</optional></replaceable>
-                </command>
-            </cmdsynopsis>
-
-            <cmdsynopsis>
-                <command>
-<replaceable>name</replaceable> destroy
-                </command>
-            </cmdsynopsis>
-            <cmdsynopsis>
-                <command>
-                  <replaceable>name</replaceable> appendButton <replaceable>label commandString</replaceable>
-                </command>
-            </cmdsynopsis>
-            <cmdsynopsis>
-                <command>
-                  <replaceable>name</replaceable> disableButton <replaceable>buttonName</replaceable>
-                </command>
-            </cmdsynopsis>
-            <cmdsynopsis>
-                <command>
-                  <replaceable>name</replaceable> enableButton <replaceable>buttonName</replaceable>
-                </command>
-            </cmdsynopsis>
-            <cmdsynopsis>
-                <command>
-                  <replaceable>name</replaceable> addViewToParentGUI <replaceable><optional>parent .</optional></replaceable>
-                </command>
-            </cmdsynopsis>
-
-        </refsynopsisdiv>
-        <refsect1>
-           <title>DESCRIPTION</title>
-           <para>
-             The ReadoutGUIAppLauncher provides a convenient tool for adding buttons to a ReadoutGUI
-             or any parent widget. The intention is to support users who want to add buttons
-             on a ReadoutGUI that launch programs for configuring hardware in their DAQ. For example, one
-             might have a Mesytec MCFD-16 in his/her system to configure. Rather than running
-             the MCFD16Control program from the command line and having to remember all of the arguments
-             to pass, a button could be added to launch the program the same way
-             every time. Such an implementation makes it easier for people to use a system and also makes
-             it more robust.
-           </para>
-
-           <para>
-             The ReadoutGUIAppLauncher is a snit::type, so usage of it follows all of the same semantics
-             of other snit::types. Also, the ReadoutGUIAppLauncher that gets instantiated is not the
-             actual widget to be displayed. Instead, the object is simply an interface to the widget it manages
-             (a.k.a. the view)
-             and handles all of the logic for it. This is written just so that you understand there is 
-             a difference at the most fundamental level between the ReadoutGUIAppLauncher and the widget
-             displayed. However, it is best to treat the launcher object as though it were the view itself.
-             The expectation is that you should need no direct access to the view.
-           </para>
-
-           <para>
-             The ReadoutGUIAppLauncher assumes that the parent widget its view is being added to has a layout
-             managed by the grid algorithm. It will be DISASTROUS to use this class if the parent
-             widget's layout is being managed by the pack algorithm. There is no problem if you are
-             planning to use this with the ReadoutGUI, because that uses the grid algorithm. 
-           </para>
-        </refsect1>
-        <refsect1>
-           <title>
-             COMMANDS
-           </title>
-           <variablelist>
-                <varlistentry>
-                  <term><command>ReadoutGUIAppLauncher</command> <replaceable>name view_name <optional>nCols 1</optional></replaceable></term>
-                    <listitem>
-                        <para>
-                          Construct an instance of the ReadoutGUIAppLauncher snit::type. After invoking this
-                          command, a new command ensemble will be created that begins with <parameter>name</parameter>.
-                          The following items in this list of commands explain the various subcommands made available
-                          in that newly created ensemble. This method will also create a new widget called 
-                          <parameter>view_name</parameter> that will be managed by the ReadoutGUIAppLauncher object.
-                          The application launcher will be a set a buttons arranged as a grid in a frame. By default,
-                          the number of columns in that grid will be 1, but the user can specify otherwise. The
-                          <parameter>nCols</parameter> can be used to set the number of columns. Once this is 
-                          constructed, there is no support for changing the number of columns displayed.
-                        </para>
-                    </listitem>
-                </varlistentry>
-                <varlistentry>
-                  <term><replaceable>name</replaceable> <command>destroy</command></term>
-                    <listitem>
-                        <para>
-                          The destructor should be called when the user is done with the object. It will 
-                          destroy the view widget that it manages.
-                        </para>
-                    </listitem>
-                </varlistentry>
-                <varlistentry>
-                  <term><replaceable>name</replaceable> <command>appendButton</command> <replaceable>label commandString</replaceable></term>
-                    <listitem>
-                        <para>
-                          A new button will be appended to the view. Buttons are added in a left to right, top to bottom fashion. 
-                          If the user intends to enable or disable the button that is created, he/she should use the
-                          value returned by this class to do so. The value returned by this class is the name of the newly created
-                          ttk::button.
-                        </para>
-                    </listitem>
-                </varlistentry>
-                <varlistentry>
-                  <term><replaceable>name</replaceable> <command>disableButton</command> <replaceable>buttonName</replaceable></term>
-                    <listitem>
-                        <para>
-                          Disabling the button is the same as setting the state of the button to disabled. The user
-                          should use the value returned by the appendButton method to pass as the <parameter>buttonName</parameter>.
-                        </para>
-                    </listitem>
-                </varlistentry>
-
-                <varlistentry>
-                  <term><replaceable>name</replaceable> <command>enableButton</command> <replaceable>buttonName</replaceable></term>
-                    <listitem>
-                        <para>
-                          Enabling the button is the same as setting the state of the button to !disabled. The user
-                          should use the value returned by the appendButton method to pass as the <parameter>buttonName</parameter>.
-                        </para>
-                    </listitem>
-                </varlistentry>
-                
-                <varlistentry>
-                  <term><replaceable>name</replaceable> <command>addViewToParentGUI</command> <replaceable><optional>parent .</optional></replaceable></term>
-                    <listitem>
-                        <para>
-                          This effectively grids the view widgets to a parent. The placement of the view on the parent is 
-                          fairly simple. It makes it span the full number of columns of the parent and then sets as a new
-                          row. A very important point to make is that this assumes the parent's layout is being managed
-                          by the grid algorithm. If that is not the case, DO NOT USE THIS!!
-                        </para>
-                    </listitem>
-                </varlistentry>
-
-           </variablelist>
-
-        </refsect1>
-        <refsect1>
-          <title>EXAMPLE</title>
-
-          <example>
-            <title>Simple usage of the ReadoutGUIAppLauncher package</title>
-
-            <programlisting>
-              package require ReadoutGUIAppLauncher
-
-
-              # construct the launcher with a view called .launcher and 2 columns
-              ReadoutGUIAppLauncher launcher .launcher 2
-
-              # add 3 buttons
-              launcher appendButton "Launch Program0" "/path/to/program0 -option0 asdf"
-              launcher appendButton "Launch Program1" "/path/to/program1 -option0 asdf -bool-flag"
-              set btn2 [launcher appendButton "Launch Program2" "/path/to/program2"]
-
-
-              # grid the widget on the ReadoutGUI
-              launcher addViewToParentGUI
-
-              # disable the button for /path/to/program2
-              # by default, all buttons are enabled to start
-              launcher disableButton $btn2
-
-              # make sure the GUI updates before waiting 10 seconds
-              update
-
-              # wait 10 seconds before enabling it again
-              after 10000
-
-              # reenable the button for /path/to/program2
-              launcher enableButton $btn2
-            </programlisting>
-          </example>
-
-        </refsect1>
-      </refentry>
-      
-      <refentry id="rdogui3_diagnostics">
-        <refentryinfo>
-            <author>
-                    <personname>
-                            <firstname>Ron</firstname>
-                            <surname>Fox</surname>
-                    </personname>
-                    <personblurb><para></para></personblurb>
-            </author>
-            <productname>NSCLDAQ</productname>
-            <productnumber></productnumber>
-        </refentryinfo>
-        <refmeta>
-           <refentrytitle id='rdogui3_diagnostics_title'>Diagnostics</refentrytitle>
-           <manvolnum>1tcl</manvolnum>
-           <refmiscinfo class='empty'></refmiscinfo>
-        </refmeta>
-        <refnamediv>
-           <refname>Diagnostics</refname>
-           <refpurpose>Provide error warning and message dialogs</refpurpose>
-        </refnamediv>
-        
-        <refsynopsisdiv>
-          <cmdsynopsis>
-            <command>
-package require Diagnostics
-            </command>
-          </cmdsynopsis>
-            <cmdsynopsis>
-                <command>
-::Diagnostics::Dialog <replaceable>title message icon exit-option</replaceable>
-                </command>
-            </cmdsynopsis>
-
-            <cmdsynopsis>
-                <command>
-::Diagnostics::Error <replaceable>error-message</replaceable>
-                </command>
-            </cmdsynopsis>
-            <cmdsynopsis>
-                <command>
-::Diagnostics::Info <replaceable>info-message</replaceable>
-                </command>
-            </cmdsynopsis>
-            <cmdsynopsis>
-                <command>
-::Diagnostics::Warning <replaceable>warning-msg</replaceable>
-                </command>
-            </cmdsynopsis>
-
-        </refsynopsisdiv>
-        <refsect1>
-           <title>DESCRIPTION</title>
-           <para>
-            This package provides some simple mechanisms for reporting
-            errors, warnings and information to users.  The main proc
-            is <function>::Diagnostics::Dialog</function>.  It is written to
-            operate in either Tk or Tcl only environments.
-           </para>
-           <para>
-            In
-            Tcl mode the error <parameter>message</parameter> is output to <literal>stderr</literal> and,
-            if the <parameter>exit-option</parameter> is true, theuser given
-            a yes no prompt to exit the program.  If the user chooses yes, the
-            program exits otherwise the function returns.
-           </para>
-           <para>
-            In Tk mode, a 
-            <ulink url='http://www.tcl.tk/man/tcl8.5/TkCmd/dialog.htm'>tk_dialog</ulink>
-            is used to output the error message.
-            The <parameter>title</parameter> parameter is used as the dialog title
-            (displayed in the to level's title bar).
-            The <parameter>message</parameter> text is displayed in the dialog body.
-            <parameter>icon</parameter> identifies a bitmap that will be displayed
-            to the left of the message.  This is normally one of
-            <literal>errro</literal>, <literal>info</literal> or <literal>warning</literal>,
-            although any Tk bitmap object can be used.l
-           </para>
-           <para>
-            In Tk mode, regardless, the dialog contains a <guibutton>Continue</guibutton>
-            button which returns control to the application.  If
-            <parameter>exit-option</parameter> is boolean true, an additional
-            <guibutton>Exit</guibutton> button is displayed and the application
-            exits if that was clicked.
-           </para>
-            <para>
-                The remainder of the procs defined by this package are simply
-                convenience commands that build pre-defined dialog types:
-            </para>
-            <variablelist>
-                <varlistentry>
-                    <term><function>::Diagnostics::Error</function> <parameter>message</parameter></term>
-                    <listitem>
-                        <para>
-                            This is equivalent to
-                            <programlisting>::Diagnostics::Dialog Error $message error 1</programlisting>
-                        </para>
-                    </listitem>
-                </varlistentry>
-                <varlistentry>
-                    <term><function>::Diagnostics::Info</function> <parameter>message</parameter></term>
-                    <listitem>
-                        <para>
-                            Equivalent to
-                            <programlisting>::Diagnostics::Dialog Information $message info 0</programlisting>
-                        </para>
-                    </listitem>
-                </varlistentry>
-                <varlistentry>
-                    <term><function>::Diagnostics::Warning</function> <parameter>message</parameter></term>
-                    <listitem>
-                        <para>
-                            Equivalent to:
-                            <programlisting>::Diagnostics::Dialog Warning $message warning 1</programlisting>
-                        </para>
-                    </listitem>
-                </varlistentry>
-            </variablelist>
-        </refsect1>
-                
-      </refentry>
-      
-      <refentry id="rdogui3_expfilesystemconfig">
-        <refentryinfo>
-            <author>
-                    <personname>
-                            <firstname>Ron</firstname>
-                            <surname>Fox</surname>
-                    </personname>
-                    <personblurb><para></para></personblurb>
-            </author>
-            <productname>NSCLDAQ</productname>
-            <productnumber></productnumber>
-        </refentryinfo>
-        <refmeta>
-           <refentrytitle id='rdogui3_expfilesystemconfig_title'>ExpFileSystemConfig</refentrytitle>
-           <manvolnum>3rdogui</manvolnum>
-           <refmiscinfo class='empty'></refmiscinfo>
-        </refmeta>
-        <refnamediv>
-           <refname>ExpFileSystemConfig</refname>
-           <refpurpose>Configuration cluster for event directory tree</refpurpose>
-        </refnamediv>
-        
-        <refsynopsisdiv>
-          <cmdsynopsis>
-          <command>
-package require ExpFileSystemConfig            
-          </command>
-          </cmdsynopsis>
-            <cmdsynopsis>
-                <command>
-::ExpFileSystemConfig::setDefaults
-                </command>
-            </cmdsynopsis>
-            <cmdsynopsis>
-                <command>
-::ExpFileSystemConfig::environmentOverrides
-                </command>
-            </cmdsynopsis>
-            <cmdsynopsis>
-                <command>
-::ExpFileSystemConfig::getStageArea
-                </command>
-            </cmdsynopsis>
-            <cmdsynopsis>
-                <command>
-::ExpFileSystemConfig::getExperimentDirectory
-                </command>
-            </cmdsynopsis>
-
-        </refsynopsisdiv>
-        <refsect1>
-           <title>DESCRIPTION</title>
-           <para>
-            This cluster of configuration options is built on top of the
-            <link linkend='rdogui3_configuration'
-                  endterm='rdogui3_configuration_title' /> package.
-             Commands have been defined to initialize the variables supplied
-             by this system to default values and to process environment
-             variable overrides to those defaults.  In addition to the normal
-             <command>get</command> and <command>Set</command> methods supplied
-             by the <literal>Configuration</literal> package, this package
-             also provides convenience commands to fetch specific
-             configuration options.
-           </para>
-        </refsect1>
-        <refsect1>
-           <title>
-              COMMANDS
-           </title>
-           <variablelist>
-                <varlistentry>
-                    <term><command>::ExpFileSystemConfig::setDefaults</command></term>
-                    <listitem>
-                        <para>
-                            Set the configuration variables to their default values.
-                            Note that this is done by the readout GUI automatically.
-                            Only call this if you want to reinitialize these configuration
-                            values.
-                        </para>
-                    </listitem>
-                </varlistentry>
-                <varlistentry>
-                    <term><command>::ExpFileSystemConfig::environmentOverrides</command></term>
-                    <listitem>
-                        <para>
-                            Applies environment variables to the configuration
-                            values.  See ENVIRONMENT below for information about
-                            the environment variables that drive this command.
-                        </para>
-                    </listitem>
-                </varlistentry>
-                <varlistentry>
-                    <term><command>::ExpFileSystemConfig::getStageArea</command></term>
-                    <listitem>
-                        <para>
-                            Returns the path  to the top level directory of the
-                            directory tree that contains the event data and its metadata.
-                        </para>
-                    </listitem>
-                </varlistentry>
-                <varlistentry>
-                    <term><command>::ExpFileSystemConfig::getExperimentDirectory</command></term>
-                    <listitem>
-                        <para>
-                            Returns the path to the top level of the directory tree
-                            that contains the event metadata (run directories).
-                        </para>
-                    </listitem>
-                </varlistentry>
-                
-           </variablelist>
-        </refsect1>
-        <refsect1>
-            <title>DEFAULTS</title>
-            <para>
-                The defaults are as follows:
-                <variablelist>
-                    <varlistentry>
-                        <term><varname>StageArea</varname></term>
-                        <listitem>
-                            <para>
-                                The stage area default is set to
-                                <filename>~/stagearea</filename> this is
-                                usually a symbolic link to the real stage area.
-                            </para>
-                        </listitem>
-                    </varlistentry>
-                    <varlistentry>
-                        <term><varname>Experiment</varname></term>
-                        <listitem>
-                            <para>
-                                The experiment meta data directory defaults to
-                                <filename>~/experiment</filename> this is normally
-                                a symbolic link to
-                                <filename>~/stagearea/experiment</filename>.
-                            </para>
-                        </listitem>
-                    </varlistentry>
-                </variablelist>
-            </para>
-        </refsect1>
-        <refsect1>
-            <title>ENVIRONMENT</title>
-            <para>
-                The following environment variables override default values
-                for the configuration variables:
-            </para>
-            <variablelist>
-                <varlistentry>
-                    <term><literal>EVENTS</literal></term>
-                    <listitem>
-                        <para>
-                            The value of this environment variable overrides
-                            the Stage area default
-                        </para>
-                    </listitem>
-                </varlistentry>
-                <varlistentry>
-                    <term><literal>EXPDIR</literal></term>
-                    <listitem>
-                        <para>
-                            The value of this environment variable overrides
-                            the Experiment metadata default value.
-                        </para>
-                    </listitem>
-                </varlistentry>
-            </variablelist>
-        </refsect1>
-
-      </refentry>
-
-      <refentry id="rdogui3_readoutgui">
-        <refentryinfo>
-            <author>
-                    <personname>
-                            <firstname>Ron</firstname>
-                            <surname>Fox</surname>
-                    </personname>
-                    <personblurb><para></para></personblurb>
-            </author>
-            <productname>NSCLDAQ</productname>
-            <productnumber></productnumber>
-        </refentryinfo>
-        <refmeta>
-           <refentrytitle id='rdogui3_readoutgui_title'>ReadoutGui</refentrytitle>
-           <manvolnum>3rdogui</manvolnum>
-           <refmiscinfo class='empty'></refmiscinfo>
-        </refmeta>
-        <refnamediv>
-           <refname>ReadoutGui</refname>
-           <refpurpose>ReadoutGui elements.</refpurpose>
-        </refnamediv>
-        
-        <refsynopsisdiv>
-          <cmdsynopsis>
-              <command>
-package require ReadoutGui
-          </command>
-          </cmdsynopsis>
-            <cmdsynopsis>
-            <command>
-ProviderList  <replaceable>widget-path ?options?</replaceable>
-            </command>
-            </cmdsynopsis>
-            <cmdsynopsis>
-                <command>
-<replaceable>provider-list method ?args?</replaceable>
-                </command>
-            </cmdsynopsis>
-
-            <cmdsynopsis>
-                <command>
-ProviderListDialog <replaceable>widget-path ?options?</replaceable>
-                </command>
-            </cmdsynopsis>
-             <cmdsynopsis>
-                 <command>
-<replaceable>pld method ?args?</replaceable>
-                 </command>
-             </cmdsynopsis>
-            <cmdsynopsis>
-                <command>
-<replaceable>ProviderSelectDialog widget-path ?args?</replaceable>
-                </command>
-            </cmdsynopsis>
-            <cmdsynopsis>
-                <command>
-<replaceable>psd method ?args?</replaceable>
-                </command>
-            </cmdsynopsis>
-
-            <cmdsynopsis>
-                <command>
-ReadoutGuiApp <replaceable>%AUTO% | app-name</replaceable>
-                </command>
-            </cmdsynopsis>
-
-        </refsynopsisdiv>
-        <refsect1>
-           <title>DESCRIPTION</title>
-           <para>
-            the ReadoutGUI package provides a set of dialog widgets for
-            interrogating/selecting the running data sources as well
-            as an 'overall application' class that, when instantiated
-            creates the entire ReadoutShell's GUI and threads together all of
-            the components that make up the system.
-           </para>
-           <para>
-            Normally,  you only need the <classname>ReadoutGuiApp</classname>
-            and then only if you need a  highly customized start up.
-            The other widgets are documente for the sake of completeness.
-           </para>
-        </refsect1>
-        <refsect1>
-           <title>
-              MEGAWIDGETSS
-           </title>
-           <para>
-            Subsections of this section provide reference material for the
-            megawidgets that are provided by this package:
-           </para>
-           <variablelist>
-            <varlistentry>
-                <term><classname>ProviderList</classname></term>
-                <listitem>
-                    <para>
-                        A megawidget that displays the data sources in a
-                        scrollable list.  The list displays the source id,
-                        the provider name and the parameterization of that instance
-                        of the data source.
-                    </para>
-                </listitem>
-            </varlistentry>
-            <varlistentry>
-                <term><classname>ProviderListDialog</classname></term>
-                <listitem>
-                    <para>
-                        Encapsulate the <classname>ProviderList</classname>
-                        in a dialog for display purposes only.
-                    </para>
-                </listitem>
-            </varlistentry>
-            <varlistentry>
-                <term><classname>ProviderSelectDialog</classname></term>
-                <listitem>
-                    <para>
-                        Encapsulates <classname>ProviderList</classname>
-                        in a dialog that also permits selection of a data
-                        source from the list.
-                    </para>
-                </listitem>
-            </varlistentry>
-            
-           </variablelist>
-           <refsect2>
-            <title>ProviderList</title>
-            <para>
-                This megawidget provides a four column scrolling table that
-                lists data sources and their descriptions.  The columns provided
-                are:
-            </para>
-            <orderedlist>
-                <listitem>
-                    <para>
-                        The id of the source.
-                    </para>
-                </listitem>
-                <listitem>
-                    <para>
-                        The provider name (source type).
-                    </para>
-                </listitem>
-                <listitem>
-                    <para>
-                        Parameter names for each parameter in the source
-                        parameterization.
-                    </para>
-                </listitem>
-                <listitem>
-                    <para>
-                        Parametr values for each parameter in the source
-                        parameterization.
-                    </para>
-                </listitem>
-            </orderedlist>
-            <para>
-                Since each source can have several parameters in its parameterization,
-                a data source will show up as several lines in the table.
-                The first line is just the source id and source type while
-                subsequent lines give parameter name/value pairs.
-            </para>
-            <refsect3>
-                <title>
-                    OPTIONS
-                </title>
-                <variablelist>
-                    <varlistentry>
-                        <term><option>-sources</option> <replaceable>list-of-source-dicts</replaceable></term>
-                        <listitem>
-                            <para>
-                                The data in this option determines what the
-                                widget displays.  See
-                                the <methodname>sources</methodname> method
-                                of
-                                <link linkend='rdogui3_DataSourceManager'
-                                      endterm='rdogui3_DataSourceManager_title' />
-                                for the form of this data.
-                            </para>
-                        </listitem>
-                    </varlistentry>
-                </variablelist>
-            </refsect3>
-            <refsect3>
-                <title>METHOD</title>
-                <variablelist>
-                    <varlistentry>
-                        <term><methodname>getSelected</methodname></term>
-                        <listitem>
-                            <para>
-                                The widget allows for single items to be selected.
-                                This method returns the source Id of the
-                                selected data source.
-                            </para>
-                        </listitem>
-                    </varlistentry>
-                </variablelist>
-            </refsect3>
-           </refsect2>
-           <refsect2>
-            <title>ProviderListDialog</title>
-            <para>
-                This megawidget wraps a <classname>ProviderList</classname>
-                in a dialog that is suited for inspecting the list of data
-                sources.  The dialog has an <guibutton>Ok</guibutton> button
-                which dismisses the dialog.  No access is provided to the
-                selected item.  
-            </para>
-            <para>
-                If you want to allow the user to select a data source for you
-                to operate on in your code, see the <classname>ProviderSelectDialog</classname>
-                below.
-            </para>
-            <refsect3>
-                <title>OPTIONS</title>
-                <para>
-                    The <option>-sources</option> list from the <classname>ProviderList</classname>
-                    widget is exposed and has the same meaning.
-                </para>
-            </refsect3>
-            <refsect3>
-                <title>METHODS</title>
-                <para>
-                    All methods from the <classname>DialogWrapper</classname>
-                    megawidget described in
-                    <link linkend='rdogui3_ui' endterm='rdogui3_ui_title' />
-                    are supported.  Use the <methodname>modal</methodname> method
-                    to block until the dialog is either destroyed by the user
-                    or you need to destroy it due to an <guibutton>Ok</guibutton>
-                    click.
-                </para>
-            </refsect3>
-           </refsect2>
-           <refsect2>
-            <title>ProviderSelectDialog</title>
-            <para>
-                This dialog wraps a <classname>ProviderList</classname>
-                widget in a dialog that provides an <guibutton>Ok</guibutton>
-                and a <guibutton>Cancel</guibutton> button.  Access to the
-                selected data source is provided to allow you to retrieve
-                and operate on the selected data source in the event the
-                user clicks the <guibutton>Ok</guibutton> button.
-            </para>
-            <refsect3>
-                <title>OPTIONS</title>
-                <para>The <option>-sources</option> option from the wrapped
-                    <classname>ProviderList</classname> widget is exposed
-                    and has the same meaning as for that widget.
-                </para>
-            </refsect3>
-            <refsect3>
-                <title>METHODS</title>
-                <para>
-                    All methods of the <classname>DialogWrapper</classname>
-                    megawidget described in
-                    <link linkend='rdogui3_ui' endterm='rdogui3_ui_title' />
-                    are supported.  Use the <methodname>modal</methodname> method
-                    to block until the user clicks <guibutton>Ok</guibutton> or
-                    <guibutton>Cancel</guibutton> or simply destroys the
-                    widget.
-                </para>
-                <para>
-                    The <methodname>getSelected</methodname> method of the
-                    <classname>ProviderList</classname>
-                    is also exposed.  Normally if the <methodname>modal</methodname>
-                    method returns <literal>Ok</literal> your application would
-                    use <methodname>getSelected</methodname> to determine
-                    which data source was selected prior to destroying the
-                    dialog widget.
-                </para>
-            </refsect3>
-           </refsect2>
-        </refsect1>
-        <refsect1>
-            <title>APPLICATION CLASSS</title>
-            <para>
-                The application class <classname>ReadoutGuiApp</classname> is
-                not a widget, however it does instantiate the entire widget
-                tree that makes up the ReadoutShell application and
-                ensures that it has the appropriate default behavior.
-            </para>
-            <para>
-                <filename>ReadoutShell</filename> is simply a script that
-                creates an instance of <classname>ReadoutGuiApp</classname>
-            </para>  
-        </refsect1>
-      </refentry>
-
-      <refentry id="rdogui3_readoutguipanel">
-        <refentryinfo>
-            <author>
-                    <personname>
-                            <firstname>Ron</firstname>
-                            <surname>Fox</surname>
-                    </personname>
-                    <personblurb><para></para></personblurb>
-            </author>
-            <productname>NSCLDAQ</productname>
-            <productnumber></productnumber>
-        </refentryinfo>
-        <refmeta>
-           <refentrytitle id='rdogui3_readoutguipanel_title'>ReadoutGUIPanel</refentrytitle>
-           <manvolnum>3rdogui</manvolnum>
-           <refmiscinfo class='empty'></refmiscinfo>
-        </refmeta>
-        <refnamediv>
-           <refname>ReadoutGUIPanel</refname>
-           <refpurpose>ReadoutGUI Convenience commands</refpurpose>
-        </refnamediv>
-        
-        <refsynopsisdiv>
-          <cmdsynopsis>
-            <command>
-package require ReadoutGUIPanel                
-          </command>
-          </cmdsynopsis>
-            <cmdsynopsis>
-                <command>
-::ReadoutGUIPanel::addUserMenu <replaceable>ident label</replaceable>
-                </command>
-            </cmdsynopsis>
-            <cmdsynopsis>
-                <command>
-::ReadoutGUIPanel::getRunIdInstance
-                </command>
-            </cmdsynopsis>
-            <cmdsynopsis>
-                <command>
-::ReadoutGUIPanel::ghostWidgets
-                </command>
-            </cmdsynopsis>
-            <cmdsynopsis>
-                <command>
-::ReadoutGUIPanel::unghostWidgets
-                </command>
-            </cmdsynopsis>
-            <cmdsynopsis>
-                <command>
-::ReadoutGUIPanel::getTitle
-                </command>
-            </cmdsynopsis>
-            <cmdsynopsis>
-                <command>
-::ReadoutGUIPanel::setTitle <replaceable>title-string</replaceable>
-                </command>
-            </cmdsynopsis>
-            <cmdsynopsis>
-                <command>
-::ReadoutGUIPanel::getRun
-                </command>
-            </cmdsynopsis>
-            <cmdsynopsis>
-                <command>
-::ReadoutGUIPanel::setRun <replaceable>run-number</replaceable>
-                </command>
-            </cmdsynopsis>
-            <cmdsynopsis>
-                <command>
-::ReadoutGUIPanel::incrRun
-                </command>
-            </cmdsynopsis>
-            <cmdsynopsis>
-                <command>
-::ReadoutGUIPanel::recordOff
-                </command>
-            </cmdsynopsis>
-            <cmdsynopsis>
-                <command>
-::ReadoutGUIPanel::recordOn
-                </command>
-            </cmdsynopsis>
-            <cmdsynopsis>
-                <command>
-::ReadoutGUIPanel::recordData
-                </command>
-            </cmdsynopsis>
-            <cmdsynopsis>
-                <command>
-::ReadoutGUIPanel::getRunTime
-                </command>
-            </cmdsynopsis>
-            <cmdsynopsis>
-                <command>
-::ReadoutGUIPanel::isTimed
-                </command>
-            </cmdsynopsis>
-            <cmdsynopsis>
-                <command>
-::ReadoutGUIPanel::setTimed <replaceable>state</replaceable>
-                </command>
-            </cmdsynopsis>
-            <cmdsynopsis>
-                <command>
-::ReadoutGUIPanel::getRequestedRunTime
-                </command>
-            </cmdsynopsis>
-            <cmdsynopsis>
-                <command>
-::ReadoutGUIPanel::setRequestedRunTime
-                </command>
-            </cmdsynopsis>
-            <cmdsynopsis>
-                <command>
-::ReadoutGUIPanel::isRecording
-                </command>
-            </cmdsynopsis>
-            <cmdsynopsis>
-                <command>
-::ReadoutGUIPanel::notRecording
-                </command>
-            </cmdsynopsis>
-            <cmdsynopsis>
-                <command>
-::ReadoutGUIPanel::normalColors
-                </command>
-            </cmdsynopsis>
-            <cmdsynopsis>
-                <command>
-::ReadoutGUIPanel::outputText
-                </command>
-            </cmdsynopsis>
-            <cmdsynopsis>
-                <command>
-::ReadoutGUIPanel::log <replaceable>source class message</replaceable>
-                </command>
-            </cmdsynopsis>
-
-        </refsynopsisdiv>
-        <refsect1>
-           <title>DESCRIPTION</title>
-           <para>
-            <literal>ReadoutGUIPanel</literal> is a collection of simple
-            commands that provide access to the readout GUI and its components.
-            The commands all live in the <literal>::ReadoutGUIPanel</literal>
-            namespace.  In many cases they provide compatibility with
-            functions that were provided by the NSCLDAQ-10.x and earlier
-            ReadoutShell.  There are no plans, however to deprecate/remove
-            these functions unless their functionality becomes obsolete
-            in future (NSCLDAQ-12.0 or later) versions of NSCLDAQ's
-            readout shell.
-           </para>
-        </refsect1>
-        <refsect1>
-           <title>
-              COMMANDS
-           </title>
-           <variablelist>
-                <varlistentry>
-                    <term><command>::ReadoutGUIPanel::addUserMenu</command> <replaceable>ident label</replaceable></term>
-                    <listitem>
-                        <para>
-                            Adds a new menu to the menubar of the ReadoutGUI.
-                            The <parameter>ident</parameter> is required
-                            but ignored (it was used in NSCLDAQ-10.x and earlier).
-                            <parameter>label</parameter> is the label for the
-                            menu in the menu bar.
-                        </para>
-                        <para>
-                            The command returns the widget that is the menu.
-                            This allows you to populate the menu for example:
-                        </para>
-                        <informalexample>
-                            <programlisting>
-set mymenu [::ReadoutGUIPanel::addUserMenu ignored Special]
-$mymenu add command -label "a command" -command handleACommand
-...
-                            </programlisting>
-                        </informalexample>
-                        <para>
-                            Adds a menu labeled <literal>Special</literal>
-                            to the menu bar and puts a command entry labelled
-                            <literal>a command</literal> on it that invokes
-                            the command <command>handleACommand</command>
-                            when clicked.
-                        </para>
-                    </listitem>
-                </varlistentry>
-                <varlistentry>
-                    <term><command>::ReadoutGUIPanel::getRunIdInstance</command></term>
-                    <listitem>
-                        <para>
-                            The Readout GUI is composed of several megawidgets.
-                            These are established as singleton objects.
-                            The <classname>RunIdentification</classname>
-                            megawidget (see
-                            <link linkend='rdogui3_ui' endterm='rdogui3_ui_title' />)
-                            provides a cluster of widgets that identify the run
-                            in progress or run about to start.  This command
-                            returns the widget id of the run identification
-                            singleton object.
-                        </para>
-                        <para>
-                            Note that several commands below offer access to the
-                            most common pieces of this widget, so you may not
-                            ever actually need to use this command.
-                        </para>
-                    </listitem>
-                </varlistentry>
-                <varlistentry>
-                    <term><command>::ReadoutGUIPanel::ghostWidgets</command></term>
-                    <listitem>
-                        <para>
-                            Some widgets in the ReadoutGUI must be disabled while
-                            the run is not in the halted state.  This
-                            command disables those widgets.  See also
-                            <command>::ReadoutGUIPanel::unghostWidgets</command>
-                        </para>
-                    </listitem>
-                </varlistentry>
-                <varlistentry>
-                    <term><command>::ReadoutGUIPanel::unghostWidgets</command></term>
-                    <listitem>
-                        <para>
-                            Enable the widgets that must be disabled when the
-                            run is not in the halted state. See also
-                            <command>::ReadoutGUIPanel::ghostWidgets</command>
-                        </para>
-                    </listitem>
-                </varlistentry>
-                <varlistentry>
-                    <term><command>::ReadoutGUIPanel::getTitle</command></term>
-                    <listitem>
-                        <para>
-                            Returns the title from the title section of the
-                            run identification megawidget.  If the run is active
-                            or paused,
-                            this will be the title of the current run.  Otherwise,
-                            this will be the title of the next run, assuming the
-                            user does not change it. 
-                        </para>
-                        <para>
-                            It is recommended that applications access this when
-                            the run is active or about to be.  This can be done
-                            by using the appropriate <filename>ReadoutCallouts.tcl</filename>
-                            proc or by creating a Run state machine callback bundle
-                            and using the appropriate state transition to
-                            capture the title.
-                        </para>
-                    </listitem>
-                </varlistentry>
-                <varlistentry>
-                    <term><command>::ReadoutGUIPanel::setTitle</command> <replaceable>new-title</replaceable></term>
-                    <listitem>
-                        <para>
-                            Makes <parameter>new-title</parameter> the new title
-                            string in the Run identification megawidget.
-                            Note that this should only be done when the run
-                            is not in one of the active states (<literal>Active</literal>
-                            or <literal>Paused</literal>).  This sets the title
-                            that will be associated with the next run.
-                        </para>
-                    </listitem>
-                </varlistentry>
-                <varlistentry>
-                    <term><command>::ReadoutGUIPanel::getRun</command></term>
-                    <listitem>
-                        <para>
-                            Returns the value of the run number in the run
-                            identification megawidget.  If the run is active
-                            (state in <literal>Active</literal> or <literal>Paused</literal>),
-                            this will be the current run number.  If not, this
-                            will be the run number of the next run started, unless
-                            the user modifies it.
-                        </para>
-                        <para>
-                            It is recommended that applications access this when
-                            the run is active or about to be.  This can be done
-                            by using the appropriate <filename>ReadoutCallouts.tcl</filename>
-                            proc or by creating a Run state machine callback bundle
-                            and using the appropriate state transition to
-                            capture the title.
-                        </para>                        
-                    </listitem>
-                </varlistentry>
-                <varlistentry>
-                    <term><command>::ReadoutGUIPanel::setRun</command> <replaceable>new-run</replaceable></term>
-                    <listitem>
-                        <para>
-                            Sets the run number in the run identification
-                            megawidget to be <parameter>new-run</parameter>.
-                            <parameter>new-run</parameter> must be a positive
-                            integer.    This should only be modified when the
-                            run is not active (in neither the
-                            <literal>Active</literal> nor <literal>Paused</literal>
-                            states).
-                        </para>
-                    </listitem>
-                </varlistentry>
-                <varlistentry>
-                    <term><command>::ReadoutGUIPanel::incrRun</command></term>
-                    <listitem>
-                        <para>
-                            Adds one to the run number in the run identification
-                            megawidget. This should only be done when the
-                            run is not active (in neither the
-                            <literal>Active</literal> nor <literal>Paused</literal>
-                            states).
-                        </para>
-                    </listitem>
-                </varlistentry>
-                <varlistentry>
-                    <term><command>::ReadoutGUIPanel::recordOff</command></term>
-                    <listitem>
-                        <para>
-                            Turns off the record checkbutton in the run control
-                            megawidget.  This determines whether or not the
-                            next run will be recorded to disk.  Note that
-                            this does not change the rendition of the
-                            output area of the widget. See
-                            <command>::ReadoutGUIPanel::isRecording</command>,
-                            <command>::ReadoutGUIPanel::notRecording</command>
-                            and <command>::ReadoutGUIPanel::normalColors</command>
-                            to modify display renditions.
-                        </para>
-                    </listitem>
-                </varlistentry>
-                <varlistentry>
-                    <term><command>::ReadoutGUIPanel::recordOn</command></term>
-                    <listitem>
-                        <para>
-                            Turns on the record checkbutton in the run control
-                            megawidget. 
-                        </para>
-                    </listitem>
-                </varlistentry>
-                <varlistentry>
-                    <term><command>::ReadoutGUIPanel::recordData</command></term>
-                    <listitem>
-                        <para>
-                            Returns the state of the record checkbutton in the
-                            run control megawidget.
-                        </para>
-                    </listitem>
-                </varlistentry>
-                <varlistentry>
-                    <term><command>::ReadoutGUIPanel::getRunTime</command></term>
-                    <listitem>
-                        <para>
-                            Returns the number of seconds the current run has
-                            been active (a paused run is not active for this
-                            computation).  If the run is not active this returns
-                            <literal>0</literal> if the ReadoutGUI has not yet
-                            started a run or the length of the previous run if
-                            it has.
-                        </para>
-                    </listitem>
-                </varlistentry>
-                <varlistentry>
-                    <term><command>::ReadoutGUIPanel::isTimed</command></term>
-                    <listitem>
-                        <para>
-                            Returns boolean <literal>true</literal> if the timed
-                            run button is on and <literal>false</literal> if not.
-                        </para>
-                    </listitem>
-                </varlistentry>
-                <varlistentry>
-                    <term><command>::ReadoutGUIPanel::setTimed</command> <replaceable>state</replaceable></term>
-                    <listitem>
-                        <para>
-                            Checks or unchecks the timed run checkbutton according
-                            to <parameter>state</parameter>.  If checked at the
-                            start of the run, the run has a timed duration
-                            (unless manually halted).  See
-                            <command>::ReadoutGUIPanel::getRequestedRunTime</command>
-                            and <command>::ReadoutGUIPanel::setRequestedRunTime</command>.
-                        </para>
-                    </listitem>
-                </varlistentry>
-                <varlistentry>
-                    <term><command>::ReadoutGUIPanel::getRequestedRunTime</command> </term>
-                    <listitem>
-                        <para>
-                            Returns the number of seconds in the requested run
-                            time.  This is only meaningful if the timed run
-                            checkbox is checked.   The requested run time is the
-                            active time (time paused does not count).
-                        </para>
-                    </listitem>
-                </varlistentry>
-                <varlistentry>
-                    <term><command>::ReadoutGUIPanel::setRequestedRunTime</command> <replaceable>time-in-seconds</replaceable></term>
-                    <listitem>
-                        <para>
-                            Sets the number of seconds in the requested run time
-                            to <parameter>time-in-seconds</parameter>.  If the
-                            timed run checkbutton is checked, then the next run
-                            will be a time duration run that will automatically
-                            stop after <parameter>time-in-seconds</parameter> of
-                            active time elapse.
-                        </para>
-                    </listitem>
-                </varlistentry>
-                <varlistentry>
-                    <term><command>::ReadoutGUIPanel::isRecording</command></term>
-                    <listitem>
-                        <para>
-                            Sets the rendition of the text widget to be consistent
-                            with the run being recorded.
-                        </para>
-                    </listitem>
-                </varlistentry>
-                <varlistentry>
-                    <term><command>::ReadoutGUIPanel::notRecording</command></term>
-                    <listitem>
-                        <para>
-                            Sets the rendition of the text widget to be consistent
-                            with the run being not recorded.
-                        </para>
-                    </listitem>
-                </varlistentry>
-                <varlistentry>
-                    <term><command>::ReadoutGUIPanel::normalColors</command></term>
-                    <listitem>
-                        <para>
-                            A synonym for <command>::ReadoutGUIPanel::notRecording</command>
-                        </para>
-                        </listitem>
-                </varlistentry>
-                <varlistentry>
-                    <term><command>::ReadoutGUIPanel::outputText</command> <replaceable>message</replaceable></term>
-                    <listitem>
-                        <para>
-                            Outputs <parameter>message</parameter> to the output
-                            text widget.  The message is output without interpretation
-                            or filtering using the default rendition.
-                            See also <command>::ReadoutGUIPanel::Log</command>.
-                        </para>
-                    </listitem>
-                </varlistentry>
-                <varlistentry>
-                    <term><command>::ReadoutGUIPanel::Log</command> <replaceable>source class message</replaceable></term>
-                    <listitem>
-                        <para>
-                            Formats a log message to be output on the text widget.
-                            <parameter>source</parameter> identifies the subsystem
-                            the message is coming from.
-                            <parameter>class</parameter> is the class of message
-                            being output.  See the documentation of the
-                            <classname>OutputWindow</classname> in
-                            <link linkend='rdogui3_ui' endterm='rdogui3_ui_title' />
-                            for more information about what the <parameter>class</parameter>
-                            is and how it influences the output. 
-                        </para>
-                        <para>
-                            For now just know that unless reconfigured,
-                            <parameter>class</parameter> represents a message
-                            severity that can be one of:
-                            <literal>output</literal>, <literal>log</literal>,
-                            <literal>error</literal>, <literal>warning</literal>
-                            or <literal>debug</literal> and note that
-                            <literal>debug</literal> messages are, by default, not
-                            displayed.
-                        </para>
-                        <para>
-                            <parameter>message</parameter> is the body of the
-                            message to be logged.  The message is timestamped
-                            and potentially output to the text terminal along
-                            with the severity and data source. For example,
-                            when starting data source, the following log
-                            message will appear (with an appropriate timestamp).
-                        </para>
-                        <informalexample>
-                            <screen>
-                            <computeroutput>
-01/08/2014 08:50:08 : log : Run State changed : NotReady -> Starting
-                            </computeroutput>
-                            </screen>
-                        </informalexample>
-                        <para>
-                            In this case <literal>log</literal> is the class,
-                            <literal>Run State changed</literal> is the source
-                            and <literal>NotReady -> Starting</literal> the
-                            message.
-                        </para>
-                    </listitem>
-                </varlistentry>               
-           </variablelist>
-        </refsect1>
-
-      </refentry>
-      <refentry id="rdogui3_runstatemachine">
-        <refentryinfo>
-            <author>
-                    <personname>
-                            <firstname>Ron</firstname>
-                            <surname>Fox</surname>
-                    </personname>
-                    <personblurb><para></para></personblurb>
-            </author>
-            <productname>NSCLDAQ</productname>
-            <productnumber></productnumber>
-        </refentryinfo>
-        <refmeta>
-           <refentrytitle id='rdogui3_runstatemachine_title'>RunStateMachine</refentrytitle>
-           <manvolnum>3rdogui</manvolnum>
-           <refmiscinfo class='empty'></refmiscinfo>
-        </refmeta>
-        <refnamediv>
-           <refname>RunStateMachine</refname>
-           <refpurpose>Run control state machine</refpurpose>
-        </refnamediv>
-        
-        <refsynopsisdiv>
-          <cmdsynopsis>
-            <command>
-package require RunstateMachine
-          </command>
-          </cmdsynopsis>
-            <cmdsynopsis>
-                <command>
-set <replaceable>sm</replaceable> [RunstateMachineSingleton %AUTO%]
-                </command>
-            </cmdsynopsis>
-            <cmdsynopsis>
-                <command>
-<replaceable>$sm method</replaceable>
-                </command>
-            </cmdsynopsis>
-
-        </refsynopsisdiv>
-        <refsect1>
-           <title>DESCRIPTION</title>
-           <para>
-            Provides the run control state machine singleton.  Constructing
-            a <classname>RunstateMachineSingleton</classname> encapsulates
-            a single instance of a <classname>RunStateMachine</classname> so
-            that all clients are assured of interacting with the same
-            state machine object.
-           </para>
-           <para>
-            The state machine object has a well defined set of states and
-            allowed transitions between those states.  See STATES below
-            for the set of allowed states and transitions.
-           </para>
-           <para>
-            By itself the state machine is not worth very much.  The value comes
-            from the ability to register <firstterm>Callout bundles</firstterm>
-            with the state machine.  See the CALLOUT BUNDLES for more about
-            what a callback bundle is and how to create one.
-           </para>
-        </refsect1>
-        <refsect1>
-           <title>
-              METHODS and TYPEMETHODS
-           </title>
-           <para>
-            The <classname>RunstateMachineSingleton</classname> object wraps
-            a single application wide <classname>RunstateMachine</classname> and
-            exposes all of its methods to its client.  The methods described here
-            are therefore actually <classname>RunstateMachine</classname> methods.
-           </para>
-           <para>
-            The methods below designated as TYPEMETHODS do not require an object
-            to invoke.
-           </para>
-           <variablelist>
-            <varlistentry>
-                <term><methodname>::RunstateMachine::listStates</methodname></term>
-                <listitem>
-                    <para>
-                        This typemethod returns a Tcl list whose elements
-                        are the legal states the
-                        machine can be in.  These are described in the
-                        STATES section below.
-                    </para>
-                </listitem>
-            </varlistentry>
-            <varlistentry>
-                <term><methodname>::RunstateMachine::listTransitions</methodname>
-                    <parameter>state</parameter></term>
-                <listitem>
-                    <para>
-                        This typemethod accepts  the name of a
-                        <parameter>state</parameter> returned from
-                        <methodname>::RunstateMachine::listState</methodname>
-                        and returns a list consisting of the names of the
-                        valid state that can be reached from that
-                        <parameter>state</parameter>.
-                    </para>
-                </listitem>
-            </varlistentry>
-            <varlistentry>
-                <term><methodname>getState</methodname></term>
-                <listitem>
-                    <para>
-                        Return the current state of the state machine.
-                        This will be a state in the list returned by
-                        <methodname>::RunstateMachine::listStates</methodname>
-                    </para>
-                </listitem>
-            </varlistentry>
-            <varlistentry>
-                <term><methodname>listCalloutBundles</methodname></term>
-                <listitem>
-                    <para>
-                        Returns a list consisting of the names of the currently
-                        registererd callout bundles.  See
-                        CALLOUT BUNDLES below for more information about
-                        callout bundles.   The list is provided in registration
-                        order which also correspondes to the callout order.
-                    </para>
-                </listitem>
-            </varlistentry>
-            <varlistentry>
-                <term><methodname>addCalloutBundle</methodname> <parameter>bundle-name ?before-bundle?</parameter></term>
-                <listitem>
-                    <para>
-                        Registers a new callout bundle with the state machine.
-                        See CALLOUT BUNDLES below for information about
-                        what a callout bundle is. The <parameter>bundle-name</parameter>
-                        is considerd to be the name of a namespace relative
-                        to the global namespace (e.g MyBundle is considered to
-                        be the namespace ::MyBundle).  
-                    </para>
-                    <para>
-                        The namespace
-                        is checked for the existence and proper parameterization of
-                        the required callback bundle procs as described in
-                        CALLOUT BUNDLES.  An error is thrown if the namespace
-                        is determined to not be a valid callout bundle.
-                    </para>
-                    <para>
-                        If <parameter>before-bundle</parameter> is provided it must
-                        be the name of an existing bundle (one that would
-                        be returned from <command>listCalloutBundles</command>).
-                        The bundle will be registerd just before <parameter>before-bundle</parameter>
-                        in the ordered list of bundles.  This allows action depenencies
-                        between bundles to be properly scheduled.
-                    </para>
-                </listitem>
-            </varlistentry>
-            <varlistentry>
-                <term><methodname>removeCalloutBundle</methodname> <parameter>bundle-name</parameter></term>
-                <listitem>
-                    <para>
-                        Removes the named callout bundle from the list of
-                        registered bundles.  It is an error if <parameter>bundle-name</parameter>
-                        does not correspond to a registered callout bundle.
-                    </para>
-                </listitem>
-            </varlistentry>
-            <varlistentry>
-                <term><methodname>transition</methodname> <parameter>new-state</parameter></term>
-                <listitem>
-                    <para>
-                        Attempts a transition from the current state
-                        to <parameter>new-state</parameter>.  The
-                        <command>leave</command> and <command>enter</command>
-                        procs for the registered callback bundles are invoked.
-                    </para>
-                    <para>
-                        <command>leave</command> is invoked prior to making the
-                        transition while <command>enter</command> is invoked
-                        after the transition has occurerd.
-                    </para>
-                    <para>
-                        If <parameter>new-state</parameter> is not an allowed
-                        state transition, an error is thrown.
-                    </para>
-                </listitem>
-            </varlistentry>
-            
-           </variablelist>
-        </refsect1>
-        <refsect1>
-            <title>
-                STATES
-            </title>
-            <para>
-                The <classname>RunstateMachine</classname> has a well defined
-                set of state and allowed transtion between those states.
-                The finite state automaton that is defined by these states and
-                their allowed transitions is shown in simplified form in
-                <link linkend='rdogui_statediagram' endterm='rdogui_statediagram_title' />
-            </para>
-            <para>
-                These states and their allowed transitions are described textually
-                below.
-            </para>
-            <variablelist>
-                <varlistentry>
-                    <term><literal>NotReady</literal></term>
-                    <listitem>
-                        <para>
-                            The system is not ready for use.  In this state,
-                            data sources have not yet been started.   You must
-                            also be in this state to modify the set of data
-                            sources known to the application.
-                        </para>
-                        <para>
-                            Allowed target states for the <methodname>transition</methodname>
-                            method are; <literal>NotReady</literal> and
-                            <literal>Starting</literal>.  <literal>Starting</literal>.
-                        </para>
-                    </listitem>
-                </varlistentry>
-                <varlistentry>
-                    <term><literal>Starting</literal></term>
-                    <listitem>
-                        <para>
-                            This state is entered to start the data sources
-                            that have been defined for use with the application.
-                            <literal>NotReady</literal> is an allowed target state
-                            and is normally entered if one or more data sources
-                            failed to tart up.  <literal>Halted</literal> is the
-                            other valid target state and is
-                            entered if all data sources started correctly.
-                        </para>
-                    </listitem>
-                </varlistentry>
-                <varlistentry>
-                    <term><literal>Halted</literal></term>
-                    <listitem>
-                        <para>
-                            This state indicates the system is ready for
-                            use but there is no current data taking run.
-                            Valid transition targets are;
-                            <literal>NotReady</literal>, if a data source fails
-                            or <literal>Active</literal> if a run is successfully
-                            started.
-                        </para>
-                    </listitem>
-                </varlistentry>
-                <varlistentry>
-                    <term><literal>Active</literal></term>
-                    <listitem>
-                        <para>
-                            This state indicates data taking is ongoing.
-                            Valid transitions are:
-                            <literal>Paused</literal> if the run is paused,
-                            <literal>Halted</literal> if the run is ended and
-                            <literal>NotReady</literal> if a data source fails.
-                        </para>
-                        <para>
-                            Note that while not all data source providers support
-                            a <literal>Paused</literal> state this is not known
-                            or supported directly by the run state machine.
-                            Instead, the ReadoutGUI interrogates the data
-                            sources defined and removes the GUI elements that
-                            can trigger a transition to the <literal>Paused</literal>
-                            state if not all data sources support paused runs.
-                        </para>
-                    </listitem>
-                </varlistentry>
-                <varlistentry>
-                    <term><literal>Paused</literal></term>
-                    <listitem>
-                        <para>
-                            Indicates a data taking run is temporarily paused.
-                            This state can transition to:
-                            <literal>Halted</literal> if the run is stopped,
-                            <literal>Active</literal> if the run is resumed or
-                            <literal>NotReady</literal> if a data source fails.
-                        </para>
-                    </listitem>
-                </varlistentry>
-            </variablelist>
-            <note>
-                <title>NOTE</title>
-                <para>
-                    In the transition diagram above, the text <literal>if a data source fails</literal>
-                    means a data source provider's <command>check</command> for
-                    that data source returns boolean <literal>false</literal>.
-                    Thus failure is defined by and limited to the ability of the data source
-                    provider to detect the failure.
-                </para>
-            </note>
-        </refsect1>
-        <refsect1>
-            <title>CALLOUT BUNDLES</title>
-            <para>
-                The true value of the run state machine is the ability of
-                components of the ReadoutGUI (including your extensions) to
-                register <firstterm>Callout Bundles</firstterm>.  You can think
-                of a callout bundle as a generalization of the ReadoutShell's
-                <filename>ReadoutCallouts.tcl</filename> mechanism.
-            </para>
-            <para>
-                A Callout bundle is a Tcl namespace.  The namespace must
-                contain three exported<command>proc</command> definitions:
-            </para>
-            <variablelist>
-                <varlistentry>
-                    <term><command>attach</command> <parameter>current-state</parameter></term>
-                    <listitem>
-                        <para>
-                            This proc is called when the bundle is registered
-                            with the state machine via
-                            <methodname>addCalloutBundle</methodname>
-                        </para>
-                    </listitem>
-                </varlistentry>
-                <varlistentry>
-                    <term><command>leave</command> <parameter>from-state to-state</parameter></term>
-                    <listitem>
-                        <para>
-                            This proc is called just before the state machine makes
-                            a transition from <parameter>from-state</parameter> to
-                            <parameter>to-state</parameter>
-                        </para>
-                    </listitem>
-                </varlistentry>
-                <varlistentry>
-                    <term><command>enter</command> <parameter>from-state to-state</parameter></term>
-                    <listitem>
-                        <para>
-                            This proc is called just after the state machine has
-                            made a transition from <parameter>from-state</parameter>
-                            to <parameter>to-state</parameter>.
-                        </para>
-                    </listitem>
-                </varlistentry>
-            </variablelist>
-            <para>
-                The <command>enter</command> and <command>leave</command> procs
-                for the callout bundles are invoked in the order in which the
-                bundles were registered.
-            </para>
-        </refsect1>
-        <refsect1>
-            <title>EXAMPLES</title>
-            <para>
-                The sample code below shows the creation and registration of
-                a callout bundle that does nothing.  You can rename the namespace
-                and fill in the procs shown below to build and register your own
-                callout bundles.
-            </para>
-            <example>
-                <title>A do nothing <classname>RunstateMachine</classname> callout bundle</title>
-                <programlisting>
-                    
-package require RunstateMachine                         <co id='callout_bundle_require' />
-                    
-namespace eval ::MyBundle  {
-    variable  sm
-    namespace export attach enter leave                 <co id='callout_bundle_namespace' />
-}
-
-proc ::MyBundle::attach currentState {
-                                                       <co id='callout_bundle_attach' />
-}
-
-proc ::MyBundle::leave {from to} {
-                                                      <co id='callout_bundle_leave' />
-}
-
-proc ::MyBundle::enter {from to} {
-                                                       <co id='callout_bundle_enter' />
-}
-
-set ::MyBundle::sm [RunstateMachineSingleton %AUTO]   <co id='callout_bundle_smget' />
-$::MyBundle::sm    addCalloutBundle MyBundle          <co id='callout_bundle_register' />
-                </programlisting>
-            </example>
-            <calloutlist>
-                <callout arearefs='callout_bundle_require'>
-                    <para>
-                        Requires the run state machine package.  This is needed
-                        to get access to the state machine and then to register
-                        the bundle we're creating.
-                    </para>
-                </callout>
-                <callout arearefs='callout_bundle_namespace'>
-                    <para>
-                        This code creates the namespace <literal>::MyBundle</literal>
-                        it defines a variable <varname>sm</varname> to live in that
-                        namespace (to hold the state machine object command) and
-                        exports the required proc names from the namespace.
-                    </para>
-                </callout>
-                <callout arearefs='callout_bundle_attach'>
-                    <para>
-                        Defines the <command>enter</command> proc of the
-                        bundle. This will be called when the bundle is registered
-                        with the state machine. When called, <parameter>currentState</parameter>
-                        will be the state at the time the attach was done.
-                    </para>
-                </callout>
-                <callout arearefs='callout_bundle_leave'>
-                    <para>
-                        Defines the <command>leave</command> proc of the bundle.
-                        This will be called just before the state machine
-                        begins a transition.  <parameter>from</parameter> will
-                        be the state at the time the transition is being started
-                        and <parameter>to</parameter> will be the target state.
-                    </para>
-                </callout>
-                <callout arearefs='callout_bundle_enter'>
-                    <para>
-                        Defines the <command>enter</command> proc of the bundle.
-                        This is called after the state machine completes its state
-                        transition. <parameter>from</parameter> is the old state
-                        and <parameter>to</parameter> is the new state.
-                    </para>
-                </callout>
-                <callout arearefs='callout_bundle_smget'>
-                    <para>
-                        Obtains the run state machine singleton and assigns
-                        it to the variable <varname>::MyBundle::sm</varname>.
-                        This allows it to be used from within the bundle procs
-                        as well as for bundle registration purposes.
-                    </para>
-                </callout>
-                <callout arearefs='callout_bundle_register'>
-                    <para>
-                        Registers the bundle with the state machine.  Prior to
-                        returning from this call, <command>::MyBundle::attach</command>
-                        will be called.  From now on state transitions will result
-                        in calls first to the bundle's <command>::MyBundle::leave</command>
-                        and then to the bundle's <command>::MyBundle::enter</command>
-                        procs.
-                    </para>
-                </callout>
-            </calloutlist>
-        </refsect1>
-      </refentry>
-      <refentry id="rdogui3_statemanager">
-        <refentryinfo>
-            <author>
-                    <personname>
-                            <firstname>Ron</firstname>
-                            <surname>Fox</surname>
-                    </personname>
-                    <personblurb><para></para></personblurb>
-            </author>
-            <productname>NSCLDAQ</productname>
-            <productnumber></productnumber>
-        </refentryinfo>
-        <refmeta>
-           <refentrytitle id='rdogui3_statemanager_title'>StateManager</refentrytitle>
-           <manvolnum>3rdogui</manvolnum>
-           <refmiscinfo class='empty'></refmiscinfo>
-        </refmeta>
-        <refnamediv>
-           <refname>StateManager</refname>
-           <refpurpose>Save restore program state variables.</refpurpose>
-        </refnamediv>
-        
-        <refsynopsisdiv>
-          <cmdsynopsis>
-            <command>
-package require StateManager
-          </command>
-          </cmdsynopsis>
-            <cmdsynopsis>
-                <command>
-set <replaceable>state</replaceable> StateManager %AUTO% <replaceable>?options?</replaceable>
-                </command>
-            </cmdsynopsis>
-            <cmdsynopsis>
-                <command>
-<replaceable>$state</replaceable> method <replaceable>?parameters?</replaceable>
-                </command>
-            </cmdsynopsis>
-            <cmdsynopsis>
-                <command>
-set singleton [StateManagerSinleton %AUTO% <replaceable>?options?</replaceable>]
-                </command>
-            </cmdsynopsis>
-
-        </refsynopsisdiv>
-        <refsect1>
-           <title>DESCRIPTION</title>
-           <para>
-            While packaged with the ReadoutGUI this is actually a general purpose
-            utility that provides support for Tcl script to save and restore
-            state variables.  A state variable can be pretty much anything that
-            might define the state of a program or control how a program operates.
-           </para>
-           <para>
-            State is saved to and restored from Tcl scripts that consist entirely
-            of <command>set</command> commands.  These scripts are sourced into
-            a safe interpreter in order to ensure they cannot damage or inject
-            insecure code into the application itself.
-           </para>
-           <para>
-            Only pre-declared state variables will be saved or restored
-            from the file, further securing the application script from malicious
-            or erroneous restores.
-           </para>
-           <para>
-            Note that if an application has several independent components
-            that wish to share a single configuration file, the
-            <classname>StateManagerSingleton</classname> can be used to provide
-            access to an application speciric singleton state manager object.
-           </para>
-        </refsect1>
-        <refsect1>
-           <title>
-              OPTIONS
-           </title>
-           <para>
-            <classname>StateManager</classname> objects include the
-            standard <methodname>configure</methodname> and
-            <methodname>cget</methodname> methods.  These operate on
-            the object option(s) described below.
-           </para>
-           <variablelist>
-            <varlistentry>
-                <term><option>-file</option> <parameter>file-path</parameter></term>
-                <listitem>
-                    <para>
-                        Provides the path to the file that will be used by
-                        <methodname>save</methodname> and
-                        <methodname>restore</methodname> operations.
-                    </para>
-                    <para>
-                        See METHODS below.
-                    </para>
-                </listitem>
-            </varlistentry>
-            
-           </variablelist>
-
-        </refsect1>
-        <refsect1>
-            <title>METHODS</title>
-            <para>
-                In addtion to the <methodname>configure</methodname> and
-                <methodname>cget</methodname> methods described in
-                OPTIONS above, the following methods are provided by
-                <classname>StateManager</classname> objects
-            </para>
-            <variablelist>
-                <varlistentry>
-                    <term><methodname>destroy</methodname></term>
-                    <listitem>
-                        <para>
-                            Destroys the object.
-                        </para>
-                    </listitem>
-                </varlistentry>
-                <varlistentry>
-                    <term><methodname>addStateVariable</methodname> <parameter>name getter setter</parameter></term>
-                    <listitem>
-                        <para>
-                            Defines a state variable that will be saved/restored
-                            by the state manager. <parameter>name</parameter> is
-                            the name of the variable as it will be defined in
-                            the file (e.g. <command> set <replaceable>name value</replaceable></command>).
-                        </para>
-                        <para>
-                            <parameter>getter</parameter> is a command to which <parameter>name</parameter>
-                            will be appended that will be used by <methodname>save</methodname>
-                            to obtain the variable value.
-                            <parameter>setter</parameter> is a command which will be called by
-                            <methodname>restore</methodname> to restore the value of <parameter>name.
-                            </parameter><parameter>name</parameter>
-                            and <parameter>value</parameter> will be appended to
-                            the setter command.
-                        </para>
-                        <para>
-                            If this business of getters and setters is not clear
-                            see <methodname>save</methodname> and
-                            <methodname>restor</methodname> and finally
-                            the EXAMPLES section below.
-                        </para>
-                    </listitem>
-                </varlistentry>
-                <varlistentry>
-                    <term><methodname>listStateVariables</methodname></term>
-                    <listitem>
-                        <para>
-                            Returns a list of the state variables.  The return
-                            value is a Tcl list of triplets.  Each triplet conisists
-                            of a variable name, its getter and setter in that order.
-                        </para>
-                    </listitem>
-                </varlistentry>
-                <varlistentry>
-                    <term><methodname>save</methodname></term>
-                    <listitem>
-                        <para>
-                            Saves the variables to <option>-file</option>.
-                            If the <option>-file</option> option is blank an
-                            error is thrown. 
-                        </para>
-                        <para>
-                            The save operates by iterating over all registered
-                            variables and writing a command that is something like
-                            <informalexample>
-                                <programlisting>
-set <replaceable>varname</replaceable> [<replaceable>getter varaname</replaceable>]
-                                </programlisting>
-                            </informalexample>
-                            to the file.
-                        </para>
-                    </listitem>
-                </varlistentry>
-                <varlistentry>
-                    <term>restore</term>
-                    <listitem>
-                        <para>
-                            Creates a secure slave interpreter and sources
-                            <option>-file</option> into that interpreter.
-                            For each variable in the list of state variables,
-                            if the slave interpreter has a definition for that
-                            variable, the setter for that variable is called in
-                            code something like this:
-                            <informalexample>
-                                <programlisting>
-$setter $varname $value-in-safe-interp
-                                </programlisting>
-                            </informalexample>  
-                        </para>
-                    </listitem>
-                </varlistentry>
-                
-            </variablelist>
-        </refsect1>
-        <refsect1>
-            <title>EXAMPLES</title>
-            <para>
-                The example below shows how to define two state variables
-                <varname>::State::var1</varname> and <varname>::State::var2</varname>
-                and their associated getter/setter procs.
-            </para>
-            <example>
-                <title>Getters and setters for StateManager</title>
-                <programlisting>
-namespace eval ::State {
-    variable var1                                  <co id='statemgr_vars' />
-    variable var2
-}
-...
-proc ::State::getter name {
-    return [set ::State::$name]                    <co id='statemgr_getter' />
-}
-proc ::State::setter {name  value}
-{
-    set ::State::$name $value                      <co id='statemgr_setter' />
-}
-
-set sm [StateManagerSingleton %AUTO%]
-$sm addStateVariable var1 ::State::getter ::State::setter  <co id='statemgr_register' />
-$sm addStateVariable var2 ::State::getter ::State::setter
-
-...
-$sm configure -file /path/to/configuration/file.tcl  <co id='statemgr_configfile' />
-$sm save                                             <co id='statemgr_save' />
-...
-$sm restore                                          <co id='statemgr_restore' />
-
-                </programlisting>
-            </example>
-            <calloutlist>
-                <callout arearefs='statemgr_vars'>
-                    <para> Creates a namespace for the state variables
-                        and declares <varname>var1</varname> and
-                        <varname>var2</varname> which will be saved and restored.
-                    </para>
-                </callout>
-                <callout arearefs='statemgr_getter'>
-                    <para>
-                        The getter uses the name passed to it, and the fact
-                        that the <command>set</command> command without a value
-                        just returns the current value of the variable to
-                        return the value of the named variable within the
-                        <literal>::State::</literal> namespace.  Tcl rules
-                        for substitution prevent the straightforward use of
-                        <command>return $::State::$name</command>
-                    </para>
-                </callout>
-                <callout arearefs='statemgr_setter'>
-                    <para>
-                        The setter similarly uses the name and value to update
-                        the named variable in the <literal>::State</literal>
-                        namespace.
-                    </para>
-                </callout>
-                <callout arearefs='statemgr_register'>
-                    <para>
-                        After getting the state manager singleton,
-                        <varname>var1</varname> and <varname>var2</varname>
-                        are registered with getters and setters defined
-                        as described above so that each variable is bound to
-                        the corresponding variable in the <literal>::State</literal>
-                        namespace.
-                    </para>
-                    <para>
-                        It's worth nothing that more interesting setter and getter
-                        functions are possible.  For example, a setter could
-                        load a piece of a graphical user interface, and a getter
-                        could retrieva a value from an element of a graphical user
-                        interface.   The ReadoutShell does this in a few places.
-                    </para>
-                </callout>
-                <callout arearefs='statemgr_configfile'>
-                    <para>
-                        Before doing saves and restores, the <option>-file</option>
-                        must be configured to point at a file (or specify a writable file
-                        for save) that is used as the target for the save or source for
-                        the restore.  <option>-file</option> can be freely configured
-                        many times.  For example your application might prompt the user
-                        for a filename into which some configuration information
-                        can be written/read.
-                    </para>
-                </callout>
-                <callout arearefs='statemgr_save'>
-                    <para>
-                        Saves the values of <varname>::State::var1</varname>
-                        and <varname>::State::var2</varname> to the last configured
-                        <option>-file</option>.  This is done by invoking the
-                        getter registered for each of those variables (and any other
-                        variables that were added for that matter) in turn passing in
-                        <literal>var1</literal> and <literal>var2</literal> to
-                        retrieve their values.
-                    </para>
-                </callout>
-                <callout arearefs='statemgr_restore'>
-                    <para>
-                        <command>source</command>s the last configured <option>-file</option>
-                        into a slave safe interpreter and queries that interpreter
-                        to see if each registered variable is defined.  For each
-                        defined variable, the value is fetched out of the interpreter
-                        and that variable's setter is invoked to update whatever
-                        in the application is bound to that configuration variable.
-                    </para>
-                </callout>
-            </calloutlist>
-        </refsect1>
-      </refentry>
-      <refentry id="rdogui3_ui">
-        <refentryinfo>
-            <author>
-                    <personname>
-                            <firstname>Ron</firstname>
-                            <surname>Fox</surname>
-                    </personname>
-                    <personblurb><para></para></personblurb>
-            </author>
-            <productname>NSCLDAQ</productname>
-            <productnumber></productnumber>
-        </refentryinfo>
-        <refmeta>
-           <refentrytitle id='rdogui3_ui_title'>ui</refentrytitle>
-           <manvolnum>3rdogui</manvolnum>
-           <refmiscinfo class='empty'></refmiscinfo>
-        </refmeta>
-        <refnamediv>
-           <refname>ui</refname>
-           <refpurpose>ReadoutGUI graphical user interface elements.</refpurpose>
-        </refnamediv>
-        
-        <refsynopsisdiv>
-          <cmdsynopsis>
-              <command>
-package require ui
-          </command>
-          </cmdsynopsis>
-
-        </refsynopsisdiv>
-        <refsect1>
-           <title>DESCRIPTION</title>
-           <para>
-            This package provides all of the graphical user interface elements
-            that are part of the standard ReadoutGUI.  It is possible for
-            a custom control interface to be written using some, all or none
-            of these elements. 
-           </para>
-           <para>
-            This package can also be used to access elements of the ReadoutGUI
-            from within extensions to the standard ReadoutShell.
-            The package consists of a rather large set of component megawidgets
-            and singleton implementations of those megawidgets.  The remainder
-            of this section will briefly describe the purpose of each of those megawidgets.
-            Subsequent sections will provide more detailed reference information
-            about each megawidget.
-           </para>
-           <variablelist>
-            <varlistentry>
-                <term><link linkend='rdogui3_ui_readoutMenubar' endterm='rdogui3_ui_readoutMenubar_title' />
-                </term>
-                <listitem>
-                    <para>
-                        Provides the menu bar for the application.  This can
-                        be used as a genric menu bar handling class for
-                        your own applications distinct from the ReadoutShell
-                        as well.
-                    </para>
-                </listitem>
-            </varlistentry>
-            <varlistentry>
-                <term><link linkend='rdogui3_ui_RunIdentification'
-                    endterm='rdogui3_ui_RunIdentification_title' /></term>
-                <listitem>
-                    <para>
-                        Provides a megawidget that identifies runs.  This contains
-                        an entry/display of a title string and an entry for a
-                        run number.  The run number entry is constrained to
-                        hold positive integers.
-                    </para>
-                </listitem>
-            </varlistentry>
-            <varlistentry>
-                <term>
-                    <link linkend='rdogui3_ui_RunControl' endterm='rdogui3_ui_RunControl_title' />
-                </term>
-                <listitem>
-                    <para>
-                        Provides a megawidget that contains the controls for a run.
-                        These are buttons intended to drive the
-                        <link linkend='rdogui3_runstatemachine'
-                              endterm='rdogui3_runstatemachine_title' />.
-                        Buttons that can appear include a <guibutton>Start</guibutton>
-                        button, a <guibutton>Begin/End</guibutton> button a
-                        <guibutton>Pause/Resume</guibutton> button that can be
-                        disabled and a <guibutton>Record</guibutton> checkbutton.
-                    </para>
-                    <para>
-                        The widget is linked to the run state machine
-                        singleton so that button presses create the appropriate
-                        state transitions.  An associated callout bundle
-                        allows the widget to track state machine transitions
-                        that it does not initiate.
-                    </para>
-                </listitem>
-            </varlistentry>
-            <varlistentry>
-                <term>
-                    <link linkend='rdogui3_ui_StopWatch'
-                          endterm='rdogui3_ui_StopWatch_title' />
-                </term>
-                <listitem>
-                    <para>
-                        This is a non graphical element that implements
-                        a simple stopwatch.  The stop watch can be started,
-                        stopped and reset. Furthermore,
-                        alarms can be added which invoke application specific
-                        commands when they are reached.
-                    </para>
-                    <para>
-                        This is used to implement timed runs, and to maintain
-                        the elapsed run time, but also can be used in your
-                        own application whenever you need this functionality.
-                    </para>
-                </listitem>
-            </varlistentry>
-            <varlistentry>
-                <term>
-                    <link linkend="rdogui3_ui_ElapsedTimeDisplay"
-                          endterm='rdogui3_ui_ElapsedTimeDisplay_title' />
-                </term>
-                <listitem>
-                    <para>
-                        Works with an embedded stopwatch object to provide
-                        elapsed run display.  The stopwatch is fully exposed
-                        allowing application specific code to be invoked
-                        when a specific elapsed run time is reached (this is how
-                        timed runs work).
-                    </para>
-                    <para>
-                        A callout bundle is provided so that the timer
-                        starts, stops and resets at the appropriate times.
-                    </para>
-                </listitem>
-            </varlistentry>
-            <varlistentry>
-                <term>
-                    <link linkend='rdogui3_ui_TimedRunControls'
-                          endterm='rdogui3_ui_TimedRunControls_title' />
-                </term>
-                <listitem>
-                    <para>
-                        Provides a GUI element that prompts for timed
-                        run information.  This consists of elements that
-                        allow users to specify the length of a timed run,
-                        as well as a checkbox that allows users to enable/disabled
-                        timed runs.
-                    </para>
-                    <para>
-                        An associated callout bundle hooks the singleton
-                        instance to the Run state machine and the
-                        elapsed run time implementing the semantics of
-                        timed runs.
-                    </para>
-                </listitem>
-            </varlistentry>
-            <varlistentry>
-                <term>
-                    <link linkend='rdogui3_ui_OutputWindow'
-                          endterm='rdogui3_ui_OutputWindow_title' />
-                </term>
-                <listitem>
-                    <para>
-                        Provides a scrollable text widget and methods to output
-                        data into that widget.  The widget also supports
-                        formatted log entries that are very configurable.
-                        A singleton and associated callout bundle supports
-                        logging basic state transitions.
-                    </para>
-                    <para>
-                        An associated
-                        <link linkend='rdogui3_outputwindowsettings'
-                              endterm='rdogui3_outputwindowsettings_title' />
-                        provides a dialog that allows several settings of the
-                        output window singleton to be modified.  Note that this
-                        is a bit specialized, while the output widow itself is not.
-                    </para>
-                </listitem>
-            </varlistentry>
-            <varlistentry>
-                <term>
-                    <link linkend='rdogui3_StatusArea'
-                          endterm='rdogui3_StatusArea_title' />
-                </term>
-                <listitem>
-                    <para>
-                        Provides a support for a vertically stacked set of
-                        widgets and convenience functions for these to be
-                        simple labels.  These are intended to provide
-                        status information about components of the
-                        system.
-                    </para>
-                </listitem>
-            </varlistentry>
-            
-           </variablelist>
-        </refsect1>
-        <refsect1 id='rdogui3_ui_readoutMenubar'>
-            <title id='rdogui3_ui_readoutMenubar_title'>readoutMenuBar</title>
-            <para>
-                This object manages a menu.  Once created it can be
-                turned into a menu bar for a toplevel by using it's path as
-                the <option>-menu</option> option of that toplevel. The
-                delegation of all unknown options and methods to the underying
-                menu makes this indistinguishable from a menu created
-                via <command>menu</command>.  Convenience methods have been
-                added to make simple things simpler.
-            </para>
-            <refsect2>
-                <title>METHODS</title>
-                <variablelist>
-                    <varlistentry>
-                        <term><methodname>addMenu</methodname> <parameter>label-text</parameter></term>
-                        <listitem>
-                            <para>
-                                Adds a new submenu (cascade objet and associated menu)
-                                to the menu.  The menubutton that triggers the
-                                submenu will be labeled <parameter>label-text</parameter>.
-                            </para>
-                        </listitem>
-                    </varlistentry>
-                    <varlistentry>
-                        <term><methodname>lookupMenu</methodname> <parameter>label-text</parameter></term>
-                        <listitem>
-                            <para>
-                                Returns the menu widget associated with a sub-menu
-                                created via <methodname>addMenu</methodname>.
-                                <parameter>label-text</parameter> is the label
-                                that was passed in to <methodname>addMenu</methodname>
-                                when the submenu was created.
-                            </para>
-                            <para>
-                                This relies on an internal data structure
-                                that maintains the correspondence between
-                                sub-menu labels and their menu widget paths.
-                                Therefore this method can only be used to
-                                look up submenus created with <methodname>addMenu</methodname>
-                            </para>
-                        </listitem>
-                    </varlistentry>
-                    <varlistentry>
-                        <term><methodname>listMenus</methodname></term>
-                        <listitem>
-                            <para>
-                                Returns the list of menu labels created via
-                                <methodname>addMenu</methodname>.
-                            </para>
-                        </listitem>
-                    </varlistentry>
-                    <varlistentry>
-                        <term><methodname>addSeparator</methodname> <parameter>label-text</parameter></term>
-                        <listitem>
-                            <para>
-                                Adds a separator to the end of the menu
-                                whose label is <parameter>label-text</parameter>.
-                            </para>
-                        </listitem>
-                    </varlistentry>
-                    <varlistentry>
-                        <term><methodname>addCommand</methodname>
-                            <parameter>menu-label command-label command</parameter></term>
-                        <listitem>
-                            <para>
-                                Adds a command item to the menu identified by
-                                <parameter>menu-label</parameter>.  The
-                                command item's label will be <parameter>command-label</parameter>.
-                                When clicked the <parameter>command</parameter> will
-                                be run.
-                            </para>
-                        </listitem>
-                    </varlistentry>
-                    <varlistentry>
-                        <term><methodname>addMenuItem</methodname> <parameter>menu-label itemtype args</parameter></term>
-                        <listitem>
-                            <para>
-                                Adds an arbitrary menu item to <parameter>menu-label</parameter>
-                                The type of the item is <parameter>itemtype</parameter>.
-                                The allowed values for <parameter>itemtype</parameter>
-                                are the menu item types defined in
-                                <ulink url='http://www.tcl.tk/man/tcl8.5/TkCmd/menu.htm'>
-                                    The man page for the <command>menu</command></ulink>
-                                command.
-                            </para>
-                            <para>
-                                The <parameter>args</parameter> parameter is pasted
-                                on the back end of the <command>menu add</command> command
-                                and normally consists of a list of option value pairs
-                                (you can use the Tcl <command>list</command> command to build it).
-                                The valid options for each menu type are also
-                                described in the <ulink url='http://www.tcl.tk/man/tcl8.5/TkCmd/menu.htm'>
-                                    The man page for the <command>menu</command></ulink>
-                                command.
-                            </para>
-                        </listitem>
-                    </varlistentry>
-                    
-                </variablelist>
-            </refsect2>
-        </refsect1>
-        <refsect1 id='rdogui3_ui_RunIdentification'>
-            <title id='rdogui3_ui_RunIdentification_title'>RunIdentification</title>
-            <para>
-                This megawidget consists of two entries and associated labels.
-                The entries provide mechanisms for users to supply a run number
-                and a title string.  The run number entry is validated so that
-                it must be a positive integer.
-            </para>
-            <refsect2>
-                <title>OPTIONS</title>
-                <para>
-                    The megawidget supports the standard
-                    <command>configure</command> and <command>cget</command>
-                    methods.  These operate on the following set of options:
-                </para>
-                <variablelist>
-                    <varlistentry>
-                        <term><option>-haverun</option> <replaceable>boolean-value</replaceable></term>
-                        <listitem>
-                            <para>
-                                If false, the run number label and entry widgets
-                                are unmanaged.  This can be done if no data
-                                sources support run numbers.
-                            </para>
-                        </listitem>
-                    </varlistentry>
-                    <varlistentry>
-                        <term><option>-havetitle</option> <replaceable>boolean-value</replaceable></term>
-                        <listitem>
-                            <para>
-                                If false, the title entry and label are unmanaged.
-                                This can be done if no data sources support
-                                run titles.
-                            </para>
-                        </listitem>
-                    </varlistentry>
-                    <varlistentry>
-                        <term><option>-state</option> <replaceable>normal | disabled | readonly</replaceable></term>
-                        <listitem>
-                            <para>
-                                Specifies the state that will be applied to all
-                                entry widgets.  This is normally used to make
-                                the entries read-only when the run is
-                                <literal>Active</literal> or
-                                <literal>Paused</literal>.
-                            </para>
-                        </listitem>
-                    </varlistentry>
-                    <varlistentry>
-                        <term><option>-title</option> <replaceable>title-string</replaceable></term>
-                        <listitem>
-                            <para>
-                                Sets/gets the value of the title string.
-                            </para>
-                        </listitem>
-                    </varlistentry>
-                    <varlistentry>
-                        <term><option>-run</option> <replaceable>run-number</replaceable></term>
-                        <listitem>
-                            <para>
-                                Sets/gets the value of the run number.
-                            </para>
-                        </listitem>
-                    </varlistentry>
-                </variablelist>
-            </refsect2>
-        </refsect1>
-        <refsect1 id='rdogui3_ui_RunControl'>
-            <title id='rdogui3_ui_RunControl_title'>RunControl</title>
-            <para>
-                This is a megawidget that contains the controls needed
-                to drive the run state machine through its state transitions.
-                See
-                <link linkend='rdogui3_runstatemachine'
-                      endterm='rdogui3_runstatemachine_title' />
-                for information about the run state machine.
-            </para>
-            <para>
-                Associated with this widget is a singleton implementation
-                and a callout bundle that hooks the widget into the
-                run state machine singleton so that it can maintain a state
-                that is consistent with the state of the run even in the face
-                of state transitions it does not initiate.
-            </para>
-            <refsect2>
-                <title>OPTIONS</title>
-                <para>
-                    The megawidget understands the standard
-                    <command>configure</command> and
-                    <command>cget</command> methods for configuring and
-                    querying options.  The set of options understood by
-                    the <classname>RunControl</classname> widget are:
-                </para>
-                <variablelist>
-                    <varlistentry>
-                        <term><option>-pauseable</option> <replaceable>boolean</replaceable></term>
-                        <listitem>
-                            <para>
-                                Set this to boolean <literal>true</literal> if the system as a whole
-                                can support paused runs.  <literal>False</literal> if not.  If
-                                the value of this option is  <literal>false</literal>,
-                                the <guibutton>Pause</guibutton> button removed
-                                from the megawidget making it impossible for the
-                                user to initiate a transition to
-                                <literal>Paused</literal>.
-                            </para>
-                        </listitem>
-                    </varlistentry>
-                    <varlistentry>
-                        <term><option>-recording</option> <replaceable>boolean</replaceable></term>
-                        <listitem>
-                            <para>
-                                If true the recording checkbutton is on indicating
-                                the run is either now being recorded (if in
-                                one of the active states), or the next run
-                                will be recorded if the run is not in an active
-                                state.
-                            </para>
-                            <para>
-                                Active states are
-                                <literal>Active</literal> and <literal>Paused</literal>.
-                            </para>
-                        </listitem>
-                    </varlistentry>
-                </variablelist>
-            </refsect2>
-            <refsect2>
-                <title>SINGLETON IMPLEMENTATION</title>
-                <para>
-                    In the context of the standard ReadoutShell/ReadoutGUI,
-                    the run control megawidget is attached to the run state
-                    machine so that it can always reflect the state of the
-                    system.   This is done by providing a singleton implementation
-                    of the widget and registering a callout bundle with the
-                    state machine singleton that manipulates the widget's appearance:
-                </para>
-                <informalexample>
-                    <programlisting>
-set <replaceable>rctl</replaceable> ::RunControlSingleton::getInstance <replaceable>?path ?args??</replaceable>
-                    </programlisting>
-                </informalexample>
-                <para>
-                    The first time <function>::RunControlSingleton::getInstance</function>
-                    is called it must be given a widget <parameter>path</parameter> and
-                    optionally addtional configuration parmaeters <parameter>args</parameter>.
-                    When initially called, the singleton is created and the callout bundle
-                    registered.
-                </para>
-                <para>
-                    All calls return the widget path of the singleton.  Thus,
-                    if you know the singleton has already been created the
-                    code fragment below will turn on the recording checkbutton:
-                </para>
-                <informalexample>
-                    <programlisting>
-[::RunControlSingleton::getInstance] configure -recording 1
-                    </programlisting>
-                </informalexample>
-            </refsect2>
-        </refsect1>
-        <refsect1 id='rdogui3_ui_StopWatch'>
-            <title id='rdogui3_ui_StopWatch_title'>StopWatch</title>
-            <para>
-                The <classname>StopWatch</classname> class provides a timekeeper
-                that can stop, start, be reset and have alarms fire and specific
-                elapsed times.  An alarm is a script that is associated
-                with an elapsedtime via the <methodname>addAlarm</methodname>
-                method.
-            </para>
-            <para>
-                <classname>StopWatch</classname> is not a megawidget, but does
-                require applications that normally run in an event loop as it
-                uses the
-                <ulink url='http://www.tcl.tk/man/tcl8.5/TclCmd/after.htm'><command>after</command></ulink>
-                command to schedule clock ticks.  Constructing an object creates
-                an object command ensemble which provides access to the object
-                methods.  The constructor returns the name of the command.
-            </para>
-            <para>
-                You can either specify the command explicitly:
-            </para>
-            <informalexample>
-                <programlisting>
-StopWatch <replaceable>myStopwatch</replaceable>;     # Command named <literal>myStopwatch</literal>
-myStopwatch <replaceable>some-method</replaceable>...
-                </programlisting>
-            </informalexample>
-            <para>
-                or you can ask the constructor to allocated a unique command
-                name using the special object name %AUTO%:
-            </para>
-            <informalexample>
-                <programlisting>
-set <replaceable>myStopwatch</replaceable> [StopWatch %AUTO%];
-...
-$myStopWatch <replaceable>some-method</replaceable> ...
-                </programlisting>
-            </informalexample>
-            <refsect2>
-                <title>METHODS</title>
-                <para>Stop watch objects have the following methods:</para>
-                <variablelist>
-                    <varlistentry>
-                        <term><methodname>start</methodname></term>
-                        <listitem>
-                            <para>
-                                Starts the stop watch.  When the event loop is
-                                active, every .25 seconds, a tick will be declared.
-                                The elapsed time is maintained in milliseconds.
-                                via that counter.  If the application does not
-                                often enter the event loop, clearly the stopwatch
-                                will run slow.
-                            </para>
-                            <para>
-                                Note that <methodname>start</methodname> does not
-                                clear the timer.
-                            </para>
-                        </listitem>
-                    </varlistentry>
-                    <varlistentry>
-                        <term><methodname>stop</methodname></term>
-                        <listitem>
-                            <para>
-                                Stops the stopwatch.  If the stopwatch is already
-                                halted, an error is thrown.
-                            </para>
-                        </listitem>
-                    </varlistentry>
-                    <varlistentry>
-                        <term><methodname>reset</methodname></term>
-                        <listitem>
-                            <para>
-                                Sets the elapsed time to 0 milliseconds.
-                                It is legal to do this while the stopwatch is
-                                running.  Note that this does not remove alarm
-                                scripts.
-                            </para>
-                        </listitem>
-                    </varlistentry>
-                    <varlistentry>
-                        <term><methodname>addAlarm</methodname> <parameter>when script</parameter></term>
-                        <listitem>
-                            <para>
-                                Schedules a <parameter>script</parameter> to be run when the elapsed time
-                                is  <parameter>when</parameter> seconds.
-                                Note that <parameter>when</parameter>  must be a positive integer.
-                                If the elapsed time in integer seconds is already
-                                past <parameter>when</parameter>, the script won't run.
-                            </para>
-                            
-                        </listitem>
-                    </varlistentry>
-                    <varlistentry>
-                        <term><methodname>removeAlarm</methodname> <parameter>when script</parameter></term>
-                        <listitem>
-                            <para>
-                                Removes the matching script from the set of scheduled scripts.
-                                It is an error to remove a script that has not been
-                                registered.
-                            </para>
-                        </listitem>
-                    </varlistentry>
-                    <varlistentry>
-                        <term><methodname>isRuning</methodname></term>
-                        <listitem>
-                            <para>
-                                Returns true if the stopwatch is running.
-                            </para>
-                        </listitem>
-                    </varlistentry>
-                    <varlistentry>
-                        <term><methodname>elapsedTime</methodname></term>
-                        <listitem>
-                            <para>
-                                Returns the elapsed time in milliseconds.
-                            </para>
-                        </listitem>
-                    </varlistentry>
-                </variablelist>
-            </refsect2>
-        </refsect1>
-        <refsect1 id="rdogui3_ui_ElapsedTimeDisplay">
-            <title id='rdogui3_ui_ElapsedTimeDisplay_title'>ElapsedTimeDisplay</title>
-            <para>
-                Makes use of a
-                <link linkend='rdogui3_ui_StopWatch'
-                      endterm='rdogui3_ui_StopWatch_title' /> to provide
-                a visual elapsed time megawidget.  This is normally used by
-                the ReadoutGUI to provide a visual indication of the elapsed active
-                time within a data taking run.  The stopwatch methods are
-                exposed so that given one  of these widgets anything that can
-                be done to a stopwatch can be done to it.
-            </para>
-            <para>
-                Within the context of the ReadoutGUI, a singleton object is
-                available which hooks a callout bundle to the state machine
-                singleton to ensure that the timer starts, stops and
-                resets at the appropriate time.
-            </para>
-            <para>
-                Application code can get access to this singleton by
-            </para>
-            <informalexample>
-                <programlisting>
-set <replaceable>elapsedTime</replaceable> [::ElapsedTime::getInstance]
-                </programlisting>
-            </informalexample>
-            <para>
-                This is typically done when application code wants to perform
-                an action at a specific elapsed run time (alamr).  For example,
-                timed runs are implemented by setting an alarm for the desired
-                length of the run.  The alarm proc simply forces a state transition
-                to <literal>Halted</literal>.
-            </para>
-        </refsect1>
-        <refsect1 id='rdogui3_ui_TimedRunControls'>
-            <title id='rdogui3_ui_TimedRunControls_title'>TimedRunControls</title>
-            <para>
-                <classname>TimedRunControls</classname> is a megawidget that
-                allows user to specify timed run durations and to enable/disable
-                timed runs.  A singleton is implemented which hooks itself into
-                both the State machine singleton (via a callback bundle)
-                and the Elapsed time singelton (via alarms) when a timed
-                run is begin.
-            </para>
-            <refsect2>
-                <title>OPTIONS</title>
-                <para>
-                    The <classname>TimedRunControls</classname> megawidget
-                    provides the standard <methodname>configure</methodname>
-                    and <methodname>cget</methodname> methods that
-                    operate on the following options:
-                </para>
-                <variablelist>
-                    <varlistentry>
-                        <term><option>-state</option> <replaceable>disabled | normal | readonly</replaceable></term>
-                        <listitem>
-                            <para>
-                                Controls the appearance and ability of the user to
-                                interact with the controls.   <literal>normal</literal>
-                                provides a 'normal' ui appearance and allows
-                                users to interact with the widget, changing values.
-                                <literal>readonly</literal> provides a normal appearance
-                                but the user cannot change the values of the widget.
-                                <literal>disabled</literal> ghosts the controls
-                                and prevents user interaction.
-                            </para>
-                        </listitem>
-                    </varlistentry>
-                    <varlistentry>
-                        <term><option>-timed</option> <replaceable>boolean</replaceable></term>
-                        <listitem>
-                            <para>
-                                If <literal>true</literal> the timed run checkbox
-                                is checked if <literal>false</literal> it is not
-                                checked.
-                            </para>
-                        </listitem>
-                    </varlistentry>
-                    <varlistentry>
-                        <term><option>-days</option> <replaceable>integer</replaceable></term>
-                        <term><option>-hours</option> <replaceable>integer [0-23]</replaceable></term>
-                        <term><option>-minutes</option> <replaceable>integer [0-59] </replaceable></term>
-                        <term><option>-seconds</option> <replaceable>integer [0-52]</replaceable></term>
-                        <listitem>
-                            <para>
-                                Specifies the desired active duration of the
-                                run when a timed run is performed.
-                            </para>
-                        </listitem>
-                    </varlistentry>
-                </variablelist>
-            </refsect2>
-            <refsect2>
-                <title>SINGLETON IMPLEMENTATION</title>
-                <para>
-                    The ReadoutGUI/ReadoutShell manages access to the
-                    timed run instance it uses via the singleton pattern.
-                    If your extensions to ReadoutShell need access
-                    to the duration they can access the singleton
-                    via <function>::TimedRun::getInstance</function>.
-                    
-                </para>
-                <para>
-                    The code fragment below turns on timed runs and sets the
-                    duration to 2hours:
-                </para>
-                <informalexample>
-                    <programlisting>
-[::TimedRun::getInstance] configure -timed true \
-    -days 0 -hours 2 -minutes 0 -seconds 0
-                    </programlisting>
-                </informalexample>
-            </refsect2>
-        </refsect1>
-        <refsect1 id='rdogui3_ui_OutputWindow'>
-            <title id='rdogui3_ui_OutputWindow_title'>OutputWindow</title>
-            <para>
-                The <classname>OutputWindow</classname> megawidget is a megawidget
-                that is based on a Tk
-                <ulink url='http://www.tcl.tk/man/tcl8.5/TkCmd/text.htm'><command>text</command></ulink>
-                widget coupled to vertical and horizontal scroll bars.  As
-                the name implies, while the <command>text</command> widget
-                can be used for input and output, the <classname>OutputWindow</classname>
-                is intended only for output.  
-            </para>
-            <para>
-                The ReadoutGUI/ReadoutShell uses an <classname>OutputWindow</classname>
-                to report output from data sources as well as to inform the user
-                of various events (e.g state transitions).  The <command>text</command>
-                widget is a very complex entity.  The <classname>OutputWindow</classname>
-                has a much simpler programmatic interface.
-            </para>
-            <para>
-                Before providing the reference information, it is worth pointing
-                out that the <classname>OutputWindow</classname> as support for
-                log like  messages.  A log message is a message that has a severity.
-                Log messages are automatically output with timestamps.  It is
-                possible to instruct the <classname>OutputWindow</classname>
-                to render differnet severities using different renditions.
-                It is also possible to suppress the display of some message
-                severities.  The log capabilitie is used extensively by the
-                ReadoutGUI/ReadoutShell.  It is also possible to make the
-                <classname>OutputWindow</classname> record all output
-                to a log file for later review and analysis.
-            </para>
-            <para>
-                The <classname>OutputWindow</classname> megawidget has
-                a singleton associated with the instance that is used by the
-                ReadoutGUI.  There is also a state machine singleton
-                callout bundle that is used to log state transition
-                messages.
-            </para>
-            <refsect2>
-                <title>OPTIONS</title>
-                <para>
-                    <classname>OutputWindow</classname> instances support
-                    the usual <methodname>configure</methodname> and
-                    <methodname>cget</methodname> operations to interact with
-                    configuration options.   The configuration options supported
-                    are:
-                </para>
-                <variablelist>
-                    <varlistentry>
-                        <term><option>-foreground</option>   <replaceable>color-spec</replaceable></term>
-                        <listitem>
-                            <para>
-                                Specifies the default text color.  The <parameter>color-spec</parameter>
-                                can be  a color name recognized by Tk or it can
-                                be an #rrggbb color value.  This option is
-                                actually delegated directly to the underlying
-                                <command>text</command> widget without
-                                interpretation.
-                            </para>
-                        </listitem>
-                    </varlistentry>
-                    <varlistentry>
-                        <term><option>background</option> <replaceable>color-spec</replaceable></term>
-                        <listitem>
-                            <para>
-                                Specifies the background color of the
-                                <classname>OutputText</classname> <command>text</command>
-                                widget.  This is passed without interpretation to
-                                the <command>text</command> widget.
-                            </para>
-                        </listitem>
-                    </varlistentry>
-                    <varlistentry>
-                        <term><option>-width</option> <replaceable>characters-wide</replaceable></term>
-                        <term><option>-height</option> <replaceable>lines-tall</replaceable></term>
-                        <listitem>
-                            <para>
-                                Specifies the width and height of the
-                                <command>text</command> widget in characters.
-                                These options are passed without interpretation
-                                to the <command>text</command> widget.
-                            </para>
-                        </listitem>
-                    </varlistentry>
-                    <varlistentry>
-                        <term><option>-history</option> <replaceable>lines</replaceable></term>
-                        <listitem>
-                            <para>
-                                The number of lines of historical data that are
-                                kept in the scrolling buffer.  If the number
-                                of output lines exceeds <replaceable>lines</replaceable>,
-                                the oldest lines are removed from the history
-                                until the number of lines remaining is at most
-                                <replaceable>lines</replaceable>.
-                            </para>
-                            <para>
-                                The default value for this is <literal>1000</literal>.
-                                Note that log files do not have a line limit other
-                                than the amount of disk space available.
-                            </para>
-                        </listitem>
-                    </varlistentry>
-                    <varlistentry>
-                        <term><option>-logclasses</option> <replaceable>list-of-severities</replaceable></term>
-                        <listitem>
-                            <para>
-                                Determines the set of legal logging classes
-                                (severities) that are accepted by the
-                                log message (see METHODS below).  This, in
-                                addition to the value of <option>-showclass</option>
-                                (see below) determine how log messages are handled
-                                by the output widget.
-                            </para>
-                        </listitem>
-                    </varlistentry>
-                    <varlistentry>
-                        <term><option>-monitorcmd</option> <replaceable>script</replaceable></term>
-                        <listitem>
-                            <para>
-                                Provides a script that is invoked whenever output is added to
-                                the window.  The ouptut is appended quoted into
-                                a single word at the end of the <replaceable>script</replaceable>.
-                            </para>
-                        </listitem>
-                    </varlistentry>
-                    
-                    <varlistentry>
-                        <term><option>-showlog</option> <replaceable>dict-of-option-lists</replaceable></term>
-                        <listitem>
-                            <para>
-                                Determines for each log class value in the
-                                <option>-logclasses</option> option what is
-                                done with messages submitted with that log class.
-                                Note that changes to this value affect the display
-                                of old log messages with the exception of suppressed
-                                classes which will only display new entries.
-                            </para>
-                            <para>
-                                The form of the value for this option is a dict
-                                with keys that are log classes defined
-                                in the <option>-logclasses</option> option value.
-                                The values are lists of tag options as defined
-                                <ulink url='http://www.tcl.tk/man/tcl8.5/TkCmd/text.htm#M26'>
-                                    TAGS section of the Tcl/Tk text widget manpage </ulink>.
-                                These options are applied to log entries with these
-                                classes.
-                            </para>
-                            <para>
-                                If a log class is omitted fromthe dict it will
-                                not be displayed.  One use for this is to provide
-                                a <literal>debug</literal> log class for debugging
-                                information which can be suppressed by omitting
-                                it from the <option>-showlog</option> dict.
-                            </para>
-                        </listitem>
-                    </varlistentry>
-                </variablelist>
-                    
-            </refsect2>
-            <refsect2>
-                <title>METHODS</title>
-                <para>
-                    This section describes the public methods for the
-                    <classname>OutputWindow</classname> widget.
-                </para>
-                <variablelist>
-                    <varlistentry>
-                        <term><methodname>puts</methodname> <option>?-nonewline?</option> <parameter>message</parameter></term>
-                        <listitem>
-                            <para>
-                                Outputs <parameter>message</parameter> to the
-                                <classname>OutputWindow</classname> displaying it
-                                using the current values of
-                                the <option>-foreground</option> and
-                                <option>-background</option> options to determine
-                                the text's rendition.
-                            </para>
-                            <para>
-                                If the optional <option>-nonewline</option> is
-                                provided, the text is not output with
-                                a trailing newline.  This can be used to
-                                build up a one-line message in several
-                                <methodname>puts</methodname> calls.
-                            </para>
-                        </listitem>
-                    </varlistentry>
-                    <varlistentry>
-                        <term><methodname>log</methodname> <parameter>class message</parameter></term>
-                        <listitem>
-                            <para>
-                                Creates and outputs a log <parameter>message</parameter>.
-                                <parameter>class</parameter> determines
-                                the rendition of the message via
-                                the values of the <option>-showlog</option>
-                                option.  It is an error for <parameter>class</parameter>
-                                to be a value not in the <option>logclasses</option>
-                                option value.
-                            </para>
-                            <para>
-                                The <parameter>messge</parameter> is output
-                                preceded by a timestamp and class name.
-                            </para>
-                        </listitem>
-                    </varlistentry>
-                    <varlistentry>
-                        <term><methodname>clear</methodname></term>
-                        <listitem>
-                            <para>
-                                Clears the contents of the window.
-                            </para>
-                        </listitem>
-                    </varlistentry>
-                    <varlistentry>
-                        <term><methodname>get</methodname></term>
-                        <listitem>
-                            <para>
-                                Returns the textual contents of the window.
-                                Note that no hints are provided to enable the
-                                caller to determine the rendition of the text.
-                            </para>
-                        </listitem>
-                    </varlistentry>
-                    <varlistentry>
-                        <term><methodname>open</methodname> <parameter>filename</parameter></term>
-                        <listitem>
-                            <para>
-                                Opens the file <parameter>filename</parameter> as
-                                an output log file.  From this point on all
-                                output (<methodname>log</methodname> and
-                                <methodname>puts</methodname>)
-                                to the <classname>OutputWindow</classname> will be
-                                recorded in that file.
-                            </para>
-                            <para>
-                                The file is opened for append.  If there was
-                                a previously open log file it is closed first.
-                                See <methodname>close</methodname> below.
-                            </para>
-                        </listitem>
-                    </varlistentry>
-                    <varlistentry>
-                        <term><methodname>close</methodname></term>
-                        <listitem>
-                            <para>
-                                Closes any open log file.
-                            </para>
-                        </listitem>
-                    </varlistentry>
-                </variablelist>                    
-            </refsect2>
-            <refsect2>
-                <title>SINGLETON IMPLEMENTATION</title>
-                <para>
-                    The application level singleton is implemented via the
-                    <function>::Output::getInstance</function> method.
-                    This proc is declared as follows:
-                </para>
-                <informalexample>
-                    <programlisting>
-proc Output::getInstance { {win {}} args} {
-...
-}
-                    </programlisting>
-                </informalexample>
-                <para>
-                    The <parameter>win</parameter> parameter is required only
-                    on the first call and is the window path to be used for
-                    the object.  Similarly any trailing parameters to the
-                    first invocation contain configuration option/value pairs.
-                    Creation register the run state machine callout bundle that
-                    maintains the foreground/background appearance of the window
-                    as runs start and stop.
-                </para>
-                <para>
-                    The proc returns the widget path.
-                </para>
-            </refsect2>
-        </refsect1>
-        
-      </refentry>
-      <refentry id="rdogui3_outputwindowsettings">
-        <refentryinfo>
-            <author>
-                    <personname>
-                            <firstname>Ron</firstname>
-                            <surname>Fox</surname>
-                    </personname>
-                    <personblurb><para></para></personblurb>
-            </author>
-            <productname>NSCLDAQ</productname>
-            <productnumber></productnumber>
-        </refentryinfo>
-        <refmeta>
-           <refentrytitle id='rdogui3_outputwindowsettings_title'>OutputWindowSettings</refentrytitle>
-           <manvolnum>3rdogui</manvolnum>
-           <refmiscinfo class='empty'></refmiscinfo>
-        </refmeta>
-        <refnamediv>
-           <refname>OutputWindowSettings</refname>
-           <refpurpose>Prompter for <classname>OutputWindow</classname> settings.</refpurpose>
-        </refnamediv>
-        
-        <refsynopsisdiv>
-          <cmdsynopsis>
-          <command>
-OutputWindowSettings <replaceable>widget-path ?options...?</replaceable>
-          </command>
-          </cmdsynopsis>
-
-        </refsynopsisdiv>
-        <refsect1>
-           <title>DESCRIPTION</title>
-           <para>
-            This megawidget provides a prompter for options that can be applied to
-            a
-            <link linkend='rdogui3_ui_OutputWindow' endterm='rdogui3_ui_OutputWindow_title' />
-            widget.  A convenience proc is also provided that wraps this widget
-            in a dialog and, when the user accepts the state of the dialog,
-            changes the configuration options of the
-            <classname>OutputWindow</classname> singleton appropriately.
-           </para>
-        </refsect1>
-        <refsect1>
-           <title>
-              OPTIONS
-           </title>
-           <para>
-            The widget accepts the standard <methodname>configure</methodname>
-            and <methodname>cget</methodname> methods.  These operate on the
-            following set of options:
-           </para>
-            <variablelist>
-             <varlistentry>
-                 <term><option>-rows</option> <replaceable>row-count</replaceable></term>
-                 <listitem>
-                     <para>
-                         Sets/gets the number of rows requested from the
-                         prompter (this is controlled by a spinbox widget).
-                     </para>
-                 </listitem>
-             </varlistentry>
-             <varlistentry>
-                 <term><option>-columns</option> <replaceable>column-count</replaceable></term>
-                 <listitem>
-                     <para>
-                         Sets/gets the number of columns requested from the
-                         prompter.   This is controlled by a spinbox widget.
-                     </para>
-                 </listitem>
-             </varlistentry>
-             <varlistentry>
-                 <term><option>-history</option> <replaceable>history-lines</replaceable></term>
-                 <listitem>
-                     <para>
-                         Sets/gets the number of lines of history information
-                         requested from the prompter.  This is controlled
-                         by a spinbox widget.
-                     </para>
-                 </listitem>
-             </varlistentry>
-             <varlistentry>
-                 <term><option>-debug</option> <replaceable>1 | 0</replaceable></term>
-                 <listitem>
-                     <para>
-                         Gets/sets the state of the checkbutton widget that is
-                         labeled <literal>Show debugging Output</literal>.
-                     </para>
-                 </listitem>
-             </varlistentry>
-             
-            </variablelist>
-        </refsect1>
-        <refsect1>
-            <title>CONVENIENCE PROC</title>
-            <para>
-                <function>::Output::promptSettings</function> displays a
-                <classname>OutputWindowSettings</classname> widget wrapped in a
-                <link linkend='rdogui3_dialogwrapper' endterm='rdogui3_dialogwrapper_title' />.
-                If the user clicks <guibutton>Ok</guibutton>, the proc fetches
-                the singleton <classname>OutputWindow</classname> and sets its
-                options accordingly. 
-            </para>
-            <para>
-                The <literal>Show debugging Output</literal> checkbox is handled
-                by making or removing a debug entry in the <classname>OutputWindow</classname>'s
-                <option>-showlog</option> dict for the <literal>debug</literal> class.
-                The contents of this entry, when present, are empty resulting
-                in default text rendition.
-            </para>
-        </refsect1>
-      </refentry>
-      
-      <refentry id="rdogui3_StatusArea">
-        <refentryinfo>
-            <author>
-                    <personname>
-                            <firstname>Ron</firstname>
-                            <surname>Fox</surname>
-                    </personname>
-                    <personblurb><para></para></personblurb>
-            </author>
-            <productname>NSCLDAQ</productname>
-            <productnumber></productnumber>
-        </refentryinfo>
-        <refmeta>
-           <refentrytitle id='rdogui3_StatusArea_title'>StatusArea</refentrytitle>
-           <manvolnum>3rdogui</manvolnum>
-           <refmiscinfo class='empty'></refmiscinfo>
-        </refmeta>
-        <refnamediv>
-           <refname>StatusArea</refname>
-           <refpurpose>Status area megawidget</refpurpose>
-        </refnamediv>
-        
-        <refsynopsisdiv>
-          <cmdsynopsis>
-            <command>
-StatusArea <replaceable>window-path</replaceable>
-          </command>
-          </cmdsynopsis>
-
-        </refsynopsisdiv>
-        <refsect1>
-           <title>DESCRIPTION</title>
-           <para>
-            <classname>StatusArea</classname> is a megawidget that is a container
-            for status items.  Status items, sometimes called
-            <firstterm>status bars</firstterm> are arranged as a set of vertically
-            stacked widgets inside the <classname>StatusArea</classname>.
-           </para>
-           <para>
-            In most but not all cases, status items will be simple label
-            widgets intended to provide textual information about the status
-            of some facet of the program.  The <classname>StatusArea</classname>
-            provides methods that simplify the creation and management of these
-            labels.
-           </para>
-           <para>
-            A singleton implementation is also available.
-           </para>
-        </refsect1>
-        <refsect1>
-           <title>
-              METHODS
-           </title>
-           <variablelist>
-            <varlistentry>
-                <term><methodname>addWidget</methodname> <parameter>args</parameter></term>
-                <listitem>
-                    <para>
-                        This adds an arbitrary widget to the status area.
-                        The <parameter>args</parameter> should be a widget creation
-                        command without the window path (This gets generated by
-                        <methodname>addWigdget</methodname>).  For example:
-                    </para>
-                    <informalexample>
-                        <programlisting>
-$statusBar addWidget checkbutton -onvalue 1 -offvalue 0 -variable myvar -text {A checkbutton}
-                        </programlisting>
-                    </informalexample>
-                    <para>
-                        Adds a checkbutton control to the status bar.  To add
-                        frames containing multiple widgets to the status bar,
-                        create a megawidget (with snit or itk for example) and
-                        pass the megawidget constructor name to the
-                        <methodname>addWidget</methodname> method.
-                    </para>
-                    <para>
-                        The widget will be added to the bottom of the status
-                        area.  The actual widget path is returned by
-                        this method.
-                    </para>
-                </listitem>
-            </varlistentry>
-            <varlistentry>
-                <term><methodname>addMessage</methodname> <parameter>?initial-text?</parameter></term>
-                <listitem>
-                    <para>
-                        Adds a message to the bottom of the status window.
-                        Messages are implemented as label widgets.
-                        If provided the optional
-                        <parameter>initial-text</parameter> argument is the
-                        text initially displayed by the widget.
-                    </para>
-                    <para>
-                        The method returns a <firstterm>message handle</firstterm>.
-                        The message handle is <emphasis>not</emphasis> the widget
-                        path of the label widget.  It can be used in other
-                        message related methods (e.g. <methodname>addMessage</methodname>)
-                        however.
-                    </para>
-                </listitem>
-            </varlistentry>
-            <varlistentry>
-                <term><methodname>setMessage</methodname> <replaceable>handle text args</replaceable></term>
-                <listitem>
-                    <para>
-                        Changes the message text displayed by the message
-                        referred to by <parameter>handle</parameter> to
-                        <parameter>text</parameter>.  If additional parameters
-                        are supplied the must be option/value pairs that are
-                        valid for configuring a
-                        <ulink url='http://www.tcl.tk/man/tcl8.5/TkCmd/ttk_label.htm'>
-                            ttk::label
-                        </ulink>
-                        widget.
-                    </para>
-                    <para>
-                        The example below creates a message widget and
-                        outputs some text in it colored green:
-                    </para>
-                    <informalexample>
-                        <programlisting>
-set msg [$status addMessage]
-$status setMessage $msg {Some text} -foreground green
-                        </programlisting>
-                    </informalexample>
-                </listitem>
-            </varlistentry>
-            <varlistentry>
-                <term><methodname>statusItems</methodname></term>
-                <listitem>
-                    <para>
-                        Returns a list of the widget paths that
-                        of the widgets in the status area.  This includes
-                        the message widgets as well as the other widgets you
-                        may have added with <methodname>addMessage</methodname>.
-                    </para>
-                </listitem>
-            </varlistentry>
-            <varlistentry>
-                <term><methodname>messageHandles</methodname></term>
-                <listitem>
-                    <para>
-                        Slightly mis-named method returns the widget paths
-                        of the <command>ttk::label</command> widgets
-                        created by the <methodname>addMessage</methodname>
-                        command.
-                    </para>
-                </listitem>
-            </varlistentry>
-            
-           </variablelist>
-        </refsect1>
-        <refsect1>
-            <title>SINGLETON IMPLEMENTATION</title>
-            <para>
-                <function>::StatusBar::getInstance</function> returns the
-                widget path for the singleton status area widget.
-                The first time it is called, the otherwise optional
-                widget path for the status area must be passed in, and
-                the actual <classname>StatusArea</classname> widget
-                will be created.
-            </para>
-        </refsect1>
-      </refentry>
-
-<!-- /manpage -->
-<!-- manpage 3provider -->
-      <refentry id="provider3_intro">
-        <refentryinfo>
-            <author>
-                    <personname>
-                            <firstname>Ron</firstname>
-                            <surname>Fox</surname>
-                    </personname>
-                    <personblurb><para></para></personblurb>
-            </author>
-            <productname>NSCLDAQ</productname>
-            <productnumber></productnumber>
-        </refentryinfo>
-        <refmeta>
-           <refentrytitle id='provider3_intro_title'>Introduction</refentrytitle>
-           <manvolnum>3provider</manvolnum>
-           <refmiscinfo class='empty'></refmiscinfo>
-        </refmeta>
-        <refnamediv>
-           <refname>Introduction</refname>
-           <refpurpose>Data source providers</refpurpose>
-        </refnamediv>
-        
-        <refsynopsisdiv>
-          <cmdsynopsis>
-              <command>
-package provide <replaceable>providerName</replaceable>_Provider <replaceable>version-string</replaceable>
-          </command>
-          </cmdsynopsis>
-            <cmdsynopsis>
-                <command>
-namespace eval <replaceable>providerName</replaceable> {...}
-                </command>
-            </cmdsynopsis>
-            <cmdsynopsis>
-                <command>
-proc ::<replaceable>providerName</replaceable>::parameters {} {...}
-                </command>
-            </cmdsynopsis>
-            <cmdsynopsis>
-                <command>
-proc ::<replaceable>providerName</replaceable>::start params {...}
-                </command>
-            </cmdsynopsis>
-            <cmdsynopsis>
-                <command>
-proc ::<replaceable>providerName</replaceable>::check sourceId {...}
-                </command>
-            </cmdsynopsis>
-            <cmdsynopsis>
-                <command>
-proc ::<replaceable>providerName</replaceable>::stop sourceId {...}
-                </command>
-            </cmdsynopsis>
-            <cmdsynopsis>
-                <command>
-proc ::<replaceable>providerName</replaceable>::begin {sourceId runNumber title} {...}
-                </command>
-            </cmdsynopsis>
-            <cmdsynopsis>
-                <command>
-proc ::<replaceable>providerName</replaceable>::pause sourceId {...}
-                </command>
-            </cmdsynopsis>
-            <cmdsynopsis>
-                <command>
-proc ::<replaceable>providerName</replaceable>::resume sourceId {...}
-                </command>
-            </cmdsynopsis>
-            <cmdsynopsis>
-                <command>
-proc ::<replaceable>providerName</replaceable>::end sourceId {...}
-                </command>
-            </cmdsynopsis>
-            <cmdsynopsis>
-                <command>
-proc ::<replaceable>providerName</replaceable>::init sourceId {...}
-                </command>
-            </cmdsynopsis>
-            <cmdsynopsis>
-                <command>
-proc ::<replaceable>providerName</replaceable>::capabilities {} {...}
-                </command>
-            </cmdsynopsis>
-
-        </refsynopsisdiv>
-        <refsect1>
-           <title>DESCRIPTION</title>
-           <para>
-            Data source providers are Tcl loadable packages that provide
-            code that understands how to maniuplate a specific type of
-            data source.  NSCLDAQ comes with two pre-built data source providers;
-            <link linkend="provider3_sshpipe" endterm='provider3_sshpipe_title' />
-            which understands how to run command line readout programs on the end
-            of a SSH pipeline to a (possibily) remote system, and
-            <link linkend='provider3_s800' endterm='provider3_s800_title' /> which
-            knows how to connect to and send appropriate commands to the
-            S800 data acquisition readout program.
-           </para>
-           <para>
-            If a Source provider supplies the code for a type of data source,
-            a specific data source is identified by a <parameter>sourceId</parameter>
-            this is assigned by the code that creates data sources.  In general
-            while it's a good idea to define data source ids that are unique across
-            all data source providers (that's what the ReadoutGUI data source
-            manager does), it is only required that source ids be unique within
-            a specific provider.
-           </para>
-           <para>
-            This section of man pages provides:
-            <itemizedlist>
-                <listitem><para>Reference material on the API a data source provider must export.</para></listitem>
-                <listitem><para>Reference information that describes the SSHPipe provider.</para></listitem>
-                <listitem><para>Reference information that describes the S800 provider.</para></listitem>
-            </itemizedlist>
-           </para>
-        </refsect1>
-        <refsect1>
-           <title>
-              CREATING A DATA SOURCE PROVIDER
-           </title>
-           <para>
-                Data source providers are Tcl packages with names that end in
-                <literal>_Provider</literal> for example, the SSHPipe provider
-                is a package named <literal>SSHPipe_Provider</literal>. The
-                section of the package name before the trailing <literal>_Provider</literal>
-                is called the <emphasis>provider name</emphasis>.
-           </para>
-           <para>
-                Data source providers are expected to define a specific set
-                of named procedures in a namespace that matches their
-                provider name.   Thus the SSHPipe provider defines procs in the
-                <literal>::SSHPipe::</literal> namespace.  These procs need not
-                be exported from the namespace.
-           </para>
-           <para>
-            The code fragment below shows a simplified version of how the
-            package and namespace are defined and a definition for the
-            <literal>parameters</literal> proc is made within that namespace
-           </para>
-           <informalexample>
-            <programlisting>
-package provide MyDataSource_Provider 1.0 
-
-namespace eval ::MyDataSource {}
-
-proc ::MyDataSource::parameters {} {
-  # Actual implementation omitted
-  #  ...
-}
-            </programlisting>
-           </informalexample>
-           <para>
-            While only the API functions described in this manpage need to be
-            in the provider's namespace, it is good programming practice to
-            put any utility functions either in that namespace or in some
-            other namespace that is specific to the data source provider
-            (e.g.  <replaceable>providerName</replaceable>_private).
-            This minimizes the chances that your definitions will re-define
-            some previously defined proc in the global namespace.
-           </para>
-           <para>
-            For information on Tcl namespaces, see the documentation for the
-            <ulink url='http://www.tcl.tk/man/tcl8.5/TclCmd/namespace.htm'>
-                Tcl namespace command</ulink>.
-           </para>
-        </refsect1>
-        <refsect1>
-            <title>API FUNCTIONS</title>
-            <para>
-                This section provides a brief overview of each API function
-                a data provider must implement along with a pointer to the
-                detailed documentation for that function.  In the documentation
-                below, the namespace for the API function is omitted for the sake
-                of brevity.
-            </para>
-            <variablelist>
-                <varlistentry>
-                    <term><command>parameters</command></term>
-                    <listitem>
-                        <para>
-                            Each data source a data source provider starts may
-                            require some parameterization.  For example, the
-                            S800 provider needs to know the host on which the
-                            S800 readout program is running along with the
-                            TCP/IP port on which that program is listening for
-                            command connections.
-                            <link linkend='provider3_parameters'
-                                  endterm='provider3_parameters_title' />
-                            returns information about the parameterization of
-                            the provider.  The information returned is sufficient
-                            for calling code to produce a very simple prompter
-                            for those parameters.
-                        </para>
-                    </listitem>
-                </varlistentry>
-                <varlistentry>
-                    <term><command>start</command> <replaceable>params</replaceable></term>
-                    <listitem>
-                        <para>
-                            The <command>start</command> command of a data source
-                            provider start a data source given a specific
-                            parameterization.
-                            The
-                            <link linkend='provider3_start'
-                                  endterm='provider3_start_title' />
-                            describes this command.
-                        </para>
-                    </listitem>
-                </varlistentry>
-                <varlistentry>
-                    <term><command>check</command> <replaceable>sourceId</replaceable></term>
-                    <listitem>
-                        <para>
-                            Whatever code is managing a set of data providers
-                            needs to know when one of the active sources
-                            has exited.
-                            <link linkend='provider3_check'
-                                  endterm='provider3_check_title' />
-                            returns a true value if a source is still running and
-                            false if not.
-                        </para>
-                    </listitem>
-                </varlistentry>
-                <varlistentry>
-                    <term><command>stop</command> <replaceable>sourceId</replaceable></term>
-                    <listitem>
-                        <para>
-                            <link linkend='provider3_stop'
-                                  endterm='provider3_stop_title' />
-                            Stops the specified data source.
-                        </para>
-                    </listitem>
-                </varlistentry>
-                <varlistentry>
-                    <term><command>begin</command> <replaceable>sourceId runNumber title</replaceable></term>
-                    <listitem>
-                        <para>
-                            Starts data taking for a new run.
-                            See <link linkend='provider3_begin'
-                                endterm='provider3_begin_title' />
-                            for reference information.
-                        </para>
-                    </listitem>
-                </varlistentry>
-                <varlistentry>
-                    <term><command>pause</command> <replaceable>sourceId</replaceable></term>
-                    <listitem>
-                        <para>
-                            If your data source implements pause/resume functionality
-                            you must define this command to pause the run.
-                            See the 
-                            <link linkend='provider3_pause'
-                                  endterm='provider3_pause_title' />
-                            reference material for more information.
-                        </para>
-                    </listitem>
-                </varlistentry>
-                <varlistentry>
-                    <term><command>resume</command> <replaceable>sourceId</replaceable></term>
-                    <listitem>
-                        <para>
-                            If your data source implements pause/resume functionality
-                            you must implement
-                            <link linkend='provider3_resume'
-                                  endterm='provider3_resume_title' />
-                            to resume paused runs.
-                        </para>
-                    </listitem>
-                </varlistentry>
-                <varlistentry>
-                    <term><command>end</command> <replaceable>sourceId</replaceable></term>
-                    <listitem>
-                        <para>
-                            The
-                            <link linkend='provider3_end'
-                                  endterm='provider3_end_title' />
-                            ends a run in a data source.
-                        </para>
-                    </listitem>
-                </varlistentry>
-                <varlistentry>
-                    <term><command>init</command> <replaceable>sourceId</replaceable></term>
-                    <listitem>
-                        <para>
-                            The
-                            <link linkend='provider3_init'
-                                  endterm='provider3_init_title' />
-                            causes an initialize procedure in the data source.
-                        </para>
-                    </listitem>
-                </varlistentry>
-                <varlistentry>
-                    <term><command>capbilities</command></term>
-                    <listitem>
-                        <para>
-                            Describes the data
-                            <link linkend='provider3_capabilities'
-                                  endterm='provider3_capabilities_title' />
-                            source capabilities.  
-                        </para>
-                    </listitem>
-                </varlistentry>
-            </variablelist>
-        </refsect1>
-      </refentry>
-
-      <refentry id="provider3_parameters">
-        <refentryinfo>
-            <author>
-                    <personname>
-                            <firstname>Ron</firstname>
-                            <surname>Fox</surname>
-                    </personname>
-                    <personblurb><para></para></personblurb>
-            </author>
-            <productname>NSCLDAQ</productname>
-            <productnumber></productnumber>
-        </refentryinfo>
-        <refmeta>
-           <refentrytitle id='provider3_parameters_title'>parameters</refentrytitle>
-           <manvolnum>3provider</manvolnum>
-           <refmiscinfo class='empty'></refmiscinfo>
-        </refmeta>
-        <refnamediv>
-           <refname>parameters</refname>
-           <refpurpose>Describe data source parameterization</refpurpose>
-        </refnamediv>
-        
-        <refsynopsisdiv>
-          <cmdsynopsis>
-              <command>
-proc ::<replaceable>providerName</replaceable>::parameters {} {
-  ...
-}
-          </command>
-          </cmdsynopsis>
-
-        </refsynopsisdiv>
-        <refsect1>
-           <title>DESCRIPTION</title>
-           <para>
-            Each data source managed by a data source provider is specified
-            by means of some set of data source specific parameters.
-            The <command>parameters</command> proc of each data source
-            returns a Tcl
-            <ulink url='dict'>dict</ulink> that describes the set of parameters
-            expected.
-           </para>
-           <para>
-            The keys of the dict are short parameter names (used by the
-            data source to look up the parameter in the dict).  The value
-            of each dict element is is a human-readable description of the
-            parameter.  Normally a graphical user interface would use this
-            string to prompt the user for a value.
-           </para>
-        </refsect1>
-
-      </refentry>
-      <refentry id="provider3_start">
-        <refentryinfo>
-            <author>
-                    <personname>
-                            <firstname>Ron</firstname>
-                            <surname>Fox</surname>
-                    </personname>
-                    <personblurb><para></para></personblurb>
-            </author>
-            <productname>NSCLDAQ</productname>
-            <productnumber></productnumber>
-        </refentryinfo>
-        <refmeta>
-           <refentrytitle id='provider3_start_title'>start</refentrytitle>
-           <manvolnum>3provider</manvolnum>
-           <refmiscinfo class='empty'></refmiscinfo>
-        </refmeta>
-        <refnamediv>
-           <refname>start</refname>
-           <refpurpose>Start a data source</refpurpose>
-        </refnamediv>
-        
-        <refsynopsisdiv>
-          <cmdsynopsis>
-              <command>
-::<replaceable>providerName</replaceable>::start <replaceable>param-dict</replaceable>
-          </command>
-          </cmdsynopsis>
-
-        </refsynopsisdiv>
-        <refsect1>
-           <title>DESCRIPTION</title>
-           <para>
-            Starts a data source for the provider.   The
-            <parameter>param-dict</parameter> parameter is a Tcl
-            <ulink url='dict'>dict</ulink>.  The keys for the dict are the
-            same as the keys for the dict returned from
-            <link linkend='provider3_parameters'
-                  endterm='provider3_parameters_title' />.
-            Key values are the parameter values.  An additional key
-            <literal>sourceid</literal> is always added to this dict and it
-            represents a unique identifier that will be used
-            to refer to this data source from now on.
-           </para>
-        </refsect1>
- 
-      </refentry>
-      <refentry id="provider3_check">
-        <refentryinfo>
-            <author>
-                    <personname>
-                            <firstname>Ron</firstname>
-                            <surname>Fox</surname>
-                    </personname>
-                    <personblurb><para></para></personblurb>
-            </author>
-            <productname>NSCLDAQ</productname>
-            <productnumber></productnumber>
-        </refentryinfo>
-        <refmeta>
-           <refentrytitle id='provider3_check_title'>check</refentrytitle>
-           <manvolnum>3provider</manvolnum>
-           <refmiscinfo class='empty'></refmiscinfo>
-        </refmeta>
-        <refnamediv>
-           <refname>check</refname>
-           <refpurpose>Check Data Source Liveness</refpurpose>
-        </refnamediv>
-        
-        <refsynopsisdiv>
-          <cmdsynopsis>
-              <command>
-proc ::<replaceable>providerName</replaceable>::check <replaceable>sourceId</replaceable> {
-...
-}
-          </command>
-          </cmdsynopsis>
-
-        </refsynopsisdiv>
-        <refsect1>
-           <title>DESCRIPTION</title>
-           <para>
-            The <command>check</command> proc can be called once a data source
-            has been started.  The <parameter>sourceId</parameter> parameter is
-            the value of the <literal>sourceid</literal> dict element passed to the
-            <link linkend='provider3_start' endterm='provider3_start_title' />
-            command.
-           </para>
-           <para>
-            This command should return a boolean true value if the data source
-            identified by <parameter>sourceId</parameter> is still running or
-            a boolean false value if the data source is no longer running.
-            Boolean values are those accepted by the C function
-            <ulink url='http://www.tcl.tk/man/tcl8.5/TclLib/GetInt.htm'>
-                Tcl_GetBoolean</ulink>.
-           </para>
-        </refsect1>
-
-      </refentry>
-      <refentry id="provider3_stop">
-        <refentryinfo>
-            <author>
-                    <personname>
-                            <firstname>Ron</firstname>
-                            <surname>Fox</surname>
-                    </personname>
-                    <personblurb><para></para></personblurb>
-            </author>
-            <productname>NSCLDAQ</productname>
-            <productnumber></productnumber>
-        </refentryinfo>
-        <refmeta>
-           <refentrytitle id='provider3_stop_title'>stop</refentrytitle>
-           <manvolnum>3provider</manvolnum>
-           <refmiscinfo class='empty'></refmiscinfo>
-        </refmeta>
-        <refnamediv>
-           <refname>stop</refname>
-           <refpurpose>Stop data sources</refpurpose>
-        </refnamediv>
-        
-        <refsynopsisdiv>
-          <cmdsynopsis>
-            <command>
-proc ::<replaceable>providername</replaceable>::stop <replaceable>sourceId</replaceable> {
-...
-}
-          </command>
-          </cmdsynopsis>
-
-        </refsynopsisdiv>
-        <refsect1>
-           <title>DESCRIPTION</title>
-           <para>
-            Called to stop the data source identified by
-            <parameter>sourceId</parameter>.
-            The <parameter>sourceId</parameter> parameter is
-            the value of the <literal>sourceid</literal> dict element passed to the
-            <link linkend='provider3_start' endterm='provider3_start_title' />
-            command.
-           </para>
-           <para>r
-            Once this command is executed, the data source provider should invalidate
-            the <parameter>sourceId</parameter>, and take whatever steps are needed
-            to release any resources the data source has used.
-           </para>
-        </refsect1>
-
-      </refentry>
-      <refentry id="provider3_begin">
-        <refentryinfo>
-            <author>
-                    <personname>
-                            <firstname>Ron</firstname>
-                            <surname>Fox</surname>
-                    </personname>
-                    <personblurb><para></para></personblurb>
-            </author>
-            <productname>NSCLDAQ</productname>
-            <productnumber></productnumber>
-        </refentryinfo>
-        <refmeta>
-           <refentrytitle id='provider3_begin_title'>begin</refentrytitle>
-           <manvolnum>3provider</manvolnum>
-           <refmiscinfo class='empty'></refmiscinfo>
-        </refmeta>
-        <refnamediv>
-           <refname>begin</refname>
-           <refpurpose>Start data taking in a data source</refpurpose>
-        </refnamediv>
-        
-        <refsynopsisdiv>
-          <cmdsynopsis>
-            <command>
-proc ::<replaceable>providerName</replaceable>::begin {sourceId runNumber title} {
-...
-}
-          </command>
-          </cmdsynopsis>
-
-        </refsynopsisdiv>
-        <refsect1>
-           <title>DESCRIPTION</title>
-           <para>
-            Starts data taking at the beginning of a run for the
-            source identified by <parameter>sourceId</parameter>.  The
-            <parameter>runNumber</parameter> and <parameter>title</parameter>
-            parameters are the run number and title of the run.  They
-            can be ignored if the data source has specified that it does not
-            have the capability of associatig run numbers and titles with
-            data taking runs.
-           </para>
-           <para>
-            The <parameter>sourceId</parameter> parameter is, as usual,
-            the value of the <literal>sourceid</literal> dict element passed to the
-            <link linkend='provider3_start' endterm='provider3_start_title' />
-            command.
-           </para>
-        </refsect1>
-
-      </refentry>
-      <refentry id="provider3_pause">
-        <refentryinfo>
-            <author>
-                    <personname>
-                            <firstname>Ron</firstname>
-                            <surname>Fox</surname>
-                    </personname>
-                    <personblurb><para></para></personblurb>
-            </author>
-            <productname>NSCLDAQ</productname>
-            <productnumber></productnumber>
-        </refentryinfo>
-        <refmeta>
-           <refentrytitle id='provider3_pause_title'>pause</refentrytitle>
-           <manvolnum>3provider</manvolnum>
-           <refmiscinfo class='empty'></refmiscinfo>
-        </refmeta>
-        <refnamediv>
-           <refname>pause</refname>
-           <refpurpose>Pause a data taking run (optional)</refpurpose>
-        </refnamediv>
-        
-        <refsynopsisdiv>
-          <cmdsynopsis>
-              <command>
-proc ::<replaceable>providerName</replaceable>::pause <replaceable>sourceId</replaceable> {
-...
-}
-          </command>
-          </cmdsynopsis>
-
-        </refsynopsisdiv>
-        <refsect1>
-           <title>DESCRIPTION</title>
-           <para>
-            Pauses a data taking run in the data source identified by
-            <parameter>sourceId</parameter>.
-            The <parameter>sourceId</parameter> parameter is
-            the value of the <literal>sourceid</literal> dict element passed to the
-            <link linkend='provider3_start' endterm='provider3_start_title' />
-            command.
-           </para>
-           <para>
-            This proc is optional.  Specifically, if the data source provider's
-            <link linkend='provider3_capabilities'
-                  endterm='provider3_capabilities_title' /> specifies  the
-            provider is unable to pause runs, the provider need not implement
-            either this proc or the
-            <link linkend='provider3_resume' endterm='provider3_resume_title' />
-            proc.  Similarly, the data source manager should not invoke the
-            <command>pause</command> or <command>resume</command> commands on
-            data sources that cannot support it.
-           </para>
-           <para>
-            The ReadoutGUI data source manager and GUI will prevent an invocation
-            of the <command>pause</command> and <command>resume</command>
-            operations on any data of the data sources
-            unless all data sources specified able to perform these
-            operations.
-            </para>
-        </refsect1>
-
-      </refentry>
-     
-      <refentry id="provider3_resume">
-        <refentryinfo>
-            <author>
-                    <personname>
-                            <firstname>Ron</firstname>
-                            <surname>Fox</surname>
-                    </personname>
-                    <personblurb><para></para></personblurb>
-            </author>
-            <productname>NSCLDAQ</productname>
-            <productnumber></productnumber>
-        </refentryinfo>
-        <refmeta>
-          <refentrytitle id='provider3_resume_title'>resume</refentrytitle>
-          <manvolnum>3provider</manvolnum>
-          <refmiscinfo class='empty'></refmiscinfo>
-        </refmeta>
-        <refnamediv>
-          <refname>resume</refname>
-          <refpurpose>Resume a Paused Run</refpurpose>
-        </refnamediv>
-
-        <refsynopsisdiv>
-          <cmdsynopsis>
-            <command>
-proc ::<replaceable>providerName</replaceable>::resume <replaceable>sourceId</replaceable> {
-...
-}
-          </command>
-        </cmdsynopsis>
-
-      </refsynopsisdiv>
-      <refsect1>
-        <title>DESCRIPTION</title>
-        <para>
-          Resumes a run that is paused in the data source identified by
-          <parameter>sourceId</parameter>.
-          This proc is optional.  Specifically, if the data source provider's
-          <link linkend='provider3_capabilities'
-            endterm='provider3_capabilities_title' /> specifies  the
-          provider is unable to pause runs, the provider need not implement
-          either this proc or the
-          <link linkend='provider3_pause' endterm='provider3_pause_title' />
-          proc.  Similarly, the data source manager should not invoke the
-          <command>pause</command> or <command>resume</command> commands on
-          data sources that cannot support it.
-        </para>
-        <para>
-          The ReadoutGUI data source manager and GUI will prevent an invocation
-          of the <command>pause</command> and <command>resume</command>
-          operations on any data of the data sources
-          unless all data sources specified able to perform these
-          operations.
-        </para>
-      </refsect1>
-    </refentry>
-
-        <refentry id="provider3_end">
-            <refentryinfo>
-                <author>
-                        <personname>
-                                <firstname>Ron</firstname>
-                                <surname>Fox</surname>
-                        </personname>
-                        <personblurb><para></para></personblurb>
-                </author>
-                <productname>NSCLDAQ</productname>
-                <productnumber></productnumber>
-            </refentryinfo>
-          <refmeta>
-            <refentrytitle id='provider3_end_title'>end</refentrytitle>
-            <manvolnum>3provider</manvolnum>
-            <refmiscinfo class='empty'></refmiscinfo>
-          </refmeta>
-          <refnamediv>
-            <refname>end</refname>
-            <refpurpose>End a Data Taking Run</refpurpose>
-          </refnamediv>
-
-          <refsynopsisdiv>
-            <cmdsynopsis>
-              <command>
-                proc ::<replaceable>providerName</replaceable>::end <replaceable>sourceId</replaceable> {
-                ...
-                }
-              </command>
-            </cmdsynopsis>
-
-          </refsynopsisdiv>
-          <refsect1>
-            <title>DESCRIPTION</title>
-            <para>
-              Ends a data taking run in the data source <parameter>sourceId</parameter>.
-              The <parameter>sourceId</parameter> is the value of the
-              <literal>sourceid</literal> key in the dict passed to the
-              provider's
-              <link linkend='provider3_start' endterm='provider3_start_title' />
-              proc was called to start the data source.
-            </para>
-          </refsect1>
-        </refentry>
-    
-      <refentry id="provider3_init">
-        <refentryinfo>
-            <author>
-                    <personname>
-                            <firstname>Ron</firstname>
-                            <surname>Fox</surname>
-                    </personname>
-                    <personblurb><para></para></personblurb>
-            </author>
-            <productname>NSCLDAQ</productname>
-            <productnumber></productnumber>
-        </refentryinfo>
-        <refmeta>
-           <refentrytitle id='provider3_init_title'>init</refentrytitle>
-           <manvolnum>3provider</manvolnum>
-           <refmiscinfo class='empty'></refmiscinfo>
-        </refmeta>
-        <refnamediv>
-           <refname>init</refname>
-           <refpurpose>On-demand initialize procedure</refpurpose>
-        </refnamediv>
-        
-        <refsynopsisdiv>
-          <cmdsynopsis>
-              <command>
-proc ::<replaceable>providerName</replaceable>::init <replaceable>sourceId</replaceable> {
-...
-}
-          </command>
-          </cmdsynopsis>
-
-        </refsynopsisdiv>
-        <refsect1>
-           <title>DESCRIPTION</title>
-           <para>
-             Initiates an on-demand initialization procedure for data source <parameter>sourceId</parameter>.
-             The <parameter>sourceId</parameter> is the value of the
-             <literal>sourceid</literal> key in the dict passed to the
-             provider's
-             <link linkend='provider3_start' endterm='provider3_start_title' />
-             proc was called to start the data source.
-             The initialization is only possible when in the Halted state.
-           </para>
-         </refsect1>
-       </refentry>
-
-      <refentry id="provider3_capabilities">
-        <refentryinfo>
-            <author>
-                    <personname>
-                            <firstname>Ron</firstname>
-                            <surname>Fox</surname>
-                    </personname>
-                    <personblurb><para></para></personblurb>
-            </author>
-            <productname>NSCLDAQ</productname>
-            <productnumber></productnumber>
-        </refentryinfo>
-        <refmeta>
-           <refentrytitle id='provider3_capabilities_title'>capabilities</refentrytitle>
-           <manvolnum>3provider</manvolnum>
-           <refmiscinfo class='empty'></refmiscinfo>
-        </refmeta>
-        <refnamediv>
-           <refname>capabilities</refname>
-           <refpurpose>Get Provider Capabilities Dict</refpurpose>
-        </refnamediv>
-        
-        <refsynopsisdiv>
-          <cmdsynopsis>
-              <command>
-proc ::<replaceable>providerName</replaceable>::capabilities {} {
-...
-}
-          </command>
-          </cmdsynopsis>
-
-        </refsynopsisdiv>
-        <refsect1>
-           <title>DESCRIPTION</title>
-           <para>
-            Not all data source providers are created equal.  This command
-            is expected to return a dict that describes the data source's
-            capabilities.  The keys to this dict are capability names.
-            The values generally are booleans that indicate whether that
-            capability is supported.
-           </para>
-        </refsect1>
-        <refsect1>
-            <title>CAPABILITIES</title>
-            <para>
-                At present the following capabilities are defined:
-            </para>
-            <variablelist>
-                <varlistentry>
-                    <term><literal>canPause</literal></term>
-                    <listitem>
-                        <para>
-                            If true the provider implements the
-                            <command>pause</command> and
-                            <command>resume</command> procs and they
-                            do what they are advertised to do.
-                        </para>
-                    </listitem>
-                </varlistentry>
-                <varlistentry>
-                    <term><literal>runsHaveTitles</literal></term>
-                    <listitem>
-                        <para>
-                            If true the provider will honor the
-                            <parameter>title</parameter> parameter passed to the
-                            <link linkend='provider3_begin'
-                                  endterm='provider3_begin_title' />
-                            command.
-                        </para>
-                    </listitem>
-                </varlistentry>
-                <varlistentry>
-                    <term><literal>runsHaveNumbers</literal></term>
-                    <listitem>
-                        <para>
-                            If true the provider will honer the
-                            <parameter>runNumber</parameter> parameter
-                            passed to the
-                            <link linkend='provider3_begin'
-                                  endterm='provider3_begin_title' />
-                            command.
-                        </para>
-                    </listitem>
-                </varlistentry>
-            </variablelist>
-        </refsect1>
-      </refentry>
-      
-      <refentry id="provider3_sshpipe">
-        <refentryinfo>
-            <author>
-                    <personname>
-                            <firstname>Ron</firstname>
-                            <surname>Fox</surname>
-                    </personname>
-                    <personblurb><para></para></personblurb>
-            </author>
-            <productname>NSCLDAQ</productname>
-            <productnumber></productnumber>
-        </refentryinfo>
-        <refmeta>
-           <refentrytitle id='provider3_sshpipe_title'>SSHPipe</refentrytitle>
-           <manvolnum>3provider</manvolnum>
-           <refmiscinfo class='empty'></refmiscinfo>
-        </refmeta>
-        <refnamediv>
-           <refname>SSHPipe</refname>
-           <refpurpose>SSHPipe data source provider.</refpurpose>
-        </refnamediv>
-        
-        <refsynopsisdiv>
-          <cmdsynopsis>
-              <command>
-package require SSHPipe_Provider
-          </command>
-          </cmdsynopsis>
-
-        </refsynopsisdiv>
-        <refsect1>
-           <title>DESCRIPTION</title>
-           <para>
-            The <literal>SSHPipe_Provider</literal> implements a
-            data source provider (see
-            <link linkend='provider3_intro' endterm='provider3_intro_title' />)
-            that controls command driven programs on the end of an SSH Pipe
-            into a remote (or local) system.
-           </para>
-           <para>
-            To use the ssh pipe provider:
-           </para>
-           <orderedlist>
-            <listitem><para>NSCLDAQ-11.x must be installed on the target system
-                in the same installation directory try as in the host system.
-                </para></listitem>
-            <listitem><para>The path to the remote program must be valid on the remote system.
-                For the most part this works best when the local and remote systems
-                share filesystems.
-                </para></listitem>
-            <listitem><para>Password-less logins have been set up between
-                the local and remote systems.  A procedure for this can be
-                found by googling <literal>ssh without password</literal>.
-                One hit that is valid as of today is:
-                <ulink url='http://www.thegeekstuff.com/2008/11/3-steps-to-perform-ssh-login-without-password-using-ssh-keygen-ssh-copy-id/'>
-                       http://www.thegeekstuff.com/2008/11/3-steps-to-perform-ssh-login-without-password-using-ssh-keygen-ssh-copy-id/
-                </ulink>
-                </para></listitem>
-           </orderedlist>
-        </refsect1>
-        <refsect1>
-           <title>
-              PARAMETERIZATION
-           </title>
-           <para>
-            The parameters required for the <literal>SSHPipe</literal> data source
-            provider are:
-           </para>
-           <variablelist>
-            <varlistentry>
-                <term><literal>host</literal></term>
-                <listitem>
-                    <para>
-                        The host on which the readout runs.  The readout
-                        host must resolve via DNS or alternatively
-                        can be a dotted IP number.
-                    </para>
-                </listitem>
-            </varlistentry>
-            <varlistentry>
-                <term><literal>path</literal></term>
-                <listitem>
-                    <para>
-                        The full path to the Readout program in the remote host.
-                    </para>
-                </listitem>
-            </varlistentry>
-            <varlistentry>
-                <term><literal>wdir</literal></term>
-                <listitem>
-                    <para>
-                        The working directory in the remote host
-                        desired for the readout program.  This defaults to the
-                        remote home directory.  Often, if <replaceable>readoutPath</replaceable>
-                        is the path to the readout program, what is desired is:
-                        <programlisting>file dirname $readoutPath</programlisting>.
-                    </para>
-                </listitem>
-            </varlistentry>
-            <varlistentry>
-                <term><literal>parameters</literal></term>
-                <listitem>
-                    <para>
-                        Parameters that will be passed on the command line
-                        to the Readout program when it is run.  For eample for
-                        NSCL Readout programs,
-                        <literal>--ring=</literal><replaceable>some-non-default-ring</replaceable>
-                        is often used.
-                    </para>
-                </listitem>
-            </varlistentry>
-            
-           </variablelist>
-        </refsect1>
-        <refsect1>
-            <title>READOUT PROGRAM REQUIREMENTS</title>
-            <para>
-                Readout programs are sent specific commands in specific ways.
-                This places
-                the following requirements on Readout program that will be controlled
-                via SSHPipe:
-            </para>
-            <orderedlist>
-                <listitem><para>
-                    Readout programs must be command drive and expect comands
-                    on their <literal>stdin</literal> file descriptor.
-                    </para></listitem>
-                <listitem><para>
-                    Readout program output you want seen by the user must be
-                    sent to either <literal>stdout</literal> or
-                    <literal>stderr</literal>
-                    </para></listitem>
-                <listitem><para>An endfile on the <literal>stdin</literal> pipe
-                    must exit the program.
-                    </para></listitem>
-                <listitem><para>The <command>exit</command> command must exit
-                    the program.
-                    </para></listitem>
-                <listitem><para>The <command>set <replaceable>varname value</replaceable></command>
-                    command must be defined for the variables <varname>title</varname>
-                    and <varname>run</varname> and set the run number and title
-                    accordingly.
-                    </para></listitem>
-                <listitem><para>The <command>begin</command> command must start
-                    a new run.
-                    </para></listitem>
-                <listitem><para>The <command>end</command> command must end an
-                    active run.
-                    </para></listitem>
-                <listitem><para>The <command>pause</command> command must pause
-                    an active run.
-                    </para></listitem>
-                <listitem><para>The <command>resume</command> command must resume
-                     paused run.
-                     </para></listitem>
-                     <listitem><para>The <command>init</command> command must cause
-                         an on-demand initialization procedure, e.g. loading firmware.
-                     </para></listitem>
-            </orderedlist>
-        </refsect1>
-        <refsect1>
-            <title>TRICKS FOR TICKY READOUTS</title>
-            <para>
-                If your Readout program meets most of the requirements in the
-                section <literal>READOUT PROGRAM REQUIREMENTS</literal> above,
-                you may still be able to use the SSHPipe provider by wrapping
-                it appropriately.  For example:
-            </para>
-            <formalpara>
-                <title>Readout cannot pause/resume</title>
-                
-                    <para>
-                        Make a new provider that implements all of its API
-                        entries by calling the <literal>::SSHPipe::</literal>
-                        entry, however your capabilities <command>proc</command>
-                        will force the value of the <literal>canPause</literal>
-                        capability to false.
-                    </para>
-            </formalpara>
-        </refsect1>
-      </refentry>
-
-      <refentry id="provider3_s800">
-        <refentryinfo>
-            <author>
-                    <personname>
-                            <firstname>Ron</firstname>
-                            <surname>Fox</surname>
-                    </personname>
-                    <personblurb><para></para></personblurb>
-            </author>
-            <productname>NSCLDAQ</productname>
-            <productnumber></productnumber>
-        </refentryinfo>
-        <refmeta>
-           <refentrytitle id='provider3_s800_title'>s800</refentrytitle>
-           <manvolnum>3provider</manvolnum>
-           <refmiscinfo class='empty'></refmiscinfo>
-        </refmeta>
-        <refnamediv>
-           <refname>s800</refname>
-           <refpurpose>s800 data source provider.</refpurpose>
-        </refnamediv>
-        
-        <refsynopsisdiv>
-          <cmdsynopsis>
-              <command>
-package require s800
-          </command>
-          </cmdsynopsis>
-
-        </refsynopsisdiv>
-        <refsect1>
-           <title>DESCRIPTION</title>
-           <para>
-            This data source provider provides the command and control over the
-            S800 data acquisition system Readout.  The S800 uses a Readout
-            program that is an TCP/IP server.
-           </para>
-           <para>
-            Note that the provider only manages the run control of the S800.
-            The <filename>s800toring</filename> utility described below must
-            be started as well from your <filename>ReadoutCallouts.tcl</filename>
-            script. See <literal>S800TORING</literal> below.
-           </para>
-        </refsect1>
-        <refsect1>
-           <title>
-              PARAMETERIZATION
-           </title>
-           <variablelist>
-                <varlistentry>
-                    <term><literal>host</literal></term>
-                    <listitem>
-                        <para>
-                            The IP DNS name or dotted IP address of the
-                            host that is running the S800 readout program.
-                            Note that this software cannot star the readout program.
-                            What it does on a <function>start</function> operation
-                            is to connect to an already running readout program.
-                        </para>
-                    </listitem>
-                </varlistentry>
-                <varlistentry>
-                    <term><literal>port</literal></term>
-                    <listitem>
-                        <para>
-                            The port on which the S800 readout program
-                            is listening for connections.
-                        </para>
-                    </listitem>
-                </varlistentry>
-                
-                
-           </variablelist>
-        </refsect1>
-        <refsect1>
-            <title>S800TORING</title>
-            <para>
-                The S800 Readout program is not an NSCLDAQ readout program.
-                It does not put data into ring buffers but instead supplies
-                data via a TCP/IP connection.  Furthermore the data format
-                is that of NSCLDAQ-8.x.
-            </para>
-            <para>
-                The <literal>s800toring</literal>
-                program connects to the S800 data transfer socket,
-                translates events into ring items and puts those items into a
-                ring buffer from which they can be fetched by other programs.
-            </para>
-            <para>
-                In the sample startup below, we are assuming the existence
-                of an environment variable, <literal>DAQROOT</literal>,
-                that points to the top level directory of the NSCLDAQ-11
-                installation.
-            </para>
-            <informalexample>
-                <cmdsynopsis>
-                    <command>
-$DAQROOT/bin/s800toring <replaceable>host port ring</replaceable>
-                    </command>
-                </cmdsynopsis>
-            </informalexample>
-            <para>
-                The <replaceable>host</replaceable> and
-                <replaceable>port</replaceable> command line parameters
-                are the host and port on which the s800 is listening for event
-                service connections (this is not in general the same value
-                as the s800 command port).  The <replaceable>ring</replaceable>
-                parameter is the name of the ring buffer into which data
-                should be placed. If the ring buffer does not yet exist,
-                <literal>s800toring</literal>  will create it.
-            </para>
-        </refsect1>
-      </refentry>
-                
-      <refentry id="provider3_delay">
-        <refentryinfo>
-            <author>
-                    <personname>
-                            <firstname>Jeromy</firstname>
-                            <surname>Tompkins</surname>
-                    </personname>
-                    <personblurb><para></para></personblurb>
-            </author>
-            <productname>NSCLDAQ</productname>
-            <productnumber></productnumber>
-        </refentryinfo>
-        <refmeta>
-           <refentrytitle id='provider3_delay_title'>Delay</refentrytitle>
-           <manvolnum>3provider</manvolnum>
-           <refmiscinfo class='empty'></refmiscinfo>
-        </refmeta>
-        <refnamediv>
-           <refname>delay</refname>
-           <refpurpose>Inserts a delay between data provider begins</refpurpose>
-        </refnamediv>
-        
-        <refsynopsisdiv>
-          <cmdsynopsis>
-              <command>
-package require Delay_Provider
-          </command>
-          </cmdsynopsis>
-
-        </refsynopsisdiv>
-        <refsect1>
-           <title>DESCRIPTION</title>
-           <para>
-            This data source provider does nothing more than wait for a specified
-            amount of time when it is told to begin. It is intended to serve as
-            an adjustable delay between the time the begin commands are sent to the
-            neighboring data providers.
-           </para>
-        </refsect1>
-        <refsect1>
-           <title>
-              PARAMETERIZATION
-           </title>
-           <variablelist>
-                <varlistentry>
-                    <term><literal>delay</literal></term>
-                    <listitem>
-                        <para>
-                            The number of milliseconds to wait at begin.
-                        </para>
-                    </listitem>
-                </varlistentry>
-                
-                
-           </variablelist>
-        </refsect1>
-      </refentry>
-
-<!-- /manpage -->
-<!-- manpage 1daq -->
-
-      <refentry id="manpage_readoutshell">
-        <refentryinfo>
-            <author>
-                    <personname>
-                            <firstname>Ron</firstname>
-                            <surname>Fox</surname>
-                    </personname>
-                    <personblurb><para></para></personblurb>
-            </author>
-            <productname>NSCLDAQ</productname>
-            <productnumber></productnumber>
-        </refentryinfo>
-        <refmeta>
-           <refentrytitle>ReadoutShell</refentrytitle>
-           <manvolnum>1daq</manvolnum>
-           <refmiscinfo class='empty'></refmiscinfo>
-        </refmeta>
-        <refnamediv>
-           <refname>ReadoutShell</refname>
-           <refpurpose>Shell wrapper for readout programs.</refpurpose>
-        </refnamediv>
-        
-        <refsynopsisdiv>
-          <cmdsynopsis>
-              <command>
-$DAQROOT/bin/ReadoutShell
-          </command>
-          </cmdsynopsis>
-
-        </refsynopsisdiv>
-        <refsect1>
-           <title>DESCRIPTION</title>
-           <para>
-            Provides a graphical use interface wrapper around readout programs.
-            This command takes no parameters or options.  It does maintain
-            a memory of the most recent configuration for its internal components
-            as well as providing a scheme for extensions to add to this configuration.
-            See FILES for more information about the configuration.
-           </para>
-        </refsect1>
-        <refsect1>
-           <title>
-              ENVIRONMENT
-           </title>
-            <variablelist>
-                <varlistentry>
-                    <term><literal>EVENTLOGGER</literal></term>
-                    <listitem>
-                        <para>
-                            Overrides the default event logger program with
-                            its value.
-                        </para>
-                    </listitem>
-                </varlistentry>
-                <varlistentry>
-                    <term><literal>EVENTLOGGER_RING</literal></term>
-                    <listitem>
-                        <para>
-                            Overrides the event logger ringbuffer URI.
-                        </para>
-                    </listitem>
-                </varlistentry>
-                <varlistentry>
-                    <term><literal>EVENTLOGGER_NSRCSFLAGS_SUPPORTED</literal></term>
-                    <listitem>
-                        <para>
-                            If true then <option>--number-of-sources</option>
-                            will be used with the eventlog program.
-                        </para>
-                    </listitem>
-                </varlistentry>
-                <varlistentry>
-                    <term><literal>EVENTLOGGER_UNCONTROLLED_SOURCE_COUNT</literal></term>
-                    <listitem>
-                        <para>
-                            If provided contains an additional source count for
-                            use when computing the value of
-                            <option>--number-of-sources</option>
-                        </para>
-                    </listitem>
-                </varlistentry>
-                <varlistentry>
-                    <term><literal>EVENTLOGGER_USE_GUI_RUNNUM</literal></term>
-                    <listitem>
-                        <para>
-                            If true the <option>--run</option> option will be
-                            used to override run numbers in begin run records or,
-                            alternatively provide run numbers where none are
-                            avaialble.
-                        </para>
-                    </listitem>
-                </varlistentry>
-                
-            </variablelist>
-            
-             <variablelist>
-                <varlistentry>
-                    <term><literal>EVENTS</literal></term>
-                    <listitem>
-                        <para>
-                            The value of this environment variable overrides
-                            the Stage area default
-                        </para>
-                    </listitem>
-                </varlistentry>
-                <varlistentry>
-                    <term><literal>EXPDIR</literal></term>
-                    <listitem>
-                        <para>
-                            The value of this environment variable overrides
-                            the Experiment metadata default value.
-                        </para>
-                    </listitem>
-                </varlistentry>
-            </variablelist>
-             
-             
-        </refsect1>
-        <refsect1>
-            <title>FILES</title>
-            <variablelist>
-                <varlistentry>
-                    <term><filename>~/stagearea</filename></term>
-                    <listitem>
-                        <para>
-                            A symbolic link to the work area used by the ReadoutShell
-                            to maintain its directory structure.
-                        </para>
-                    </listitem>
-                </varlistentry>
-                <varlistentry>
-                    <term><filename>~/stagearea/current</filename></term>
-                    <listitem>
-                        <para>
-                            Directory containing the
-                            event file currently being recorded.
-                        </para>
-                    </listitem>
-                </varlistentry>
-                <varlistentry>
-                    <term><filename>~/stagearea/complete</filename></term>
-                    <listitem>
-                        <para>
-                            Directory containing symbolic links to all
-                            event files that have been completely acquired.
-                        </para>
-                    </listitem>
-                </varlistentry>
-                <varlistentry>
-                    <term><filename>~/stagerea/experiment/run*</filename></term>
-                    <listitem>
-                        <para>
-                            Directories containing event files and metadata
-                            for all completely acquired runs.  The wild-carded
-                            part of the directory string is the run number, e.g.
-                            <filename>~/stagerea/experiment/run1234</filename>
-                            contains the event file and metadata for run
-                            number <literal>1234</literal>.
-                        </para>
-                    </listitem>
-                </varlistentry>
-                <varlistentry>
-                    <term><filename>~/stagearea/experiment/current</filename></term>
-                    <listitem>
-                        <para>
-                            Directory containing the metadata for the current run.
-                            The data in this directory will be copied into the
-                            run directory at the end of the run.
-                        </para>
-                    </listitem>
-                </varlistentry>
-                <varlistentry>
-                    <term><filename>~/stagearea/.settings.tcl</filename></term>
-                    <listitem>
-                        <para>
-                            File from which saved settings are restored
-                            and into which saved settings are written.
-                            This file is just a bunch of Tcl
-                            <command>set</command> commands that are
-                            read/written by
-                            the
-                            <link linkend='rdogui3_statemanager'
-                                  endterm='rdogui3_statemanager_title' />
-                            via its singleton implementation.
-                        </para>
-                    </listitem>
-                </varlistentry>
-                <varlistentry>
-                    <term><filename>ReadoutCallouts.tcl</filename></term>
-                    <listitem>
-                        <para>
-                            File that contains extensions to the ReadoutShell.
-                            This file is searched for in order in:
-                            <filename>~</filename>,
-                            <filename>!/stagearea/experiment/currnet</filename>
-                            and the current worknig directory.  The first found
-                            file and only the first of these is loaded.
-                        </para>
-                    </listitem>
-                </varlistentry>
-                
-            </variablelist>
-        </refsect1>
-      </refentry>
-        <refentry id="rdogui3_readoutguioutputclient">
-            <refentryinfo>
-                <author>
-                        <personname>
-                                <firstname>Ron</firstname>
-                                <surname>Fox</surname>
-                        </personname>
-                        <personblurb><para></para></personblurb>
-                </author>
-                <productname>NSCLDAQ</productname>
-                <productnumber></productnumber>
-            </refentryinfo>
-          <refmeta>
-             <refentrytitle id="rdogui3_readoutguioutputclient_title">ReadoutGUIOutputClient</refentrytitle>
-             <manvolnum>3rdogui</manvolnum>
-             <refmiscinfo class='empty'></refmiscinfo>
-          </refmeta>
-          <refnamediv>
-             <refname>ReadoutGUIOutputClient</refname>
-             <refpurpose>Readout gui output monitor client.</refpurpose>
-          </refnamediv>
-          
-          <refsynopsisdiv>
-            <cmdsynopsis>
-                <command>
-ReadoutGUIOutputClient <replaceable>name ?options?</replaceable>
-                </command>
-            </cmdsynopsis>
-            <cmdsynopsis>
-                <command>
-<replaceable>name method params</replaceable>                    
-                </command>
-            </cmdsynopsis>
-
-          </refsynopsisdiv>
-          <refsect1>
-             <title>DESCRIPTION</title>
-             <para>
-                <classname>ReadoutGUIOutputClient</classname> provides a packaged
-                client for the output  monitor for applications that use the event
-                loop.  Note that Tcl/Tk applications by default use the event loop.
-                When a client object is constructed, it creates a new command ensemble
-                whose sub commands are the method names of the object.  The command
-                name can either be specified or a unique one can be assigned by
-                specifying the special object name <literal>%AUTO%</literal>.
-                Regardless the constructor returns the name of the command as its
-                result.  Thus e.g.:
-             </para>
-             <informalexample>
-                <programlisting>
-set outputMonitor [ReadoutGUIOutputClient %AUTO%]
-$outputMonitor configure -host spdaq123.nscl.msu.edu
-                </programlisting>
-             </informalexample>
-             <para>
-                is a pretty common pattern.
-             </para>
-          </refsect1>
-          <refsect1>
-             <title>
-                OPTIONS
-             </title>
-             <para>
-                <classname>ReadoutGUIOutputClient</classname> objects include
-                the <command>configure</command> and <command>cget</command>
-                commands that manipulate and query configuration options of the
-                object.  Normally one configures the object and then invokes
-                the <command>connect</command> method to start processing
-                data.  See METHODS for more about <command>connect</command>.
-             </para>
-             <variablelist>
-                <varlistentry>
-                    <term><option>-host</option></term>
-                    <listitem>
-                        <para>
-                            Specifies the name or IP address of the host that
-                            is running the server.  The default value, if not
-                            explicitly configured is <literal>localhost</literal>
-                            which corresponds to the system running the application.
-                        </para>
-                    </listitem>
-                </varlistentry>
-                <varlistentry>
-                    <term><option>-user</option></term>
-                    <listitem>
-                        <para>
-                            Specifies the user that is running the server application.
-                            If not configured, the default value is the current
-                            logged in user; <literal>$::tcl_platform(user)</literal>.
-                        </para>
-                    </listitem>
-                </varlistentry>
-                <varlistentry>
-                    <term><command>-outputcmd</command></term>
-                    <listitem>
-                        <para>
-                            The value of this option is a script that is executed
-                            whenever something was output to the server's output
-                            window.  The text that was output is passed as an
-                            additional argument to the script.
-                        </para>
-                    </listitem>
-                </varlistentry>
-                <varlistentry>
-                    <term><option>-closecmd</option></term>
-                    <listitem>
-                        <para>
-                            The value of this option is a script that is executed
-                            when the object loses connection with the command server.
-                        </para>
-                    </listitem>
-                </varlistentry>
-                
-                
-             </variablelist>
-          </refsect1>
-            <refsect1>
-                <title>METHODS</title>
-                <para>
-                    There is only one method <methodname>connect</methodname>
-                    it has no additional parameters and should be invoked once
-                    the object is configured.  <methodname>connect</methodname>
-                    attempts to make the connection with the server and
-                    sets up the fileevents to invoke the <option>-outputcmd</option>
-                    and <option>-closecmd</option> scripts at appropriate times.
-                </para>
-                <para>
-                    Failures result in an error signal.
-                </para>
-            </refsect1>
-        </refentry>
-      
-<!-- /manpage -->
->>>>>>> f0a6eca6
+<!-- manpage 3rdogui -->
+   <refentry id='rdogui_man'>
+    <refentryinfo>
+        <author>
+                <personname>
+                        <firstname>Ron</firstname>
+                        <surname>Fox</surname>
+                </personname>
+                <personblurb><para></para></personblurb>
+        </author>
+        <productname>NSCLDAQ</productname>
+        <productnumber></productnumber>
+    </refentryinfo>
+     <refmeta>
+          <refentrytitle id='rdogui_man_title'>Introduction</refentrytitle>
+          <manvolnum>3rdogui</manvolnum>
+          <refmiscinfo class='empty'></refmiscinfo>
+       </refmeta>
+       <refnamediv>
+          <refname>Introduction</refname>
+          <refpurpose>ReadoutGUI API introduction</refpurpose>
+       </refnamediv>
+       
+       <refsect1>
+          <title>DESCRIPTION</title>
+          <para>
+            This section of manual pages describe the API presented by the
+            ReadoutGUI.  While you may naturally find additional methods
+            if you inspect source code, these are not guaranteed to be stable
+            over a major release of NSCLDAQ.  Use them at your peril.
+          </para>
+       </refsect1>
+       <refsect1>
+          <title>
+         PACKAGES
+          </title>
+            <para>
+                The API is broken up int packages of related functionality.
+                These packages are instaled in the <filename>TclLibs</filename>
+                directory tree of your NSCLDAQ installation.
+                If DAQROOT is an environment variable that points to the top
+                level diretory of your NSLCDAQ installation, you can make these
+                packages available by first:
+            </para>
+            <informalexample>
+                <programlisting>
+set pkghome [file join $::env(DAQROOT) TclLibs]
+lappend auto_path $pkghome
+                </programlisting>
+            </informalexample>
+            <para>
+                Below are brief descriptions of the API packages with
+                pointers to the reference pages that describe them:
+            </para>
+            <variablelist>
+                <varlistentry>
+                    <term><literal>bells</literal></term>
+                    <listitem>
+                        <para>
+                            This package provides the <classname>bells</classname>
+                            class.  This can be used to ring alarm bells in accordance with
+                            some pattern.
+                        </para>
+                        <para>
+                            See
+                            <link linkend='rdogui3_bells' endterm='rdogui3_bells_title' />
+                            for reference information.
+                        </para>
+                    </listitem>
+                </varlistentry>
+                <varlistentry>
+                    <term><literal>Configuration</literal></term>
+                    <listitem>
+                        <para>
+                            Provides a manager for configuration data.  This
+                            package allows you to define configuration variables
+                            and their defaults.  It also supports overidding
+                            default values with environment variables.
+                            Normally this package is used in conjunction with the
+                            <literal>StateManager</literal> package to save
+                            and restore the state of configuration parameters
+                            to the configuration file.
+                        </para>
+                        <para>
+                            See
+                            <link linkend='rdogui3_configuration'
+                                  endterm='rdogui3_configuration_title' />
+                            for reference information.
+                        </para>
+                    </listitem>
+                </varlistentry>
+                <varlistentry>
+                    <term><literal>DAQParameters</literal></term>
+                    <listitem>
+                        <para>
+                            Provides access to parameters that affect data taking.
+                            This package provides both query and modify access.
+                            It uses the <literal>Configuration</literal> package
+                            above.
+                        </para>
+                        <para>
+                            See
+                            <link linkend='rdogui3_daqparameters'
+                                  endterm='rdogui3_daqparameters_title' />
+                            for reference information.
+                        </para>
+                    </listitem>
+                </varlistentry>
+                <varlistentry>
+                    <term><literal>DataSourceManager</literal></term>
+                    <listitem>
+                        <para>
+                            This package manages the data source providers
+                            and data sources.  You need to interact with this
+                            package if you want to create data sources
+                            yourself (e.g. to create an exportable pre-packaged ReadoutGUI
+                            for a specific setup).
+                        </para>
+                        <para>
+                            See
+                            <link linkend='rdogui3_DataSourceManager'
+                                  endterm='rdogui3_DataSourceManager_title' />
+                        </para>
+                    </listitem>
+                </varlistentry>
+                <varlistentry>
+                    <term><literal>DataSourceUI</literal></term>
+                    <listitem>
+                        <para>
+                            This package provides the user interface
+                            elements that prompt for data source parameters.
+                            It provides at least one useful class
+                            <classname>DialogWrapper</classname> which
+                            can be  used to build custom prompters for
+                            data source providers.
+                        </para>
+                        <para>
+                            See
+                            <link linkend='rdogui3_DatasourceUI'
+                                  endterm='rdogui3_DatasourceUI_title' />
+                        </para>
+                    </listitem>
+                </varlistentry>
+                <varlistentry>
+                    <term><literal>Diagnostics</literal></term>
+                    <listitem>
+                        <para>
+                            Provides simple error/warning/info dialogs.
+                            See:
+                            <link linkend='rdogui3_diagnostics'
+                                  endterm='rdogui3_diagnostics_title' />
+                        </para>
+                    </listitem>
+                </varlistentry>
+                <varlistentry>
+                    <term><literal>ExpFileSystemConfig</literal></term>
+                    <listitem>
+                        <para>
+                            Provides read/write access to configuration parameters
+                            that determine where event data and related meta-data
+                            are stored.
+                            See:
+                            <link linkend='rdogui3_expfilesystemconfig'
+                                  endterm='rdogui3_expfilesystemconfig_title'
+                                  />
+                        </para>
+                    </listitem>
+                </varlistentry>
+                <varlistentry>
+                    <term><literal>ReadoutGUI</literal></term>
+                    <listitem>
+                        <para>
+                            Provides the readout GUI application class which
+                            strings everything together. See
+                            <link
+                                  linkend='rdogui3_readoutgui'
+                                  endterm='rdogui3_readoutgui_title' />
+                        </para>
+                    </listitem>
+                </varlistentry>
+                <varlistentry>
+                    <term><literal>ReadoutGUIPanel</literal></term>
+                    <listitem>
+                        <para>
+                            Provides a group of API elements that allow you
+                            to modify the user interface presented by the
+                            <classname>ReadoutGuiApp</classname> application
+                            object.
+                            See:
+                            <link linkend='rdogui3_readoutguipanel'
+                                  endterm='rdogui3_readoutguipanel_title' />
+                        </para>
+                    </listitem>
+                </varlistentry>
+                <varlistentry>
+                    <term><literal>RunstateMachine</literal></term>
+                    <listitem>
+                        <para>
+                            Implements the run state machine.  This also
+                            provides the mechanism to register custom
+                            callback bundles.
+                            See:
+                            <link linkend='rdogui3_runstatemachine'
+                                  endterm='rdogui3_runstatemachine_title' />
+                        </para>
+                    </listitem>
+                </varlistentry>
+                <varlistentry>
+                    <term><literal>StateManager</literal></term>
+                    <listitem>
+                        <para>
+                            Provides a package that supports simple Tcl
+                            configuration files.  A simple Tcl configuration file
+                            is a script with a bunch  of <command>set</command>
+                            commands that define configuration variables.
+                            The package allows you define variables that
+                            are exported/imported from these files and
+                            getters and setters for those variables.
+                        </para>
+                        <para>
+                            See
+                            <link linkend='rdogui3_statemanager'
+                                  endterm='rdogui3_statemanager_title' />
+                        </para>
+                    </listitem>
+                </varlistentry>
+                <varlistentry>
+                    <term><literal>ui</literal></term>
+                    <listitem>
+                        <para>
+                            Provides access to all elements of the user interface.
+                            Before using this package, see if you needs are
+                            met by the <literal>ReadoutGUIPanel</literal> package
+                            since that tends to be easier to use.
+                        </para>
+                        <para>
+                            See
+                            <link linkend="rdogui3_ui" endterm='rdogui3_ui_title' />
+                        </para>
+                    </listitem>
+                </varlistentry>
+            </variablelist>
+        </refsect1>
+     </refentry>     
+
+      <refentry id="rdogui3_bells">
+        <refentryinfo>
+            <author>
+                    <personname>
+                            <firstname>Ron</firstname>
+                            <surname>Fox</surname>
+                    </personname>
+                    <personblurb><para></para></personblurb>
+            </author>
+            <productname>NSCLDAQ</productname>
+            <productnumber></productnumber>
+        </refentryinfo>
+        <refmeta>
+           <refentrytitle id="rdogui3_bells_title">bells</refentrytitle>
+           <manvolnum>3rdogui</manvolnum>
+           <refmiscinfo class='empty'></refmiscinfo>
+        </refmeta>
+        <refnamediv>
+           <refname>bells</refname>
+           <refpurpose>Provide audible alarm bells.</refpurpose>
+        </refnamediv>
+        
+        <refsynopsisdiv>
+          <cmdsynopsis>
+        <command>
+package require bells
+          </command>
+          </cmdsynopsis>
+        <cmdsynopsis>
+            <command>
+bells <replaceable>%AUTO% | name ?options...?</replaceable>
+            </command>
+        </cmdsynopsis>
+            <cmdsynopsis>
+                <command>
+<replaceable>abell</replaceable> configure <replaceable>?options...?</replaceable>
+                </command>
+            </cmdsynopsis>
+            <cmdsynopsis>
+                <command>
+<replaceable>abell</replaceable> cget <replaceable>option</replaceable>
+                </command>
+            </cmdsynopsis>
+            <cmdsynopsis>
+                <command>
+<replaceable>abell</replaceable> start
+                </command>
+            </cmdsynopsis>
+            <cmdsynopsis>
+                <command>
+<replaceable>abell</replaceable> cancel
+                </command>
+            </cmdsynopsis>
+            <cmdsynopsis>
+                <command>
+<replaceable>abell</replaceable> destroy
+                </command>
+            </cmdsynopsis>
+
+        </refsynopsisdiv>
+        <refsect1>
+           <title>DESCRIPTION</title>
+           <para>
+            This package provides a <literal>snit::type</literal> named
+            <classname>bell</classname>.  Instances of <classname>bell</classname>
+            produce repeating patterns of beeps.  Typically this is used to
+            alert users to conditions of alarm level severity.
+           </para>
+           <para>
+            Bells have a <option>-pattern</option> which determines the interval
+            between each beep, and an <option>-interval</option> which determines
+            the time between repetitions of the pattern.
+            </para>
+        </refsect1>
+        <refsect1>
+           <title>
+              OPTIONS
+           </title>
+           <variablelist>
+            <varlistentry>
+                <term><option>-interval</option> <replaceable>msec</replaceable></term>
+                <listitem>
+                    <para>
+                        Determines the time in milliseconds between repetitions of
+                        the beep pattern.  If not supplied, this defaults to
+                        <literal>1000</literal> (one second).  In the interval
+                        between patterns, the event loop is active.
+                    </para>
+                </listitem>
+            </varlistentry>
+            <varlistentry>
+                <term><option>-pattern</option> <replaceable>msec1 ...</replaceable></term>
+                <listitem>
+                    <para>
+                        Determines the interval between beeps in one repetition
+                        of the pattern.  The pattern begins with a beep after
+                        which there is a delay that is determined by iterating
+                        through the <option>-pattern</option> list after which
+                        another beep is emitted.
+                    </para>
+                    <para>
+                        The default is a single element of <literal>100</literal>
+                        which results in a double beep with the two beeps
+                        separated by <literal>0.1</literal> seconds.
+                    </para>
+                    <para>
+                        Note that during the execution of the pattern, the
+                        event loop does not execute.
+                    </para>
+                </listitem>
+            </varlistentry>
+           </variablelist>
+        </refsect1>
+        <refsect1>
+            <title>METHODS</title>
+            <para>
+                Instances of a bell are created using the bell command and,
+                themselves become commands.  The ways to create a bell command are:
+            </para>
+            <informalexample>
+                <programlisting>
+bell <replaceable>bellname ?options...?</replaceable>
+set <replaceable>somevar</replaceable> [bell %AUTO% <replaceable>?options...?</replaceable>]
+                </programlisting>
+            </informalexample>
+            <para>
+                The first example defines the command <command>bellname</command>
+                to represent an object of type <classname>bell</classname>. The
+                second example lets the <command>bell</command> command select
+                a unique command name and assigns it to he variable
+                <varname>somevar</varname>
+            </para>
+            <para>
+                In all cases the remainder of the command (if any) is made up
+                of option-value pairs which override the default options
+                (See OPTIONS above).
+            </para>
+            <para>
+                Once created, the command representing the object
+                can be used to invoke several subcommands (Methods) on the
+                bell object.  These are listed and described below:
+            </para>
+            <variablelist>
+                <varlistentry>
+                    <term><methodname>destroy</methodname></term>
+                    <listitem>
+                        <para>
+                            Destroys the object.  Once this is done, the
+                            command that represents the objecdt is no longer
+                            defined
+                        </para>
+                    </listitem>
+                </varlistentry>
+                <varlistentry>
+                    <term><methodname>configure</methodname> <replaceable>options...</replaceable></term>
+                    <listitem>
+                        <para>
+                            Change the configuration options for the object.
+                            If the bell is currently in the process of ringing,
+                            the options are changed and will take effect at the
+                            end of the current pattern. See
+                            OPTIONS above.
+                        </para>
+                    </listitem>
+                </varlistentry>
+                <varlistentry>
+                    <term><methodname>cget</methodname> <replaceable>optname</replaceable></term>
+                    <listitem>
+                        <para>
+                            Returns the value of the configuration option
+                            <replaceable>optname</replaceable>.  See
+                            OPTIONS above for a list of the legal option names.
+                        </para>
+                    </listitem>
+                </varlistentry>
+                <varlistentry>
+                    <term><methodname>start</methodname></term>
+                    <listitem>
+                        <para>
+                            Starts repetition of the bell pattern. Once started,
+                            the pattern will continue as defined by the
+                            OPTIONS until the program exits, the bell object is
+                            destroyed or the <methodname>cancel</methodname>
+                            method is invoked.
+                        </para>
+                    </listitem>
+                </varlistentry>
+                <varlistentry>
+                    <term><methodname>cancel</methodname></term>
+                    <listitem>
+                        <para>
+                            Cancels the executing pattern.  If the pattern
+                            is not executing, this is a no-op.
+                        </para>
+                    </listitem>
+                </varlistentry>            
+            </variablelist>
+        </refsect1>
+        <refsect1>
+            <title>EXAMPLE</title>
+            <para>
+                This example shows the full lifecycle of a bell object.
+                In this case, the bell is configured to repeat every second,
+                with a pattern of two short (50ms) delays and one long (100ms) delay.
+            </para>
+            <example>
+                <title>bell example</title>
+                <programlisting>
+set abell [bell %AUTO% -pattern [list 50 50 100] -interval 1000]
+...
+$abell start;
+...
+$abell cancel
+$abell destroy
+
+
+                </programlisting>
+            </example>
+        </refsect1>
+      </refentry>
+
+      <refentry id="rdogui3_configuration">
+        <refentryinfo>
+            <author>
+                    <personname>
+                            <firstname>Ron</firstname>
+                            <surname>Fox</surname>
+                    </personname>
+                    <personblurb><para></para></personblurb>
+            </author>
+            <productname>NSCLDAQ</productname>
+            <productnumber></productnumber>
+        </refentryinfo>
+        <refmeta>
+           <refentrytitle id='rdogui3_configuration_title'>Configuration</refentrytitle>
+           <manvolnum>rdogui3</manvolnum>
+           <refmiscinfo class='empty'></refmiscinfo>
+        </refmeta>
+        <refnamediv>
+           <refname>Configuration</refname>
+           <refpurpose>Configuration variable management</refpurpose>
+        </refnamediv>
+        
+        <refsynopsisdiv>
+          <cmdsynopsis>
+          <command>
+package require Configuration
+          </command>
+          </cmdsynopsis>
+            <cmdsynopsis>
+                <command>
+Configuration::Set <replaceable>configname value</replaceable>
+                </command>
+            </cmdsynopsis>
+            <cmdsynopsis>
+                <command>
+Configuration::get  <replaceable>configname ?default?</replaceable>
+                </command>
+            </cmdsynopsis>
+            <cmdsynopsis>
+                <command>
+Configuration::readEnvironment <replaceable>confname envname ?default?</replaceable>
+                </command>
+            </cmdsynopsis>
+
+            <cmdsynopsis>
+                <command>
+Configuration::writeConfigFile <replaceable>channel</replaceable>
+                </command>
+            </cmdsynopsis>
+            <cmdsynopsis>
+                <command>
+Configuration::readConfigFile <replaceable>path</replaceable>
+                </command>
+            </cmdsynopsis>
+
+        </refsynopsisdiv>
+        <refsect1>
+           <title>DESCRIPTION</title>
+           <para>
+            This package maintains a set of configuration variables.  The
+            configuration variables are maintained in a separate namespace
+            so that they cannot accidently collide with other existing global
+            variables.
+           </para>
+           <para>
+            In addition to simple set and get operations environment variables
+            can be checked for existence and used to set the value of
+            variables.  Configuration files can also be read and written, however
+            it would probably be better to use the
+            <link linkend="rdogui3_statemanager"
+                  endterm='rdogui3_statemanager_title' /> package for that
+            instead.
+           </para>
+        </refsect1>
+        <refsect1>
+           <title>
+              PROCEDURES
+           </title>
+           <para>
+            The <literal>Configuration</literal> package provides <command>proc</command>s
+            in the <literal>::Configuration::</literal> namespace:
+           </para>
+           <variablelist>
+            <varlistentry>
+                <term><function>::Configuration::readConfigfile</function> <parameter>path</parameter></term>
+                <listitem>
+                    <para>
+                        The configuration file at <parameter>path</parameter> is
+                        read in with the namespace set to the configuration variable
+                        namespace.  The file is sourced into the current
+                        interpreter (one reason that
+                        <link linkend="rdogui3_statemanager"
+                            endterm='rdogui3_statemanager_title' /> is a better
+                        choice).
+                        The source is done at the global level.        
+                    </para>
+                    <para>
+                        The configuration file is presumed to only contain
+                        <command>set</command> commands.  This is not enforced however.
+                    </para>
+                </listitem>
+            </varlistentry>
+            <varlistentry>
+                <term><function>::Configuration::readEnvironment</function>
+                    <parameter>confname envname ?default?</parameter></term>
+                <listitem>
+                    <para>
+                        If the environment variable <parameter>envname</parameter>
+                        is defined, the variable <parameter>confname</parameter> in
+                        the configuration namespace is set to the value of
+                        <parameter>envname</parameter>.
+                        If <parameter>envname</parameter> does not exist,
+                        then <parameter>confname</parameter> is set to
+                        <parameter>default</parameter>.  If the
+                        <parameter>default</parameter> parameter is not supplied,
+                        and <parameter>envname</parameter> is not defined,
+                        the variable is defined, but set to the empty string. 
+                    </para>
+                </listitem>
+            </varlistentry>
+            <varlistentry>
+                <term><function>::Configuration::Set</function> <parameter>confname value</parameter></term>
+                <listitem>
+                    <para>
+                        Sets the configuration variable named <parameter>confname</parameter>
+                        to <parameter>value</parameter>.   If <parameter>confname</parameter>
+                        has not yet been defined this will create it.
+                    </para>
+                </listitem>
+            </varlistentry>
+            <varlistentry>
+                <term><function>::Configuration::::get</function> <parameter>confname ?default?</parameter></term>
+                <listitem>
+                    <para>
+                        If <parameter>confname</parameter> is already a defined
+                        configuration parameter its value is returned.   If
+                        not, the value of <parameter>default</parameter> is returned.
+                        If not supplied <parameter>default</parameter> will
+                        be the empty string.
+                    </para>
+                </listitem>
+            </varlistentry>
+            <varlistentry>
+                <term><function>::Configuration::writeConfigFile</function> <parameter>channel</parameter></term>
+                <listitem>
+                    <para>
+                        Writes the configuration out to the open <parameter>channel</parameter>.
+                        What this means is that a .tcl script consisting of simple
+                        <command>set</command> commands will be written that can
+                        be read in with <function>::Configuration::readConfigFile</function>
+                        to restore the state of all defined configuration variables
+                        as they are defined at the time <function>::Configuration::writeConfigFile</function>
+                        is called.
+                    </para>
+                </listitem>
+            </varlistentry>
+            
+           </variablelist>
+        </refsect1>
+
+      </refentry>
+      <refentry id="rdogui3_daqparameters">
+        <refentryinfo>
+            <author>
+                    <personname>
+                            <firstname>Ron</firstname>
+                            <surname>Fox</surname>
+                    </personname>
+                    <personblurb><para></para></personblurb>
+            </author>
+            <productname>NSCLDAQ</productname>
+            <productnumber></productnumber>
+        </refentryinfo>
+        <refmeta>
+           <refentrytitle id='rdogui3_daqparameters_title'>DAQParameters</refentrytitle>
+           <manvolnum>rdogui3</manvolnum>
+           <refmiscinfo class='empty'></refmiscinfo>
+        </refmeta>
+        <refnamediv>
+           <refname>Data Acquisition parameters</refname>
+           <refpurpose>Cluster of configuration parameters for data acquisition</refpurpose>
+        </refnamediv>
+        
+        <refsynopsisdiv>
+          <cmdsynopsis>
+            <command>
+package require DAQParameters
+          </command>
+          </cmdsynopsis>
+            <cmdsynopsis>
+                <command>
+::DAQParameters::setDefaults
+                </command>
+            </cmdsynopsis>
+            <cmdsynopsis>
+                <command>
+::DAQParameters::environmentOverrides
+                </command>
+            </cmdsynopsis>
+            <cmdsynopsis>
+                <command>
+::DAQParameters::getEventLogger
+                </command>
+            </cmdsynopsis>
+            <cmdsynopsis>
+                <command>
+::DAQParameters::getEventLoggerRing
+                </command>
+            </cmdsynopsis>
+            <cmdsynopsis>
+                <command>
+::DAQParameters::getUseNsrcsFlag
+                </command>
+            </cmdsynopsis>
+            <cmdsynopsis>
+                <command>
+::DAQParameters::getAdditionalSourceCount
+                </command>
+            </cmdsynopsis>
+            <cmdsynopsis>
+                <command>
+::DAQParameters::getRunNumberOverrideFlag
+                </command>
+            </cmdsynopsis>
+            <cmdsynopsis>
+                <command>
+::DAQParameters::getUseChecksumFlag
+                </command>
+            </cmdsynopsis>
+
+        </refsynopsisdiv>
+        <refsect1>
+           <title>DESCRIPTION</title>
+           <para>
+            This package provides a cluster of configuration parameters
+            (in the sense of
+            <link linkend="rdogui3_configuration"
+                  endterm='rdogui3_configuration_title' />).
+            Mechanisms to set default values for these parameters are provided
+            as well as convenience functions to fetch specific configuration
+            values without the need to know the actual configuration variable name.
+           </para>
+           <para>
+            See PROCEDURES below for a description of each command supplied
+            by this package.
+           </para>
+        </refsect1>
+        <refsect1>
+           <title>
+              PROCEDURES
+           </title>
+           <variablelist>
+            <varlistentry>
+                <term><function>::DAQParameters::setDefaults</function></term>
+                <listitem>
+                    <para>
+                        Sets default values for each configuration value
+                        in this cluster.  See DEFAULT VALUES for information
+                        about the default values for these parameters.
+                    </para>
+                </listitem>
+            </varlistentry>
+            <varlistentry>
+                <term><function>::DAQParameters::environmentOverrides</function></term>
+                <listitem>
+                    <para>
+                        Applies the environment variables that normally
+                        control this part of the configuration to the parameters.
+                        See ENVIRONMENT below for more information about the
+                        the environment variables used.
+                    </para>
+                </listitem>
+            </varlistentry>
+            <varlistentry>
+                <term><function>::DAQParameters::getEventLogger</function></term>
+                <listitem>
+                    <para>
+                        Returns the command that will be used to start the
+                        event logger.  This is a base command string without
+                        any options.  At run time the full command string is
+                        computed from this value and the other
+                        parameters in this cluster.
+                    </para>
+                </listitem>
+            </varlistentry>
+            <varlistentry>
+                <term><function>::DAQParameters::getEventLoggerRing</function></term>
+                <listitem>
+                    <para>
+                        Returns the URI of the ring buffer from which the
+                        event logger will log data.
+                    </para>
+                </listitem>
+            </varlistentry>
+            <varlistentry>
+                <term><function>::DAQParameters::getUseNsrcsFlag</function></term>
+                <listitem>
+                    <para>
+                        Get the value of the flag that controls whether or not
+                        the event logger is started out with the
+                        <option>--number-of-sources</option> option on the
+                        command line.  If this value is <literal>true</literal>
+                        the flag value will be computed from the number of
+                        data sources and the value returned by
+                        <function>::DAQParameters::getAdditionalSourceCount</function>
+                        command and supplied on the command line.  If the
+                        value returned from this command is <literal>false</literal>
+                        this option will not be used.  Note that this
+                        option cannot be used with event loggers from NSCLDAQ
+                        earlier than version 11.0.
+                    </para>
+                </listitem>
+            </varlistentry>
+            <varlistentry>
+                <term><function>::DAQParameters::getAdditionalSourceCount</function></term>
+                <listitem>
+                    <para>
+                        Gets the number of additional sources to add to the
+                        number of data sources that will be supplied to the
+                        <option>--number-of-sources</option> eventlog flag.
+                        The purpose of that flag is to tell the event logger how
+                        many end run events to expect before considering a run over.
+                    </para>
+                    <para>
+                        This value is meaningless when
+                        <function>::DAQParameters::getUseNsrcsFlag</function>
+                        returns <literal>false</literal> beause in that case,
+                        the <option>--number-of-sources</option> option will not
+                        be added to the command line.
+                    </para>
+                    <para>
+                        The dual purpose of this option is to deal with
+                        event sources that are not controlled by the ReadoutGUI
+                        that contribute end run records (positive value for
+                        the parameter), and to handle event sources that
+                        <emphasis>are</emphasis> controlled by the ReadoutGUI
+                        that don't supply end run records (negative value).
+                    </para>
+                </listitem>
+            </varlistentry>
+            <varlistentry>
+                <term><function>::DAQParameters::getRunNumberOverrideFlag</function></term>
+                <listitem>
+                    <para>
+                        When true, the event logger is started with the
+                        <option>--run</option> flag which is given the value
+                        of the run number in the ReadoutGUI.  This is intended
+                        for cases when the event logger is used with data sources
+                        that don't contribute start of run event records, or
+                        contribute start of run records with run number fields
+                        that cannot be trusted.
+                    </para>
+                </listitem>
+            </varlistentry>
+            <varlistentry>
+                <term><function>::DAQParameters::getUseChecksumFlag</function></term>
+                <listitem>
+                    <para>
+                        When true, the event logger is started with the
+                        <option>--checksum</option> flag. If the event logger is
+                        incompatible with this option (version must be greater than 11.0-rc6),
+                        the user will be presented with an error message.
+                    </para>
+                </listitem>
+            </varlistentry>
+            
+           </variablelist>
+        </refsect1>
+        
+        <refsect1>
+            <title>DEFAULT VALUES</title>
+            <para>
+                The call to <function>::DAQParameters::setDefaults</function>
+                sets the values of the configuration variables as follows:
+            </para>
+            <variablelist>
+                <varlistentry>
+                    <term>Event logger command</term>
+                    <listitem>
+                        <para>
+                            <replaceable>DAQROOT</replaceable>/bin/eventlog
+                            where <replaceable>DAQROOT</replaceable> is the
+                            top level installation difectory of NSCLDAQ.
+                        </para>
+                    </listitem>
+                </varlistentry>
+                <varlistentry>
+                    <term>Event logger ring URI</term>
+                    <listitem>
+                        <para>
+                            <literal>tcp://localhost//$::tcl_platform(user)</literal>
+                            Note that the Tcl global array <varname>::tcl_platform</varname>'s
+                            <literal>user</literal> element contains the name
+                            of the logged in user.
+                        </para>
+                    </listitem>
+                </varlistentry>
+                <varlistentry>
+                    <term>Use <option>--number-of-sources</option></term>
+                    <listitem>
+                        <para>
+                            <literal>true</literal>
+                        </para>
+                    </listitem>
+                </varlistentry>
+                <varlistentry>
+                    <term>Additional data sources</term>
+                    <listitem>
+                        <para>
+                            <literal>0</literal>
+                        </para>
+                    </listitem>
+                </varlistentry>
+                <varlistentry>
+                    <term>Use <option>--run</option> run number override</term>
+                    <listitem>
+                        <para>
+                            <literal>false</literal>
+                        </para>
+                    </listitem>
+                </varlistentry>
+                <varlistentry>
+                    <term>Use <option>--checksum</option></term>
+                    <listitem>
+                        <para>
+                            <literal>true</literal>
+                        </para>
+                    </listitem>
+                </varlistentry>
+                
+            </variablelist>
+            <para>
+                These defaults are suitable for the case of a single event
+                source compatible with NSCLDAQ-11.x
+            </para>
+        </refsect1>
+        
+        <refsect1>
+            <title>ENVIRONMENT</title>
+            <para>
+                Invoking <function>::DAQParameters::environmentOverrides</function>
+                looks for the following environment variables:
+            </para>
+            <variablelist>
+                <varlistentry>
+                    <term><literal>EVENTLOGGER</literal></term>
+                    <listitem>
+                        <para>
+                            Overrides the default event logger program with
+                            its value.
+                        </para>
+                    </listitem>
+                </varlistentry>
+                <varlistentry>
+                    <term><literal>EVENTLOGGER_RING</literal></term>
+                    <listitem>
+                        <para>
+                            Overrides the event logger ringbuffer URI.
+                        </para>
+                    </listitem>
+                </varlistentry>
+                <varlistentry>
+                    <term><literal>EVENTLOGGER_NSRCSFLAGS_SUPPORTED</literal></term>
+                    <listitem>
+                        <para>
+                            If true then <option>--number-of-sources</option>
+                            will be used with the eventlog program.
+                        </para>
+                    </listitem>
+                </varlistentry>
+                <varlistentry>
+                    <term><literal>EVENTLOGGER_UNCONTROLLED_SOURCE_COUNT</literal></term>
+                    <listitem>
+                        <para>
+                            If provided contains an additional source count for
+                            use when computing the value of
+                            <option>--number-of-sources</option>
+                        </para>
+                    </listitem>
+                </varlistentry>
+                <varlistentry>
+                    <term><literal>EVENTLOGGER_USE_GUI_RUNNUM</literal></term>
+                    <listitem>
+                        <para>
+                            If true the <option>--run</option> option will be
+                            used to override run numbers in begin run records or,
+                            alternatively provide run numbers where none are
+                            avaialble.
+                        </para>
+                    </listitem>
+                </varlistentry>
+                <varlistentry>
+                    <term><literal>EVENTLOGGER_USE_CHECKSUM_FLAG</literal></term>
+                    <listitem>
+                        <para>
+                            If true the <option>--checksum</option> option will be 
+                            used to compute an sha512 hash for the entirety of the 
+                            logged data.
+                        </para>
+                    </listitem>
+                </varlistentry>
+                
+            </variablelist>
+        </refsect1>
+       
+
+      </refentry>
+      <refentry id="rdogui3_DataSourceManager">
+        <refentryinfo>
+            <author>
+                    <personname>
+                            <firstname>Ron</firstname>
+                            <surname>Fox</surname>
+                    </personname>
+                    <personblurb><para></para></personblurb>
+            </author>
+            <productname>NSCLDAQ</productname>
+            <productnumber></productnumber>
+        </refentryinfo>
+        <refmeta>
+           <refentrytitle id='rdogui3_DataSourceManager_title'>DataSourceManager</refentrytitle>
+           <manvolnum>3rdogui</manvolnum>
+           <refmiscinfo class='empty'></refmiscinfo>
+        </refmeta>
+        <refnamediv>
+           <refname>DataSourceManager</refname>
+           <refpurpose>Data source manager and its API</refpurpose>
+        </refnamediv>
+        
+        <refsynopsisdiv>
+          <cmdsynopsis>
+            <command>
+package require DataSourceManager
+            </command>
+          </cmdsynopsis>
+            <cmdsynopsis>
+                <command>
+set <replaceable>singleton</replaceable> [DataSourcemanagerSingleton %AUTO%]
+                </command>
+            </cmdsynopsis>
+            <cmdsynopsis>
+                <command>
+set <replaceable>providers</replaceable> [DataSourceManager::enumerateProviders]
+                </command>
+            </cmdsynopsis>
+            <cmdsynopsis>
+                <command>
+<replaceable>$singelton</replaceable> load <replaceable>provider-name</replaceable>
+                </command>
+            </cmdsynopsis>
+            <cmdsynopsis>
+                <command>
+set <replaceable>params</replaceable> \
+[<replaceable>$singleton</replaceable> parameters <replaceable>provider-name</replaceable>]
+                </command>
+            </cmdsynopsis>
+            <cmdsynopsis>
+                <command>
+set <replaceable>caps</replaceable> \
+[<replaceable>$singleton</replaceable> capabilities <replaceable>provider-name</replaceable>]
+                </command>
+            </cmdsynopsis>
+            <cmdsynopsis>
+                <command>
+set <replaceable>caps</replaceable> \
+[<replaceable>$singleton</replaceable> systemCapabilities]
+                </command>
+            </cmdsynopsis>
+            <cmdsynopsis>
+                <command>
+<replaceable>$singleton</replaceable> addSource <replaceable>provider-name param-dict</replaceable>
+                </command>
+            </cmdsynopsis>
+            <cmdsynopsis>
+                <command>
+set <replaceable>sourceid</replaceable> \
+[<replaceable>$singleton</replaceable> removeSource <replaceable>id</replaceable>]
+                </command>
+            </cmdsynopsis>
+            <cmdsynopsis>
+                <command>
+set <replaceable>status</replaceable> [<replaceable>$singleton</replaceable> check]
+                </command>
+            </cmdsynopsis>
+            <cmdsynopsis>
+                <command>
+set <replaceable>source-descriptions</replaceable> [<replaceable>$singleton</replaceable> sources]
+                </command>
+            </cmdsynopsis>
+            <cmdsynopsis>
+                <command>
+<replaceable>$singleton</replaceable> stop <replaceable>id</replaceable>
+                </command>
+            </cmdsynopsis>
+            <cmdsynopsis>
+                <command>
+<replaceable>$singleton</replaceable> stopAll
+                </command>
+            </cmdsynopsis>
+            <cmdsynopsis>
+                <command>
+<replaceable>$singleton</replaceable> startAll
+                </command>
+            </cmdsynopsis>
+            <cmdsynopsis>
+                <command>
+<replaceable>$singleton</replaceable> begin <replaceable>run-number title</replaceable>
+                </command>
+            </cmdsynopsis>
+            <cmdsynopsis>
+                <command>
+<replaceable>$singleton</replaceable> end
+                </command>
+            </cmdsynopsis>
+            <cmdsynopsis>
+                <command>
+<replaceable>$singleton</replaceable> pause
+                </command>
+            </cmdsynopsis>
+            <cmdsynopsis>
+                <command>
+<replaceable>$singleton</replaceable> resume
+                </command>
+            </cmdsynopsis>
+            <cmdsynopsis>
+                <command>
+<replaceable>$singleton</replaceable> init 
+                </command>
+            </cmdsynopsis>
+            <cmdsynopsis>
+                <command>
+<replaceable>$singleton</replaceable> initall
+                </command>
+            </cmdsynopsis>
+
+
+        </refsynopsisdiv>
+        <refsect1>
+           <title>DESCRIPTION</title>
+           <para>
+            The <literal>DataSourceManager</literal> is in charge of maintaining
+            knowledge of the data source providers and active data sources.
+            The <literal>DataSourceManager</literal> as used in the ReadoutGUI
+            is a
+            <ulink url='http://en.wikipedia.org/wiki/Singleton_pattern'>singleton object</ulink>.
+            Rather than directly instantiating a <classname>DataSourceManager</classname>
+            your code should instantiate a
+            <classname>DataSourcemanagerSingleton</classname>.
+            Doing so generates a
+            <ulink url='http://en.wikipedia.org/wiki/Facade_pattern'>Facade object</ulink>
+            that wraps the one and only data source manager the ReadoutGUI
+            uses.   The resulting object exports and delegates all
+            methods to the underlying singleton.
+           </para>
+        </refsect1>
+        <refsect1>
+           <title>
+              TYPE METHODS
+           </title>
+           <variablelist>
+            <varlistentry>
+                <term><methodname>DataSourceManager::enumerateProviders</methodname></term>
+                <listitem>
+                    <para>
+                        Returns a list of the names of the data source providers
+                        known at the time of the call.  For more information
+                        on data source providers see
+                        <link linkend='provider3_intro' endterm='provider3_intro_title' />
+                        and the interaces its related pages describe...
+                    </para>
+                    <para>
+                        The set of providers is determined by the set of packages
+                        that can be located and loaded with names appropriate
+                        to that of a data source provider.  No attempt is made
+                        to determine if these packages contain code that actually
+                        meets all the requirements of a data source provider.
+                    </para>
+                </listitem>
+            </varlistentry>
+            
+           </variablelist>
+        </refsect1>
+        <refsect1>
+            <title>METHODS</title>
+            <para>
+                The public methods provided by the data source manage are:
+            </para>
+            <variablelist>
+                <varlistentry>
+                    <term><methodname>load</methodname> <parameter>provider-name</parameter></term>
+                    <listitem>
+                        <para>
+                            Loads a data source provider package.  Note that:
+                            <itemizedlist>
+                                <listitem>
+                                    <para><parameter>provider-name</parameter> is the
+                                          name of the provider not the name of the
+                                          provider's package (e.g
+                                          <literal>SSH</literal> not <literal>SSH_Provider</literal>).
+                                    </para>
+                                </listitem>
+                                <listitem>
+                                    <para>For the load to be successful the provider's
+                                    package must be locatable via the normal Tcl
+                                    <command>package require</command> command.
+                                    For custom providers this may necessitate changes
+                                    to the <varname>::auto_path</varname> variable.
+                                    </para>
+                                </listitem>
+                            </itemizedlist>
+                        </para>
+                        <para>
+                            Until a package is loaded nothing can be done with it.
+                            You must use the <methodname>load</methodname> method
+                            rather than directly doing a <command>package require</command>
+                            as the data source manager maintains a list of registered packages.
+                        </para>
+                    </listitem>
+                </varlistentry>
+                <varlistentry>
+                    <term><methodname>parameters</methodname> <parameter>provider-name</parameter></term>
+                    <listitem>
+                        <para>
+                            Returns a dict that describes the parameterization
+                            required by data sources that <parameter>provider-name</parameter>
+                            manages. See
+                            <link linkend='provider3_intro' endterm='provider3_intro_title' />
+                            for a description of this dict.
+                        </para>
+                        <para>
+                            If you are not familiar with Tcl dicts see
+                            <ulink url='http://www.tcl.tk/man/tcl8.5/TclCmd/dict.htm'>
+                                http://www.tcl.tk/man/tcl8.5/TclCmd/dict.htm</ulink>
+                            for a description of dicts and the command ensemble that
+                            acts on them.
+                        </para>
+                    </listitem>
+                </varlistentry>
+                <varlistentry>
+                    <term><methodname>capabilities</methodname> <parameter>provider-name</parameter></term>
+                    <listitem>
+                        <para>
+                            Returns a dict that describes the capabilities of
+                            <parameter>provider-name</parameter>.  The form of
+                            this dict is described in
+                            <link linkend='provider3_intro' endterm='provider3_intro_title' />.
+                        </para>
+                    </listitem>
+                </varlistentry>
+                <varlistentry>
+                    <term><methodname>systemCapabilities</methodname></term>
+                    <listitem>
+                        <para>
+                            Returns the minimal set of capabilities the
+                            data sources have.  This is the intersection of
+                            the capabilities of all providers that are represented
+                            by data sources that have been added to the manager.
+                        </para>
+                        <para>
+                            Another way to look at this method is that it returns
+                            a dict of capabilities that all sources have.  For
+                            example, if two data sources have been added to the manager,
+                            one of them capable of pausing a run and the other not,
+                            the resulting dict will show that the system cannot
+                            pause runs.
+                            The form of this dict is described in
+                            <link linkend='provider3_intro' endterm='provider3_intro_title' />.
+                        </para>
+                    </listitem>
+                </varlistentry>
+                <varlistentry>
+                    <term><methodname>addSource</methodname> <parameter>provider-name params</parameter></term>
+                    <listitem>
+                        <para>
+                            Adds a data source to the manager.  
+                            <parameter>provider-name</parameter> defines the name
+                            of the data source provider that will manage the
+                            source.  <parameter>params</parameter> is a dict
+                            that defines the actual parameterization of this
+                            source.  The keys in this dictionary are determined
+                            by the result of <methodname>parameters</methodname>
+                            for the provider.
+                        </para>
+                        <para>
+                            Note that the
+                            source is not yet started.  See
+                            <methodname>startAll</methodname> below.
+                            Note as well that this method allocates and
+                            defines the source id for the data source. That
+                            implies that if the <parameter>params</parameter> dict
+                            has a <literal>sourceid</literal> key its value
+                            will be overwritten when the parameterization
+                            is stored internally by the manager.
+                        </para>
+                        <para>
+                            The result of this method is a unique source id
+                            which can be used to identify this source
+                            when calling methods that work on a single
+                            source.
+                        </para>
+                    </listitem>
+                </varlistentry>
+                <varlistentry>
+                    <term><methodname>removeSource</methodname> <parameter>source-id</parameter></term>
+                    <listitem>
+                        <para>
+                            Removes a source (the inverse of <methodname>addSource</methodname>)
+                            from the manager.  If the soure is running, it is
+                            stopped first.
+                            <parameter>source-id</parameter> is the source
+                            id returned from the call to <methodname>addSource</methodname>
+                            that added the source to the manager.
+                        </para>
+                        <para>
+                            It is an error to attempt to remove a nonexsitent
+                            source.
+                        </para>
+                    </listitem>
+                </varlistentry>
+                <varlistentry>
+                    <term><methodname>check</methodname></term>
+                    <listitem>
+                        <para>
+                            Checks the liveness of all data sources.
+                            This returns a dict whose keys are data source ids
+                            and whose values are the results of check on those
+                            data sources.
+                        </para>
+                    </listitem>
+                </varlistentry>
+                <varlistentry>
+                    <term><methodname>sources</methodname></term>
+                    <listitem>
+                        <para>
+                            Returns information about all of the sources
+                            that have been added to the manager.
+                            The result is a list ofr dicts.  Each
+                            dict contains the parameterization of the data
+                            source as well as keys for
+                            <literal>sourceid</literal> which has the source
+                            id as a value and <literal>provider</literal>
+                            which is the name of the provider that manages
+                            this source when it is running.
+                        </para>
+                    </listitem>
+                </varlistentry>
+                <varlistentry>
+                    <term><methodname>stop</methodname> <parameter>source-id</parameter></term>
+                    <listitem>
+                        <para>
+                            Stops the single source identified by <parameter>source-id</parameter>.
+                        </para>
+                    </listitem>
+                </varlistentry>
+                <varlistentry>
+                    <term><methodname>stopAll</methodname></term>
+                    <listitem>
+                        <para>
+                            Stops all data sources.
+                        </para>
+                    </listitem>
+                </varlistentry>
+                <varlistentry>
+                    <term><methodname>startAll</methodname></term>
+                    <listitem>
+                        <para>
+                            Starts all data sources that have been added.
+                        </para>
+                    </listitem>
+                </varlistentry>
+                
+            </variablelist>
+            <para>
+                In addition to the data source manipulation methods described
+                above, the manager also exports run control methods.  It is
+                better, however to force run state transitions to happen via
+                the
+                <link linkend='rdogui3_runstatemachine'
+                      endterm='rdogui3_runstatemachine_title' />.
+                In that way other actions associated with run state transitions
+                can occur.
+            </para>
+            <para>
+                For completeness, the run state control methods
+                are described below.  The operate by iterating over the
+                running data sources and delegating the method to their
+                provider.
+            </para>
+            <variablelist>
+                <varlistentry>
+                    <term><methodname>begin</methodname> <parameter>run-number title</parameter></term>
+                    <listitem>
+                        <para>
+                            Starts a run in all of the providers.  The
+                            <parameter>run-number</parameter> and
+                            <parameter>title</parameter> parameters are
+                            passed without interpretation to the provider's
+                            <command>begin</command> command for each data source.
+                        </para>
+                    </listitem>
+                </varlistentry>
+                <varlistentry>
+                    <term><methodname>end</methodname></term>
+                    <listitem>
+                        <para>
+                            Iterates over all data sources calling 
+                            <command>end</command> for them in their
+                            data source provider.
+                        </para>
+                    </listitem>
+                </varlistentry>
+                <varlistentry>
+                    <term><methodname>pause</methodname></term>
+                    <listitem>
+                        <para>
+                            Iterates over all data sources pausing them in
+                            the middle of an active run. Before invoking
+                            this method, the caller must ensure all data sources
+                            implement the <command>pause</command> operation by
+                            using <methodname>systemCapabilities</methodname>
+                            to get the intersection of all data source capabilites.
+                        </para>
+                    </listitem>
+                </varlistentry>
+                <varlistentry>
+                    <term><methodname>resume</methodname></term>
+                    <listitem>
+                        <para>
+                            Iterates over all data sources resuming the paused
+                            run.   
+                        </para>
+                    </listitem>
+                </varlistentry>
+                <varlistentry>
+                  <term><methodname>init</methodname></term>
+                    <listitem>
+                        <para>
+                          Calls the init proc for the provider whose index is <replaceable>id</replaceable>.
+                        </para>
+                    </listitem>
+                </varlistentry>
+                <varlistentry>
+                  <term><methodname>initall</methodname></term>
+                    <listitem>
+                        <para>
+                          Iterates through all of the data sources and calls their respective init procs.
+                        </para>
+                    </listitem>
+                </varlistentry>
+                
+                
+            </variablelist>
+            
+        </refsect1>
+
+      </refentry>
+
+      <refentry id="rdogui3_DatasourceUI">
+        <refentryinfo>
+            <author>
+                    <personname>
+                            <firstname>Ron</firstname>
+                            <surname>Fox</surname>
+                    </personname>
+                    <personblurb><para></para></personblurb>
+            </author>
+            <productname>NSCLDAQ</productname>
+            <productnumber></productnumber>
+        </refentryinfo>
+        <refmeta>
+           <refentrytitle id="rdogui3_DatasourceUI_title">DataSourceUI</refentrytitle>
+           <manvolnum>3rdogui</manvolnum>
+           <refmiscinfo class='empty'></refmiscinfo>
+        </refmeta>
+        <refnamediv>
+           <refname>DataSourceUI</refname>
+           <refpurpose>Data source parameter user interface</refpurpose>
+        </refnamediv>
+        
+        <refsynopsisdiv>
+          <cmdsynopsis>
+            <command>
+package require DataSourceUI
+          </command>
+          </cmdsynopsis>
+            <cmdsynopsis>
+                <command>
+set <replaceable>providerChooser</replaceable> [ChooseProvider <replaceable>path</replaceable>]
+                </command>
+            </cmdsynopsis>
+            <cmdsynopsis>
+                <command>
+set <replaceable>dsrcprompter</replaceable> [PromptDataSource <replaceable>path</replaceable>]
+                </command>
+            </cmdsynopsis>
+            <cmdsynopsis>
+                <command>
+set <replaceable>dialog</replaceable> [DialogWrapper <replaceable>path</replaceable>]
+                </command>
+            </cmdsynopsis>
+            <cmdsynopsis>
+                <command>
+set <replaceable>provider</replaceable> [DataSourceUI::getProvider <replaceable>provider-list</replaceable>]
+                </command>
+            </cmdsynopsis>
+            <cmdsynopsis>
+                <command>
+set <replaceable>params</replaceable> [DataSourceUI::getParameters <replaceable>provider-name param-dict</replaceable>]
+                </command>
+            </cmdsynopsis>
+
+        </refsynopsisdiv>
+        <refsect1>
+           <title>DESCRIPTION</title>
+           <para>
+            This package provides a set of mega-widgets and <command>proc</command>s
+            that support prompting for information about data sources (providers and
+            parameterization).  In addtion a generic dialog wrapper megawidget is
+            supplied that allows you to wrap any form inside a dialog with
+            <guibutton>Ok</guibutton> and optional <guibutton>Cancel</guibutton>
+            buttons with the capability of going modal.
+           </para>
+           <para>
+            The <classname>ChooseProvider</classname> megawidget along with the
+            <command>DataSourceUI::getProvider proc</command> allow you to prompt
+            for a data source provider.  <classname>ChooseProvider</classname>
+            is the prompting form, and <command>DataSourceUI::getProvider</command>
+            wraps that form with a <classname>DialogWrapper</classname> and uses
+            that to modally prompt for a data source provider.
+           </para>
+           <para>
+            The <classname>PromptDataSource</classname> megawidget understands
+            how to produce a generic prompter given the parameterization
+            dict of a provder.  <command>DataSourceUI::getParameters</command>
+            wraps <classname>PromptDataSource</classname> in a
+            <classname>DialogWrapper</classname> and modally waits for the user
+            to set the parameterization which is returned to the caller.
+           </para>
+           <para>
+            See MEGAWIDGETS for documentation about the widgets themselves.
+            See PROCS for documentation about the commands.
+           </para>
+        </refsect1>
+        <refsect1>
+           <title>
+              MEGAWIDGETS
+           </title>
+           <refsect2>
+            <title>ChooseProvider</title>
+            <para>
+                This megawidget provides a scrolling list box.  The
+                <option>-providers</option> option is the list of
+                data source provider names that will stock the list.
+                <option>-command</option> if not null is a script that will
+                be called at the global level if an item in the list box is clicked.
+            </para>
+            <para>
+                The <methodname>selected</methodname> method returns the text
+                of the list box element that is currently selected.  If no item
+                is selected, the empty string is returned.
+            </para>
+           </refsect2>
+           <refsect2>
+            <title>PromptDataSource</title>
+            <para>
+                This megawidet provides a very generic form that prompts for
+                the parameterization of a data source.  The
+                <option>-parameters</option> option should be set with the parameterization
+                dict for the data source provider.  The dict is the dict
+                that is returned from the <command>parameters</command> proc of
+                a data source provider.  The form consists of a set of lines
+                each line has a label widget, that displayse the long textual
+                desription of the parameter, and an entry the user fills in to
+                set that parameter's value.
+            </para>
+            <para>
+                The <methodname>getForm</methodname> method of the
+                <classname>PromptDataSource</classname> megawidget returns a
+                dict whose keys are short parameter names (from the data source
+                parameterization) and whose values are a list containing in order:
+                <itemizedlist>
+                    <listitem>
+                        <para>The parameter prompt string</para>
+                    </listitem>
+                    <listitem>
+                        <para>The path to the prompting widget for ths parameter.
+                        </para>
+                    </listitem>
+                    <listitem>
+                        <para>The contents of the entry widget.
+                        </para>
+                    </listitem>
+                </itemizedlist>
+                </para>
+           </refsect2>
+           <refsect2 id='rdogui3_dialogwrapper'>
+            <title id='rdogui3_dialogwrapper_title'>DialogWrapper</title>
+            <para>
+                <classname>DialogWrapper</classname> is a helper widget that
+                assists in building modal dialogs.  A dialog is typically
+                composed of two sections.  The top section, the control area,
+                contains a form with input controls, or possibly just a message.
+                The bottom section, the action area, contains one or two buttons.
+                The first button <guibutton>Ok</guibutton> accepts the form
+                values while the second button <guibutton>Cancel</guibutton> 
+                can optionally be displayed and indicates the user wants to
+                dismiss the dialog without making choices.
+            </para>
+            <para>
+                The <classname>DialogWrapper</classname> allows you to create an Tcl widget
+                (usually a frame) and establish it as the control area of a dialog.
+                The control area widget must be the child of an appropriate
+                subwidget of the dialog.  That widget is returned from the
+                <methodname>controlarea</methodname> method call.
+            </para>
+            <para>
+                Once the control area widget hierarchy has been constructed and
+                interally laid out, its top level frame should be configured
+                to be the <option>-form</option> option of the dialog.  The
+                dialg widget itself can gen generally be managed into a toplevel
+                widget which displays it.
+            </para>
+            <para>
+                To block for user interaction with the dialog (make it modal),
+                invoke the <methodname>modal</methodname> method.  That method will
+                return one of:
+            </para>
+            <variablelist>
+                <varlistentry>
+                    <term><literal>Ok</literal></term>
+                    <listitem>
+                        <para>
+                            The user clicked the Ok button.
+                        </para>
+                    </listitem>
+                </varlistentry>
+                <varlistentry>
+                    <term><literal>Cancel</literal></term>
+                    <listitem>
+                        <para>
+                            The user clicked the Cancel button.
+                        </para>
+                    </listitem>
+                </varlistentry>
+                <varlistentry>
+                    <term><literal>Destroy</literal></term>
+                    <listitem>
+                        <para>
+                            The user destroyed the dialog using the window
+                            manager control for that.
+                        </para>
+                    </listitem>
+                </varlistentry>
+                
+            </variablelist>
+            <para>
+                Note that if the return is either <literal>Ok</literal> or
+                <literal>Cancel</literal> it is still possible to retrieve
+                items for the form (in the case of <literal>Cancel</literal>
+                your application might use these values to default fields
+                in future instances of the dialog).
+            </para>
+            <para>
+                If the return value is <literal>Destroy</literal> the
+                form widget tree has already been destroyed and therefore
+                cannot be used.
+            </para>
+            <para>
+                The <option>-showcancel</option> option is a boolean that
+                controls whether or not the <guibutton>Cancel</guibutton>
+                button is displayed.
+            </para>
+            <para>
+                The normal lifecycle of this widget is to
+                <itemizedlist>
+                    <listitem><para>Create a toplevel widget for the dialog</para></listitem>
+                    <listitem><para>Create the dialog as a child of the toplevel</para></listitem>
+                    <listitem><para>Invoke the <methodname>controlarea</methodname> method to get the control areay container</para></listitem>
+                    <listitem><para>Create a frame under the control area</para></listitem>
+                    <listitem><para>Create the control area input form and lay it out in the frame above</para></listitem>
+                    <listitem><para>Configure the dialog so that it's <option>-form</option> option is the frame above.</para></listitem>
+                    <listitem><para>Invoke the <methodname>modal</methodname> method to wait for the user to interact with the form</para></listitem>
+                </itemizedlist>
+            </para>
+            <para>
+                If <methodname>modal</methodname> returned <literal>Ok</literal>
+                the data from the user are fetched from the controls in the
+                controlarea and the toplevel is destroyed.  If <methodname>modal</methodname>
+                returns <literal>Cancel</literal> the toplevel is destroyed.
+                If <methodname>modal</methodname> returned <literal>Destroy</literal>
+                nothing is done because this happens when the toplevel gets destroyed by
+                the user.
+            </para>
+           </refsect2>
+        </refsect1>
+        <refsect1>
+            <title>PROCS</title>
+            <para>
+                Two of the forms described in the MEGAWIDGETS section above have
+                associated convenience functions.    These convenience functions
+                wrap their megawidget in a <classname>DialogWrapper</classname>
+                invoke <methodname>modal</methodname> and return the
+                results of the user interaction with the dialog to the caller.
+            </para>
+            <variablelist>
+                <varlistentry>
+                    <term><function>::DataSourceUI::getProvider</function> <parameter>providers</parameter></term>
+                    <listitem>
+                        <para>
+                            Prompts for a data source provider.  <parameter>providers</parameter>
+                            is a list of the providers to choose from.
+                            If the user selected a provider its name is returned
+                            as the value of this proc.  If the user clicked
+                            <guibutton>Cancel</guibutton> or destroyed the
+                            dialog an empty string is returned.
+                        </para>
+                    </listitem>
+                </varlistentry>
+                <varlistentry>
+                    <term><function>::DataSourceUI::getParameters</function> <parameter>provider-name parameters</parameter></term>
+                    <listitem>
+                        <para>
+                            Prompts for the parameterization of an instance
+                            (data source) of a <parameter>provider-name</parameter>.
+                            <parameter>parameters</parameter> is the
+                            dict that defines the parameterization of the
+                            provider's instances.
+                        </para>
+                    </listitem>
+                </varlistentry>
+                
+            </variablelist>
+        </refsect1>
+        <refsect1>
+            <title>EXAMPLES</title>
+            <para>
+                The example below shows how to use the <classname>DialogWrapper</classname>.
+                In this case, the widgets that make up the control area are just
+                constructed in line.  In general it makes sense to build
+                a megawidget for the conotrolarea using snit or itk and
+                provide that megawidget with methods to fetch form elements.
+            </para>
+            <example>
+                <title>Sample use of the <classname>DialogWrapper</classname></title>
+                <programlisting>
+ 
+toplevel .dialog
+DialogWrapper .dialog.wrapper                          <co id='dlgwrapper_toplevel' />
+
+set controlArea [.dialog.wrapper controlarea]
+set f [ttk::frame $controlArea.frame]                  <co id='dlgwrapper_ctlarea' />
+
+ttk::label $f.namelabel -text {What is your name}
+ttk::entry $f.name
+
+ttk::label $f.colorlabel -text {What is your favorite color}
+ttk::combobox $f.colors  -values [list red green "red no green"]
+                                                     <co id='dlgwrapper_form1' />
+ttk::label $f.vlabel \
+    -text {What is the air speed velocity of a fully laden swallow}
+ttk::combobox $f.v        -values [list African English]
+
+grid $f.namelabel $f.name
+grid $f.colorlabel $f.colors                         <co id='dlgwrapper_form2' />
+grid $f.vlabel    $f.v
+
+.dialog.wrapper configure -form $f
+pack .dialog.wrapper                                 <co id='dlgwrapper_display' />
+
+set result [.dialog.wrapper modal]                   <co id='dlgwrapper_modal' />
+
+if {$result eq "Ok"} {
+    set name [$f.name get]
+    set color [$f.color get]                         <co id='dlgwrapper_ok' />
+    set velocity [$f.v get]
+
+    destroy .dialog
+
+    bridgeOfDeath $name $color $velocity
+    
+
+} elseif {$result eq "Cancel"} {
+   destroy .dialog                                   <co id='dlgwrapper_cancel' />
+}
+                                                    <co id='dlgwrapper_destroy' />
+               </programlisting>
+            </example>
+            <calloutlist>
+                <callout arearefs='dlgwrapper_toplevel'>
+                    <para>
+                        These two commands make a top level widget that will
+                        hold the dialog and the dialog wrapper itself.  The
+                        dialog wrapper is not yet managed into the top level.
+                        If it is packed now, before it knows the shape of its
+                        control are there might be an unpleasant jitter as it
+                        comes up and then re-computes the geometry.
+                    </para>
+                </callout>
+                <callout arearefs='dlgwrapper_ctlarea'>
+                    <para>
+                        These two commands ask the dialog wrapper to tell us
+                        which widget should be the parent of our control area.
+                        A frame is created and its full path is stored in the
+                        variable f for convenience.
+                    </para>
+                </callout>
+                <callout arearefs='dlgwrapper_form1'>
+                    <para>
+                        This makes some rather silly labels and inputs that
+                        comprise the part of the dialog (control area) that
+                        the user interacts with.
+                    </para>
+                </callout>
+                <callout arearefs='dlgwrapper_form2'>
+                    <para>
+                        The <command>grid</command> geometry manager is then
+                        used to arrange the labels and input controls into
+                        <varname>f</varname>.
+                    </para>
+                </callout>
+                <callout arearefs='dlgwrapper_display'>
+                    <para>
+                        The dialog widgets <option>-form</option> is set
+                        to <varname>f</varname>. At that time the dialog frame
+                        manages the control area and therefore comes to know
+                        its size and shape.  The <command>pack</command> command
+                        makes the dialog visible inside the top level widget.
+                    </para>
+                </callout>
+                <callout arearefs='dlgwrapper_modal'>
+                    <para>
+                        The <methodname>modal</methodname> method blocks until
+                        the user clicks <guibutton>Ok</guibutton>,
+                        <guibutton>Cancel</guibutton> or destroys the widget
+                        via the window manager controls.
+                    </para>
+                    <para>
+                        The action peformed by the user to complete his or her
+                        interaction with the dialog is saved in
+                        <varname>result</varname>
+                    </para>
+                </callout>
+                <callout arearefs='dlgwrapper_ok'>
+                    <para>
+                        If the user clicked the <guibutton>Ok</guibutton> button
+                        in the dialog actinon area, <varname>result</varname> will
+                        be <literal>Ok</literal>. In that case, the values of
+                        the input controls are pulled out of the control area
+                        widgets before the dialogt is destroyed.
+                    </para>
+                    <para>
+                        <function>bridgeOfDeath</function> is just symbolic of
+                        some <command>proc</command> that then operates on the
+                        results of the dialog.  Equally easily, this could be
+                        embedded in a proc and the results provided to the caller.
+                    </para>
+                </callout>
+                <callout arearefs='dlgwrapper_cancel'>
+                    <para>
+                        If the user clicked the <guibutton>Cancel</guibutton> button,
+                        <varname>result</varname> will be <literal>Cancel</literal>.
+                        In this case we are going to ignore the data in the form
+                        and just destroy the dialog
+                    </para>
+                </callout>
+                <callout arearefs='dlgwrapper_destroy'>
+                    <para>
+                        If the user destroyed the dialog using the window manager
+                        controls, the value of <varname>result</varname> will be
+                        <literal>Destroy</literal>.  In this case, since the
+                        top level is already destroyed or well on its way to being
+                        destroyed, we just do nothing.
+                    </para>
+                </callout>
+            </calloutlist>
+        </refsect1>
+      </refentry>
+
+      <refentry id="rdogui3_readoutguiapplauncher">
+        <refentryinfo>
+            <author>
+                    <personname>
+                            <firstname>Jeromy</firstname>
+                            <surname>Tompkins</surname>
+                    </personname>
+                    <personblurb><para></para></personblurb>
+            </author>
+            <productname>NSCLDAQ</productname>
+            <productnumber></productnumber>
+        </refentryinfo>
+        <refmeta>
+           <refentrytitle id='rdogui3_readoutguiapplauncher_title'>ReadoutGUIAppLauncher</refentrytitle>
+           <manvolnum>1tcl</manvolnum>
+           <refmiscinfo class='empty'></refmiscinfo>
+        </refmeta>
+        <refnamediv>
+           <refname>ReadoutGUIAppLauncher</refname>
+           <refpurpose>Simplify the process of adding application launcher buttons to a ReadoutGUI</refpurpose>
+        </refnamediv>
+        
+        <refsynopsisdiv>
+          <cmdsynopsis>
+            <command>
+package require ReadoutGUIAppLauncher
+            </command>
+          </cmdsynopsis>
+            <cmdsynopsis>
+                <command>
+::ReadoutGUIAppLauncher <replaceable>name widget_name <optional>nCols 1</optional></replaceable>
+                </command>
+            </cmdsynopsis>
+
+            <cmdsynopsis>
+                <command>
+<replaceable>name</replaceable> destroy
+                </command>
+            </cmdsynopsis>
+            <cmdsynopsis>
+                <command>
+                  <replaceable>name</replaceable> appendButton <replaceable>label commandString</replaceable>
+                </command>
+            </cmdsynopsis>
+            <cmdsynopsis>
+                <command>
+                  <replaceable>name</replaceable> disableButton <replaceable>buttonName</replaceable>
+                </command>
+            </cmdsynopsis>
+            <cmdsynopsis>
+                <command>
+                  <replaceable>name</replaceable> enableButton <replaceable>buttonName</replaceable>
+                </command>
+            </cmdsynopsis>
+            <cmdsynopsis>
+                <command>
+                  <replaceable>name</replaceable> addViewToParentGUI <replaceable><optional>parent .</optional></replaceable>
+                </command>
+            </cmdsynopsis>
+
+        </refsynopsisdiv>
+        <refsect1>
+           <title>DESCRIPTION</title>
+           <para>
+             The ReadoutGUIAppLauncher provides a convenient tool for adding buttons to a ReadoutGUI
+             or any parent widget. The intention is to support users who want to add buttons
+             on a ReadoutGUI that launch programs for configuring hardware in their DAQ. For example, one
+             might have a Mesytec MCFD-16 in his/her system to configure. Rather than running
+             the MCFD16Control program from the command line and having to remember all of the arguments
+             to pass, a button could be added to launch the program the same way
+             every time. Such an implementation makes it easier for people to use a system and also makes
+             it more robust.
+           </para>
+
+           <para>
+             The ReadoutGUIAppLauncher is a snit::type, so usage of it follows all of the same semantics
+             of other snit::types. Also, the ReadoutGUIAppLauncher that gets instantiated is not the
+             actual widget to be displayed. Instead, the object is simply an interface to the widget it manages
+             (a.k.a. the view)
+             and handles all of the logic for it. This is written just so that you understand there is 
+             a difference at the most fundamental level between the ReadoutGUIAppLauncher and the widget
+             displayed. However, it is best to treat the launcher object as though it were the view itself.
+             The expectation is that you should need no direct access to the view.
+           </para>
+
+           <para>
+             The ReadoutGUIAppLauncher assumes that the parent widget its view is being added to has a layout
+             managed by the grid algorithm. It will be DISASTROUS to use this class if the parent
+             widget's layout is being managed by the pack algorithm. There is no problem if you are
+             planning to use this with the ReadoutGUI, because that uses the grid algorithm. 
+           </para>
+        </refsect1>
+        <refsect1>
+           <title>
+             COMMANDS
+           </title>
+           <variablelist>
+                <varlistentry>
+                  <term><command>ReadoutGUIAppLauncher</command> <replaceable>name view_name <optional>nCols 1</optional></replaceable></term>
+                    <listitem>
+                        <para>
+                          Construct an instance of the ReadoutGUIAppLauncher snit::type. After invoking this
+                          command, a new command ensemble will be created that begins with <parameter>name</parameter>.
+                          The following items in this list of commands explain the various subcommands made available
+                          in that newly created ensemble. This method will also create a new widget called 
+                          <parameter>view_name</parameter> that will be managed by the ReadoutGUIAppLauncher object.
+                          The application launcher will be a set a buttons arranged as a grid in a frame. By default,
+                          the number of columns in that grid will be 1, but the user can specify otherwise. The
+                          <parameter>nCols</parameter> can be used to set the number of columns. Once this is 
+                          constructed, there is no support for changing the number of columns displayed.
+                        </para>
+                    </listitem>
+                </varlistentry>
+                <varlistentry>
+                  <term><replaceable>name</replaceable> <command>destroy</command></term>
+                    <listitem>
+                        <para>
+                          The destructor should be called when the user is done with the object. It will 
+                          destroy the view widget that it manages.
+                        </para>
+                    </listitem>
+                </varlistentry>
+                <varlistentry>
+                  <term><replaceable>name</replaceable> <command>appendButton</command> <replaceable>label commandString</replaceable></term>
+                    <listitem>
+                        <para>
+                          A new button will be appended to the view. Buttons are added in a left to right, top to bottom fashion. 
+                          If the user intends to enable or disable the button that is created, he/she should use the
+                          value returned by this class to do so. The value returned by this class is the name of the newly created
+                          ttk::button.
+                        </para>
+                    </listitem>
+                </varlistentry>
+                <varlistentry>
+                  <term><replaceable>name</replaceable> <command>disableButton</command> <replaceable>buttonName</replaceable></term>
+                    <listitem>
+                        <para>
+                          Disabling the button is the same as setting the state of the button to disabled. The user
+                          should use the value returned by the appendButton method to pass as the <parameter>buttonName</parameter>.
+                        </para>
+                    </listitem>
+                </varlistentry>
+
+                <varlistentry>
+                  <term><replaceable>name</replaceable> <command>enableButton</command> <replaceable>buttonName</replaceable></term>
+                    <listitem>
+                        <para>
+                          Enabling the button is the same as setting the state of the button to !disabled. The user
+                          should use the value returned by the appendButton method to pass as the <parameter>buttonName</parameter>.
+                        </para>
+                    </listitem>
+                </varlistentry>
+                
+                <varlistentry>
+                  <term><replaceable>name</replaceable> <command>addViewToParentGUI</command> <replaceable><optional>parent .</optional></replaceable></term>
+                    <listitem>
+                        <para>
+                          This effectively grids the view widgets to a parent. The placement of the view on the parent is 
+                          fairly simple. It makes it span the full number of columns of the parent and then sets as a new
+                          row. A very important point to make is that this assumes the parent's layout is being managed
+                          by the grid algorithm. If that is not the case, DO NOT USE THIS!!
+                        </para>
+                    </listitem>
+                </varlistentry>
+
+           </variablelist>
+
+        </refsect1>
+        <refsect1>
+          <title>EXAMPLE</title>
+
+          <example>
+            <title>Simple usage of the ReadoutGUIAppLauncher package</title>
+
+            <programlisting>
+              package require ReadoutGUIAppLauncher
+
+
+              # construct the launcher with a view called .launcher and 2 columns
+              ReadoutGUIAppLauncher launcher .launcher 2
+
+              # add 3 buttons
+              launcher appendButton "Launch Program0" "/path/to/program0 -option0 asdf"
+              launcher appendButton "Launch Program1" "/path/to/program1 -option0 asdf -bool-flag"
+              set btn2 [launcher appendButton "Launch Program2" "/path/to/program2"]
+
+
+              # grid the widget on the ReadoutGUI
+              launcher addViewToParentGUI
+
+              # disable the button for /path/to/program2
+              # by default, all buttons are enabled to start
+              launcher disableButton $btn2
+
+              # make sure the GUI updates before waiting 10 seconds
+              update
+
+              # wait 10 seconds before enabling it again
+              after 10000
+
+              # reenable the button for /path/to/program2
+              launcher enableButton $btn2
+            </programlisting>
+          </example>
+
+        </refsect1>
+      </refentry>
+      
+      <refentry id="rdogui3_diagnostics">
+        <refentryinfo>
+            <author>
+                    <personname>
+                            <firstname>Ron</firstname>
+                            <surname>Fox</surname>
+                    </personname>
+                    <personblurb><para></para></personblurb>
+            </author>
+            <productname>NSCLDAQ</productname>
+            <productnumber></productnumber>
+        </refentryinfo>
+        <refmeta>
+           <refentrytitle id='rdogui3_diagnostics_title'>Diagnostics</refentrytitle>
+           <manvolnum>1tcl</manvolnum>
+           <refmiscinfo class='empty'></refmiscinfo>
+        </refmeta>
+        <refnamediv>
+           <refname>Diagnostics</refname>
+           <refpurpose>Provide error warning and message dialogs</refpurpose>
+        </refnamediv>
+        
+        <refsynopsisdiv>
+          <cmdsynopsis>
+            <command>
+package require Diagnostics
+            </command>
+          </cmdsynopsis>
+            <cmdsynopsis>
+                <command>
+::Diagnostics::Dialog <replaceable>title message icon exit-option</replaceable>
+                </command>
+            </cmdsynopsis>
+
+            <cmdsynopsis>
+                <command>
+::Diagnostics::Error <replaceable>error-message</replaceable>
+                </command>
+            </cmdsynopsis>
+            <cmdsynopsis>
+                <command>
+::Diagnostics::Info <replaceable>info-message</replaceable>
+                </command>
+            </cmdsynopsis>
+            <cmdsynopsis>
+                <command>
+::Diagnostics::Warning <replaceable>warning-msg</replaceable>
+                </command>
+            </cmdsynopsis>
+
+        </refsynopsisdiv>
+        <refsect1>
+           <title>DESCRIPTION</title>
+           <para>
+            This package provides some simple mechanisms for reporting
+            errors, warnings and information to users.  The main proc
+            is <function>::Diagnostics::Dialog</function>.  It is written to
+            operate in either Tk or Tcl only environments.
+           </para>
+           <para>
+            In
+            Tcl mode the error <parameter>message</parameter> is output to <literal>stderr</literal> and,
+            if the <parameter>exit-option</parameter> is true, theuser given
+            a yes no prompt to exit the program.  If the user chooses yes, the
+            program exits otherwise the function returns.
+           </para>
+           <para>
+            In Tk mode, a 
+            <ulink url='http://www.tcl.tk/man/tcl8.5/TkCmd/dialog.htm'>tk_dialog</ulink>
+            is used to output the error message.
+            The <parameter>title</parameter> parameter is used as the dialog title
+            (displayed in the to level's title bar).
+            The <parameter>message</parameter> text is displayed in the dialog body.
+            <parameter>icon</parameter> identifies a bitmap that will be displayed
+            to the left of the message.  This is normally one of
+            <literal>errro</literal>, <literal>info</literal> or <literal>warning</literal>,
+            although any Tk bitmap object can be used.l
+           </para>
+           <para>
+            In Tk mode, regardless, the dialog contains a <guibutton>Continue</guibutton>
+            button which returns control to the application.  If
+            <parameter>exit-option</parameter> is boolean true, an additional
+            <guibutton>Exit</guibutton> button is displayed and the application
+            exits if that was clicked.
+           </para>
+            <para>
+                The remainder of the procs defined by this package are simply
+                convenience commands that build pre-defined dialog types:
+            </para>
+            <variablelist>
+                <varlistentry>
+                    <term><function>::Diagnostics::Error</function> <parameter>message</parameter></term>
+                    <listitem>
+                        <para>
+                            This is equivalent to
+                            <programlisting>::Diagnostics::Dialog Error $message error 1</programlisting>
+                        </para>
+                    </listitem>
+                </varlistentry>
+                <varlistentry>
+                    <term><function>::Diagnostics::Info</function> <parameter>message</parameter></term>
+                    <listitem>
+                        <para>
+                            Equivalent to
+                            <programlisting>::Diagnostics::Dialog Information $message info 0</programlisting>
+                        </para>
+                    </listitem>
+                </varlistentry>
+                <varlistentry>
+                    <term><function>::Diagnostics::Warning</function> <parameter>message</parameter></term>
+                    <listitem>
+                        <para>
+                            Equivalent to:
+                            <programlisting>::Diagnostics::Dialog Warning $message warning 1</programlisting>
+                        </para>
+                    </listitem>
+                </varlistentry>
+            </variablelist>
+        </refsect1>
+                
+      </refentry>
+      
+      <refentry id="rdogui3_expfilesystemconfig">
+        <refentryinfo>
+            <author>
+                    <personname>
+                            <firstname>Ron</firstname>
+                            <surname>Fox</surname>
+                    </personname>
+                    <personblurb><para></para></personblurb>
+            </author>
+            <productname>NSCLDAQ</productname>
+            <productnumber></productnumber>
+        </refentryinfo>
+        <refmeta>
+           <refentrytitle id='rdogui3_expfilesystemconfig_title'>ExpFileSystemConfig</refentrytitle>
+           <manvolnum>3rdogui</manvolnum>
+           <refmiscinfo class='empty'></refmiscinfo>
+        </refmeta>
+        <refnamediv>
+           <refname>ExpFileSystemConfig</refname>
+           <refpurpose>Configuration cluster for event directory tree</refpurpose>
+        </refnamediv>
+        
+        <refsynopsisdiv>
+          <cmdsynopsis>
+          <command>
+package require ExpFileSystemConfig            
+          </command>
+          </cmdsynopsis>
+            <cmdsynopsis>
+                <command>
+::ExpFileSystemConfig::setDefaults
+                </command>
+            </cmdsynopsis>
+            <cmdsynopsis>
+                <command>
+::ExpFileSystemConfig::environmentOverrides
+                </command>
+            </cmdsynopsis>
+            <cmdsynopsis>
+                <command>
+::ExpFileSystemConfig::getStageArea
+                </command>
+            </cmdsynopsis>
+            <cmdsynopsis>
+                <command>
+::ExpFileSystemConfig::getExperimentDirectory
+                </command>
+            </cmdsynopsis>
+
+        </refsynopsisdiv>
+        <refsect1>
+           <title>DESCRIPTION</title>
+           <para>
+            This cluster of configuration options is built on top of the
+            <link linkend='rdogui3_configuration'
+                  endterm='rdogui3_configuration_title' /> package.
+             Commands have been defined to initialize the variables supplied
+             by this system to default values and to process environment
+             variable overrides to those defaults.  In addition to the normal
+             <command>get</command> and <command>Set</command> methods supplied
+             by the <literal>Configuration</literal> package, this package
+             also provides convenience commands to fetch specific
+             configuration options.
+           </para>
+        </refsect1>
+        <refsect1>
+           <title>
+              COMMANDS
+           </title>
+           <variablelist>
+                <varlistentry>
+                    <term><command>::ExpFileSystemConfig::setDefaults</command></term>
+                    <listitem>
+                        <para>
+                            Set the configuration variables to their default values.
+                            Note that this is done by the readout GUI automatically.
+                            Only call this if you want to reinitialize these configuration
+                            values.
+                        </para>
+                    </listitem>
+                </varlistentry>
+                <varlistentry>
+                    <term><command>::ExpFileSystemConfig::environmentOverrides</command></term>
+                    <listitem>
+                        <para>
+                            Applies environment variables to the configuration
+                            values.  See ENVIRONMENT below for information about
+                            the environment variables that drive this command.
+                        </para>
+                    </listitem>
+                </varlistentry>
+                <varlistentry>
+                    <term><command>::ExpFileSystemConfig::getStageArea</command></term>
+                    <listitem>
+                        <para>
+                            Returns the path  to the top level directory of the
+                            directory tree that contains the event data and its metadata.
+                        </para>
+                    </listitem>
+                </varlistentry>
+                <varlistentry>
+                    <term><command>::ExpFileSystemConfig::getExperimentDirectory</command></term>
+                    <listitem>
+                        <para>
+                            Returns the path to the top level of the directory tree
+                            that contains the event metadata (run directories).
+                        </para>
+                    </listitem>
+                </varlistentry>
+                
+           </variablelist>
+        </refsect1>
+        <refsect1>
+            <title>DEFAULTS</title>
+            <para>
+                The defaults are as follows:
+                <variablelist>
+                    <varlistentry>
+                        <term><varname>StageArea</varname></term>
+                        <listitem>
+                            <para>
+                                The stage area default is set to
+                                <filename>~/stagearea</filename> this is
+                                usually a symbolic link to the real stage area.
+                            </para>
+                        </listitem>
+                    </varlistentry>
+                    <varlistentry>
+                        <term><varname>Experiment</varname></term>
+                        <listitem>
+                            <para>
+                                The experiment meta data directory defaults to
+                                <filename>~/experiment</filename> this is normally
+                                a symbolic link to
+                                <filename>~/stagearea/experiment</filename>.
+                            </para>
+                        </listitem>
+                    </varlistentry>
+                </variablelist>
+            </para>
+        </refsect1>
+        <refsect1>
+            <title>ENVIRONMENT</title>
+            <para>
+                The following environment variables override default values
+                for the configuration variables:
+            </para>
+            <variablelist>
+                <varlistentry>
+                    <term><literal>EVENTS</literal></term>
+                    <listitem>
+                        <para>
+                            The value of this environment variable overrides
+                            the Stage area default
+                        </para>
+                    </listitem>
+                </varlistentry>
+                <varlistentry>
+                    <term><literal>EXPDIR</literal></term>
+                    <listitem>
+                        <para>
+                            The value of this environment variable overrides
+                            the Experiment metadata default value.
+                        </para>
+                    </listitem>
+                </varlistentry>
+            </variablelist>
+        </refsect1>
+
+      </refentry>
+
+      <refentry id="rdogui3_readoutgui">
+        <refentryinfo>
+            <author>
+                    <personname>
+                            <firstname>Ron</firstname>
+                            <surname>Fox</surname>
+                    </personname>
+                    <personblurb><para></para></personblurb>
+            </author>
+            <productname>NSCLDAQ</productname>
+            <productnumber></productnumber>
+        </refentryinfo>
+        <refmeta>
+           <refentrytitle id='rdogui3_readoutgui_title'>ReadoutGui</refentrytitle>
+           <manvolnum>3rdogui</manvolnum>
+           <refmiscinfo class='empty'></refmiscinfo>
+        </refmeta>
+        <refnamediv>
+           <refname>ReadoutGui</refname>
+           <refpurpose>ReadoutGui elements.</refpurpose>
+        </refnamediv>
+        
+        <refsynopsisdiv>
+          <cmdsynopsis>
+              <command>
+package require ReadoutGui
+          </command>
+          </cmdsynopsis>
+            <cmdsynopsis>
+            <command>
+ProviderList  <replaceable>widget-path ?options?</replaceable>
+            </command>
+            </cmdsynopsis>
+            <cmdsynopsis>
+                <command>
+<replaceable>provider-list method ?args?</replaceable>
+                </command>
+            </cmdsynopsis>
+
+            <cmdsynopsis>
+                <command>
+ProviderListDialog <replaceable>widget-path ?options?</replaceable>
+                </command>
+            </cmdsynopsis>
+             <cmdsynopsis>
+                 <command>
+<replaceable>pld method ?args?</replaceable>
+                 </command>
+             </cmdsynopsis>
+            <cmdsynopsis>
+                <command>
+<replaceable>ProviderSelectDialog widget-path ?args?</replaceable>
+                </command>
+            </cmdsynopsis>
+            <cmdsynopsis>
+                <command>
+<replaceable>psd method ?args?</replaceable>
+                </command>
+            </cmdsynopsis>
+
+            <cmdsynopsis>
+                <command>
+ReadoutGuiApp <replaceable>%AUTO% | app-name</replaceable>
+                </command>
+            </cmdsynopsis>
+
+        </refsynopsisdiv>
+        <refsect1>
+           <title>DESCRIPTION</title>
+           <para>
+            the ReadoutGUI package provides a set of dialog widgets for
+            interrogating/selecting the running data sources as well
+            as an 'overall application' class that, when instantiated
+            creates the entire ReadoutShell's GUI and threads together all of
+            the components that make up the system.
+           </para>
+           <para>
+            Normally,  you only need the <classname>ReadoutGuiApp</classname>
+            and then only if you need a  highly customized start up.
+            The other widgets are documente for the sake of completeness.
+           </para>
+        </refsect1>
+        <refsect1>
+           <title>
+              MEGAWIDGETSS
+           </title>
+           <para>
+            Subsections of this section provide reference material for the
+            megawidgets that are provided by this package:
+           </para>
+           <variablelist>
+            <varlistentry>
+                <term><classname>ProviderList</classname></term>
+                <listitem>
+                    <para>
+                        A megawidget that displays the data sources in a
+                        scrollable list.  The list displays the source id,
+                        the provider name and the parameterization of that instance
+                        of the data source.
+                    </para>
+                </listitem>
+            </varlistentry>
+            <varlistentry>
+                <term><classname>ProviderListDialog</classname></term>
+                <listitem>
+                    <para>
+                        Encapsulate the <classname>ProviderList</classname>
+                        in a dialog for display purposes only.
+                    </para>
+                </listitem>
+            </varlistentry>
+            <varlistentry>
+                <term><classname>ProviderSelectDialog</classname></term>
+                <listitem>
+                    <para>
+                        Encapsulates <classname>ProviderList</classname>
+                        in a dialog that also permits selection of a data
+                        source from the list.
+                    </para>
+                </listitem>
+            </varlistentry>
+            
+           </variablelist>
+           <refsect2>
+            <title>ProviderList</title>
+            <para>
+                This megawidget provides a four column scrolling table that
+                lists data sources and their descriptions.  The columns provided
+                are:
+            </para>
+            <orderedlist>
+                <listitem>
+                    <para>
+                        The id of the source.
+                    </para>
+                </listitem>
+                <listitem>
+                    <para>
+                        The provider name (source type).
+                    </para>
+                </listitem>
+                <listitem>
+                    <para>
+                        Parameter names for each parameter in the source
+                        parameterization.
+                    </para>
+                </listitem>
+                <listitem>
+                    <para>
+                        Parametr values for each parameter in the source
+                        parameterization.
+                    </para>
+                </listitem>
+            </orderedlist>
+            <para>
+                Since each source can have several parameters in its parameterization,
+                a data source will show up as several lines in the table.
+                The first line is just the source id and source type while
+                subsequent lines give parameter name/value pairs.
+            </para>
+            <refsect3>
+                <title>
+                    OPTIONS
+                </title>
+                <variablelist>
+                    <varlistentry>
+                        <term><option>-sources</option> <replaceable>list-of-source-dicts</replaceable></term>
+                        <listitem>
+                            <para>
+                                The data in this option determines what the
+                                widget displays.  See
+                                the <methodname>sources</methodname> method
+                                of
+                                <link linkend='rdogui3_DataSourceManager'
+                                      endterm='rdogui3_DataSourceManager_title' />
+                                for the form of this data.
+                            </para>
+                        </listitem>
+                    </varlistentry>
+                </variablelist>
+            </refsect3>
+            <refsect3>
+                <title>METHOD</title>
+                <variablelist>
+                    <varlistentry>
+                        <term><methodname>getSelected</methodname></term>
+                        <listitem>
+                            <para>
+                                The widget allows for single items to be selected.
+                                This method returns the source Id of the
+                                selected data source.
+                            </para>
+                        </listitem>
+                    </varlistentry>
+                </variablelist>
+            </refsect3>
+           </refsect2>
+           <refsect2>
+            <title>ProviderListDialog</title>
+            <para>
+                This megawidget wraps a <classname>ProviderList</classname>
+                in a dialog that is suited for inspecting the list of data
+                sources.  The dialog has an <guibutton>Ok</guibutton> button
+                which dismisses the dialog.  No access is provided to the
+                selected item.  
+            </para>
+            <para>
+                If you want to allow the user to select a data source for you
+                to operate on in your code, see the <classname>ProviderSelectDialog</classname>
+                below.
+            </para>
+            <refsect3>
+                <title>OPTIONS</title>
+                <para>
+                    The <option>-sources</option> list from the <classname>ProviderList</classname>
+                    widget is exposed and has the same meaning.
+                </para>
+            </refsect3>
+            <refsect3>
+                <title>METHODS</title>
+                <para>
+                    All methods from the <classname>DialogWrapper</classname>
+                    megawidget described in
+                    <link linkend='rdogui3_ui' endterm='rdogui3_ui_title' />
+                    are supported.  Use the <methodname>modal</methodname> method
+                    to block until the dialog is either destroyed by the user
+                    or you need to destroy it due to an <guibutton>Ok</guibutton>
+                    click.
+                </para>
+            </refsect3>
+           </refsect2>
+           <refsect2>
+            <title>ProviderSelectDialog</title>
+            <para>
+                This dialog wraps a <classname>ProviderList</classname>
+                widget in a dialog that provides an <guibutton>Ok</guibutton>
+                and a <guibutton>Cancel</guibutton> button.  Access to the
+                selected data source is provided to allow you to retrieve
+                and operate on the selected data source in the event the
+                user clicks the <guibutton>Ok</guibutton> button.
+            </para>
+            <refsect3>
+                <title>OPTIONS</title>
+                <para>The <option>-sources</option> option from the wrapped
+                    <classname>ProviderList</classname> widget is exposed
+                    and has the same meaning as for that widget.
+                </para>
+            </refsect3>
+            <refsect3>
+                <title>METHODS</title>
+                <para>
+                    All methods of the <classname>DialogWrapper</classname>
+                    megawidget described in
+                    <link linkend='rdogui3_ui' endterm='rdogui3_ui_title' />
+                    are supported.  Use the <methodname>modal</methodname> method
+                    to block until the user clicks <guibutton>Ok</guibutton> or
+                    <guibutton>Cancel</guibutton> or simply destroys the
+                    widget.
+                </para>
+                <para>
+                    The <methodname>getSelected</methodname> method of the
+                    <classname>ProviderList</classname>
+                    is also exposed.  Normally if the <methodname>modal</methodname>
+                    method returns <literal>Ok</literal> your application would
+                    use <methodname>getSelected</methodname> to determine
+                    which data source was selected prior to destroying the
+                    dialog widget.
+                </para>
+            </refsect3>
+           </refsect2>
+        </refsect1>
+        <refsect1>
+            <title>APPLICATION CLASSS</title>
+            <para>
+                The application class <classname>ReadoutGuiApp</classname> is
+                not a widget, however it does instantiate the entire widget
+                tree that makes up the ReadoutShell application and
+                ensures that it has the appropriate default behavior.
+            </para>
+            <para>
+                <filename>ReadoutShell</filename> is simply a script that
+                creates an instance of <classname>ReadoutGuiApp</classname>
+            </para>  
+        </refsect1>
+      </refentry>
+
+      <refentry id="rdogui3_readoutguipanel">
+        <refentryinfo>
+            <author>
+                    <personname>
+                            <firstname>Ron</firstname>
+                            <surname>Fox</surname>
+                    </personname>
+                    <personblurb><para></para></personblurb>
+            </author>
+            <productname>NSCLDAQ</productname>
+            <productnumber></productnumber>
+        </refentryinfo>
+        <refmeta>
+           <refentrytitle id='rdogui3_readoutguipanel_title'>ReadoutGUIPanel</refentrytitle>
+           <manvolnum>3rdogui</manvolnum>
+           <refmiscinfo class='empty'></refmiscinfo>
+        </refmeta>
+        <refnamediv>
+           <refname>ReadoutGUIPanel</refname>
+           <refpurpose>ReadoutGUI Convenience commands</refpurpose>
+        </refnamediv>
+        
+        <refsynopsisdiv>
+          <cmdsynopsis>
+            <command>
+package require ReadoutGUIPanel                
+          </command>
+          </cmdsynopsis>
+            <cmdsynopsis>
+                <command>
+::ReadoutGUIPanel::addUserMenu <replaceable>ident label</replaceable>
+                </command>
+            </cmdsynopsis>
+            <cmdsynopsis>
+                <command>
+::ReadoutGUIPanel::getRunIdInstance
+                </command>
+            </cmdsynopsis>
+            <cmdsynopsis>
+                <command>
+::ReadoutGUIPanel::ghostWidgets
+                </command>
+            </cmdsynopsis>
+            <cmdsynopsis>
+                <command>
+::ReadoutGUIPanel::unghostWidgets
+                </command>
+            </cmdsynopsis>
+            <cmdsynopsis>
+                <command>
+::ReadoutGUIPanel::getTitle
+                </command>
+            </cmdsynopsis>
+            <cmdsynopsis>
+                <command>
+::ReadoutGUIPanel::setTitle <replaceable>title-string</replaceable>
+                </command>
+            </cmdsynopsis>
+            <cmdsynopsis>
+                <command>
+::ReadoutGUIPanel::getRun
+                </command>
+            </cmdsynopsis>
+            <cmdsynopsis>
+                <command>
+::ReadoutGUIPanel::setRun <replaceable>run-number</replaceable>
+                </command>
+            </cmdsynopsis>
+            <cmdsynopsis>
+                <command>
+::ReadoutGUIPanel::incrRun
+                </command>
+            </cmdsynopsis>
+            <cmdsynopsis>
+                <command>
+::ReadoutGUIPanel::recordOff
+                </command>
+            </cmdsynopsis>
+            <cmdsynopsis>
+                <command>
+::ReadoutGUIPanel::recordOn
+                </command>
+            </cmdsynopsis>
+            <cmdsynopsis>
+                <command>
+::ReadoutGUIPanel::recordData
+                </command>
+            </cmdsynopsis>
+            <cmdsynopsis>
+                <command>
+::ReadoutGUIPanel::getRunTime
+                </command>
+            </cmdsynopsis>
+            <cmdsynopsis>
+                <command>
+::ReadoutGUIPanel::isTimed
+                </command>
+            </cmdsynopsis>
+            <cmdsynopsis>
+                <command>
+::ReadoutGUIPanel::setTimed <replaceable>state</replaceable>
+                </command>
+            </cmdsynopsis>
+            <cmdsynopsis>
+                <command>
+::ReadoutGUIPanel::getRequestedRunTime
+                </command>
+            </cmdsynopsis>
+            <cmdsynopsis>
+                <command>
+::ReadoutGUIPanel::setRequestedRunTime
+                </command>
+            </cmdsynopsis>
+            <cmdsynopsis>
+                <command>
+::ReadoutGUIPanel::isRecording
+                </command>
+            </cmdsynopsis>
+            <cmdsynopsis>
+                <command>
+::ReadoutGUIPanel::notRecording
+                </command>
+            </cmdsynopsis>
+            <cmdsynopsis>
+                <command>
+::ReadoutGUIPanel::normalColors
+                </command>
+            </cmdsynopsis>
+            <cmdsynopsis>
+                <command>
+::ReadoutGUIPanel::outputText
+                </command>
+            </cmdsynopsis>
+            <cmdsynopsis>
+                <command>
+::ReadoutGUIPanel::log <replaceable>source class message</replaceable>
+                </command>
+            </cmdsynopsis>
+
+        </refsynopsisdiv>
+        <refsect1>
+           <title>DESCRIPTION</title>
+           <para>
+            <literal>ReadoutGUIPanel</literal> is a collection of simple
+            commands that provide access to the readout GUI and its components.
+            The commands all live in the <literal>::ReadoutGUIPanel</literal>
+            namespace.  In many cases they provide compatibility with
+            functions that were provided by the NSCLDAQ-10.x and earlier
+            ReadoutShell.  There are no plans, however to deprecate/remove
+            these functions unless their functionality becomes obsolete
+            in future (NSCLDAQ-12.0 or later) versions of NSCLDAQ's
+            readout shell.
+           </para>
+        </refsect1>
+        <refsect1>
+           <title>
+              COMMANDS
+           </title>
+           <variablelist>
+                <varlistentry>
+                    <term><command>::ReadoutGUIPanel::addUserMenu</command> <replaceable>ident label</replaceable></term>
+                    <listitem>
+                        <para>
+                            Adds a new menu to the menubar of the ReadoutGUI.
+                            The <parameter>ident</parameter> is required
+                            but ignored (it was used in NSCLDAQ-10.x and earlier).
+                            <parameter>label</parameter> is the label for the
+                            menu in the menu bar.
+                        </para>
+                        <para>
+                            The command returns the widget that is the menu.
+                            This allows you to populate the menu for example:
+                        </para>
+                        <informalexample>
+                            <programlisting>
+set mymenu [::ReadoutGUIPanel::addUserMenu ignored Special]
+$mymenu add command -label "a command" -command handleACommand
+...
+                            </programlisting>
+                        </informalexample>
+                        <para>
+                            Adds a menu labeled <literal>Special</literal>
+                            to the menu bar and puts a command entry labelled
+                            <literal>a command</literal> on it that invokes
+                            the command <command>handleACommand</command>
+                            when clicked.
+                        </para>
+                    </listitem>
+                </varlistentry>
+                <varlistentry>
+                    <term><command>::ReadoutGUIPanel::getRunIdInstance</command></term>
+                    <listitem>
+                        <para>
+                            The Readout GUI is composed of several megawidgets.
+                            These are established as singleton objects.
+                            The <classname>RunIdentification</classname>
+                            megawidget (see
+                            <link linkend='rdogui3_ui' endterm='rdogui3_ui_title' />)
+                            provides a cluster of widgets that identify the run
+                            in progress or run about to start.  This command
+                            returns the widget id of the run identification
+                            singleton object.
+                        </para>
+                        <para>
+                            Note that several commands below offer access to the
+                            most common pieces of this widget, so you may not
+                            ever actually need to use this command.
+                        </para>
+                    </listitem>
+                </varlistentry>
+                <varlistentry>
+                    <term><command>::ReadoutGUIPanel::ghostWidgets</command></term>
+                    <listitem>
+                        <para>
+                            Some widgets in the ReadoutGUI must be disabled while
+                            the run is not in the halted state.  This
+                            command disables those widgets.  See also
+                            <command>::ReadoutGUIPanel::unghostWidgets</command>
+                        </para>
+                    </listitem>
+                </varlistentry>
+                <varlistentry>
+                    <term><command>::ReadoutGUIPanel::unghostWidgets</command></term>
+                    <listitem>
+                        <para>
+                            Enable the widgets that must be disabled when the
+                            run is not in the halted state. See also
+                            <command>::ReadoutGUIPanel::ghostWidgets</command>
+                        </para>
+                    </listitem>
+                </varlistentry>
+                <varlistentry>
+                    <term><command>::ReadoutGUIPanel::getTitle</command></term>
+                    <listitem>
+                        <para>
+                            Returns the title from the title section of the
+                            run identification megawidget.  If the run is active
+                            or paused,
+                            this will be the title of the current run.  Otherwise,
+                            this will be the title of the next run, assuming the
+                            user does not change it. 
+                        </para>
+                        <para>
+                            It is recommended that applications access this when
+                            the run is active or about to be.  This can be done
+                            by using the appropriate <filename>ReadoutCallouts.tcl</filename>
+                            proc or by creating a Run state machine callback bundle
+                            and using the appropriate state transition to
+                            capture the title.
+                        </para>
+                    </listitem>
+                </varlistentry>
+                <varlistentry>
+                    <term><command>::ReadoutGUIPanel::setTitle</command> <replaceable>new-title</replaceable></term>
+                    <listitem>
+                        <para>
+                            Makes <parameter>new-title</parameter> the new title
+                            string in the Run identification megawidget.
+                            Note that this should only be done when the run
+                            is not in one of the active states (<literal>Active</literal>
+                            or <literal>Paused</literal>).  This sets the title
+                            that will be associated with the next run.
+                        </para>
+                    </listitem>
+                </varlistentry>
+                <varlistentry>
+                    <term><command>::ReadoutGUIPanel::getRun</command></term>
+                    <listitem>
+                        <para>
+                            Returns the value of the run number in the run
+                            identification megawidget.  If the run is active
+                            (state in <literal>Active</literal> or <literal>Paused</literal>),
+                            this will be the current run number.  If not, this
+                            will be the run number of the next run started, unless
+                            the user modifies it.
+                        </para>
+                        <para>
+                            It is recommended that applications access this when
+                            the run is active or about to be.  This can be done
+                            by using the appropriate <filename>ReadoutCallouts.tcl</filename>
+                            proc or by creating a Run state machine callback bundle
+                            and using the appropriate state transition to
+                            capture the title.
+                        </para>                        
+                    </listitem>
+                </varlistentry>
+                <varlistentry>
+                    <term><command>::ReadoutGUIPanel::setRun</command> <replaceable>new-run</replaceable></term>
+                    <listitem>
+                        <para>
+                            Sets the run number in the run identification
+                            megawidget to be <parameter>new-run</parameter>.
+                            <parameter>new-run</parameter> must be a positive
+                            integer.    This should only be modified when the
+                            run is not active (in neither the
+                            <literal>Active</literal> nor <literal>Paused</literal>
+                            states).
+                        </para>
+                    </listitem>
+                </varlistentry>
+                <varlistentry>
+                    <term><command>::ReadoutGUIPanel::incrRun</command></term>
+                    <listitem>
+                        <para>
+                            Adds one to the run number in the run identification
+                            megawidget. This should only be done when the
+                            run is not active (in neither the
+                            <literal>Active</literal> nor <literal>Paused</literal>
+                            states).
+                        </para>
+                    </listitem>
+                </varlistentry>
+                <varlistentry>
+                    <term><command>::ReadoutGUIPanel::recordOff</command></term>
+                    <listitem>
+                        <para>
+                            Turns off the record checkbutton in the run control
+                            megawidget.  This determines whether or not the
+                            next run will be recorded to disk.  Note that
+                            this does not change the rendition of the
+                            output area of the widget. See
+                            <command>::ReadoutGUIPanel::isRecording</command>,
+                            <command>::ReadoutGUIPanel::notRecording</command>
+                            and <command>::ReadoutGUIPanel::normalColors</command>
+                            to modify display renditions.
+                        </para>
+                    </listitem>
+                </varlistentry>
+                <varlistentry>
+                    <term><command>::ReadoutGUIPanel::recordOn</command></term>
+                    <listitem>
+                        <para>
+                            Turns on the record checkbutton in the run control
+                            megawidget. 
+                        </para>
+                    </listitem>
+                </varlistentry>
+                <varlistentry>
+                    <term><command>::ReadoutGUIPanel::recordData</command></term>
+                    <listitem>
+                        <para>
+                            Returns the state of the record checkbutton in the
+                            run control megawidget.
+                        </para>
+                    </listitem>
+                </varlistentry>
+                <varlistentry>
+                    <term><command>::ReadoutGUIPanel::getRunTime</command></term>
+                    <listitem>
+                        <para>
+                            Returns the number of seconds the current run has
+                            been active (a paused run is not active for this
+                            computation).  If the run is not active this returns
+                            <literal>0</literal> if the ReadoutGUI has not yet
+                            started a run or the length of the previous run if
+                            it has.
+                        </para>
+                    </listitem>
+                </varlistentry>
+                <varlistentry>
+                    <term><command>::ReadoutGUIPanel::isTimed</command></term>
+                    <listitem>
+                        <para>
+                            Returns boolean <literal>true</literal> if the timed
+                            run button is on and <literal>false</literal> if not.
+                        </para>
+                    </listitem>
+                </varlistentry>
+                <varlistentry>
+                    <term><command>::ReadoutGUIPanel::setTimed</command> <replaceable>state</replaceable></term>
+                    <listitem>
+                        <para>
+                            Checks or unchecks the timed run checkbutton according
+                            to <parameter>state</parameter>.  If checked at the
+                            start of the run, the run has a timed duration
+                            (unless manually halted).  See
+                            <command>::ReadoutGUIPanel::getRequestedRunTime</command>
+                            and <command>::ReadoutGUIPanel::setRequestedRunTime</command>.
+                        </para>
+                    </listitem>
+                </varlistentry>
+                <varlistentry>
+                    <term><command>::ReadoutGUIPanel::getRequestedRunTime</command> </term>
+                    <listitem>
+                        <para>
+                            Returns the number of seconds in the requested run
+                            time.  This is only meaningful if the timed run
+                            checkbox is checked.   The requested run time is the
+                            active time (time paused does not count).
+                        </para>
+                    </listitem>
+                </varlistentry>
+                <varlistentry>
+                    <term><command>::ReadoutGUIPanel::setRequestedRunTime</command> <replaceable>time-in-seconds</replaceable></term>
+                    <listitem>
+                        <para>
+                            Sets the number of seconds in the requested run time
+                            to <parameter>time-in-seconds</parameter>.  If the
+                            timed run checkbutton is checked, then the next run
+                            will be a time duration run that will automatically
+                            stop after <parameter>time-in-seconds</parameter> of
+                            active time elapse.
+                        </para>
+                    </listitem>
+                </varlistentry>
+                <varlistentry>
+                    <term><command>::ReadoutGUIPanel::isRecording</command></term>
+                    <listitem>
+                        <para>
+                            Sets the rendition of the text widget to be consistent
+                            with the run being recorded.
+                        </para>
+                    </listitem>
+                </varlistentry>
+                <varlistentry>
+                    <term><command>::ReadoutGUIPanel::notRecording</command></term>
+                    <listitem>
+                        <para>
+                            Sets the rendition of the text widget to be consistent
+                            with the run being not recorded.
+                        </para>
+                    </listitem>
+                </varlistentry>
+                <varlistentry>
+                    <term><command>::ReadoutGUIPanel::normalColors</command></term>
+                    <listitem>
+                        <para>
+                            A synonym for <command>::ReadoutGUIPanel::notRecording</command>
+                        </para>
+                        </listitem>
+                </varlistentry>
+                <varlistentry>
+                    <term><command>::ReadoutGUIPanel::outputText</command> <replaceable>message</replaceable></term>
+                    <listitem>
+                        <para>
+                            Outputs <parameter>message</parameter> to the output
+                            text widget.  The message is output without interpretation
+                            or filtering using the default rendition.
+                            See also <command>::ReadoutGUIPanel::Log</command>.
+                        </para>
+                    </listitem>
+                </varlistentry>
+                <varlistentry>
+                    <term><command>::ReadoutGUIPanel::Log</command> <replaceable>source class message</replaceable></term>
+                    <listitem>
+                        <para>
+                            Formats a log message to be output on the text widget.
+                            <parameter>source</parameter> identifies the subsystem
+                            the message is coming from.
+                            <parameter>class</parameter> is the class of message
+                            being output.  See the documentation of the
+                            <classname>OutputWindow</classname> in
+                            <link linkend='rdogui3_ui' endterm='rdogui3_ui_title' />
+                            for more information about what the <parameter>class</parameter>
+                            is and how it influences the output. 
+                        </para>
+                        <para>
+                            For now just know that unless reconfigured,
+                            <parameter>class</parameter> represents a message
+                            severity that can be one of:
+                            <literal>output</literal>, <literal>log</literal>,
+                            <literal>error</literal>, <literal>warning</literal>
+                            or <literal>debug</literal> and note that
+                            <literal>debug</literal> messages are, by default, not
+                            displayed.
+                        </para>
+                        <para>
+                            <parameter>message</parameter> is the body of the
+                            message to be logged.  The message is timestamped
+                            and potentially output to the text terminal along
+                            with the severity and data source. For example,
+                            when starting data source, the following log
+                            message will appear (with an appropriate timestamp).
+                        </para>
+                        <informalexample>
+                            <screen>
+                            <computeroutput>
+01/08/2014 08:50:08 : log : Run State changed : NotReady -> Starting
+                            </computeroutput>
+                            </screen>
+                        </informalexample>
+                        <para>
+                            In this case <literal>log</literal> is the class,
+                            <literal>Run State changed</literal> is the source
+                            and <literal>NotReady -> Starting</literal> the
+                            message.
+                        </para>
+                    </listitem>
+                </varlistentry>               
+           </variablelist>
+        </refsect1>
+
+      </refentry>
+      <refentry id="rdogui3_runstatemachine">
+        <refentryinfo>
+            <author>
+                    <personname>
+                            <firstname>Ron</firstname>
+                            <surname>Fox</surname>
+                    </personname>
+                    <personblurb><para></para></personblurb>
+            </author>
+            <productname>NSCLDAQ</productname>
+            <productnumber></productnumber>
+        </refentryinfo>
+        <refmeta>
+           <refentrytitle id='rdogui3_runstatemachine_title'>RunStateMachine</refentrytitle>
+           <manvolnum>3rdogui</manvolnum>
+           <refmiscinfo class='empty'></refmiscinfo>
+        </refmeta>
+        <refnamediv>
+           <refname>RunStateMachine</refname>
+           <refpurpose>Run control state machine</refpurpose>
+        </refnamediv>
+        
+        <refsynopsisdiv>
+          <cmdsynopsis>
+            <command>
+package require RunstateMachine
+          </command>
+          </cmdsynopsis>
+            <cmdsynopsis>
+                <command>
+set <replaceable>sm</replaceable> [RunstateMachineSingleton %AUTO%]
+                </command>
+            </cmdsynopsis>
+            <cmdsynopsis>
+                <command>
+<replaceable>$sm method</replaceable>
+                </command>
+            </cmdsynopsis>
+
+        </refsynopsisdiv>
+        <refsect1>
+           <title>DESCRIPTION</title>
+           <para>
+            Provides the run control state machine singleton.  Constructing
+            a <classname>RunstateMachineSingleton</classname> encapsulates
+            a single instance of a <classname>RunStateMachine</classname> so
+            that all clients are assured of interacting with the same
+            state machine object.
+           </para>
+           <para>
+            The state machine object has a well defined set of states and
+            allowed transitions between those states.  See STATES below
+            for the set of allowed states and transitions.
+           </para>
+           <para>
+            By itself the state machine is not worth very much.  The value comes
+            from the ability to register <firstterm>Callout bundles</firstterm>
+            with the state machine.  See the CALLOUT BUNDLES for more about
+            what a callback bundle is and how to create one.
+           </para>
+        </refsect1>
+        <refsect1>
+           <title>
+              METHODS and TYPEMETHODS
+           </title>
+           <para>
+            The <classname>RunstateMachineSingleton</classname> object wraps
+            a single application wide <classname>RunstateMachine</classname> and
+            exposes all of its methods to its client.  The methods described here
+            are therefore actually <classname>RunstateMachine</classname> methods.
+           </para>
+           <para>
+            The methods below designated as TYPEMETHODS do not require an object
+            to invoke.
+           </para>
+           <variablelist>
+            <varlistentry>
+                <term><methodname>::RunstateMachine::listStates</methodname></term>
+                <listitem>
+                    <para>
+                        This typemethod returns a Tcl list whose elements
+                        are the legal states the
+                        machine can be in.  These are described in the
+                        STATES section below.
+                    </para>
+                </listitem>
+            </varlistentry>
+            <varlistentry>
+                <term><methodname>::RunstateMachine::listTransitions</methodname>
+                    <parameter>state</parameter></term>
+                <listitem>
+                    <para>
+                        This typemethod accepts  the name of a
+                        <parameter>state</parameter> returned from
+                        <methodname>::RunstateMachine::listState</methodname>
+                        and returns a list consisting of the names of the
+                        valid state that can be reached from that
+                        <parameter>state</parameter>.
+                    </para>
+                </listitem>
+            </varlistentry>
+            <varlistentry>
+                <term><methodname>getState</methodname></term>
+                <listitem>
+                    <para>
+                        Return the current state of the state machine.
+                        This will be a state in the list returned by
+                        <methodname>::RunstateMachine::listStates</methodname>
+                    </para>
+                </listitem>
+            </varlistentry>
+            <varlistentry>
+                <term><methodname>listCalloutBundles</methodname></term>
+                <listitem>
+                    <para>
+                        Returns a list consisting of the names of the currently
+                        registererd callout bundles.  See
+                        CALLOUT BUNDLES below for more information about
+                        callout bundles.   The list is provided in registration
+                        order which also correspondes to the callout order.
+                    </para>
+                </listitem>
+            </varlistentry>
+            <varlistentry>
+                <term><methodname>addCalloutBundle</methodname> <parameter>bundle-name ?before-bundle?</parameter></term>
+                <listitem>
+                    <para>
+                        Registers a new callout bundle with the state machine.
+                        See CALLOUT BUNDLES below for information about
+                        what a callout bundle is. The <parameter>bundle-name</parameter>
+                        is considerd to be the name of a namespace relative
+                        to the global namespace (e.g MyBundle is considered to
+                        be the namespace ::MyBundle).  
+                    </para>
+                    <para>
+                        The namespace
+                        is checked for the existence and proper parameterization of
+                        the required callback bundle procs as described in
+                        CALLOUT BUNDLES.  An error is thrown if the namespace
+                        is determined to not be a valid callout bundle.
+                    </para>
+                    <para>
+                        If <parameter>before-bundle</parameter> is provided it must
+                        be the name of an existing bundle (one that would
+                        be returned from <command>listCalloutBundles</command>).
+                        The bundle will be registerd just before <parameter>before-bundle</parameter>
+                        in the ordered list of bundles.  This allows action depenencies
+                        between bundles to be properly scheduled.
+                    </para>
+                </listitem>
+            </varlistentry>
+            <varlistentry>
+                <term><methodname>removeCalloutBundle</methodname> <parameter>bundle-name</parameter></term>
+                <listitem>
+                    <para>
+                        Removes the named callout bundle from the list of
+                        registered bundles.  It is an error if <parameter>bundle-name</parameter>
+                        does not correspond to a registered callout bundle.
+                    </para>
+                </listitem>
+            </varlistentry>
+            <varlistentry>
+                <term><methodname>transition</methodname> <parameter>new-state</parameter></term>
+                <listitem>
+                    <para>
+                        Attempts a transition from the current state
+                        to <parameter>new-state</parameter>.  The
+                        <command>leave</command> and <command>enter</command>
+                        procs for the registered callback bundles are invoked.
+                    </para>
+                    <para>
+                        <command>leave</command> is invoked prior to making the
+                        transition while <command>enter</command> is invoked
+                        after the transition has occurerd.
+                    </para>
+                    <para>
+                        If <parameter>new-state</parameter> is not an allowed
+                        state transition, an error is thrown.
+                    </para>
+                </listitem>
+            </varlistentry>
+            
+           </variablelist>
+        </refsect1>
+        <refsect1>
+            <title>
+                STATES
+            </title>
+            <para>
+                The <classname>RunstateMachine</classname> has a well defined
+                set of state and allowed transtion between those states.
+                The finite state automaton that is defined by these states and
+                their allowed transitions is shown in simplified form in
+                <link linkend='rdogui_statediagram' endterm='rdogui_statediagram_title' />
+            </para>
+            <para>
+                These states and their allowed transitions are described textually
+                below.
+            </para>
+            <variablelist>
+                <varlistentry>
+                    <term><literal>NotReady</literal></term>
+                    <listitem>
+                        <para>
+                            The system is not ready for use.  In this state,
+                            data sources have not yet been started.   You must
+                            also be in this state to modify the set of data
+                            sources known to the application.
+                        </para>
+                        <para>
+                            Allowed target states for the <methodname>transition</methodname>
+                            method are; <literal>NotReady</literal> and
+                            <literal>Starting</literal>.  <literal>Starting</literal>.
+                        </para>
+                    </listitem>
+                </varlistentry>
+                <varlistentry>
+                    <term><literal>Starting</literal></term>
+                    <listitem>
+                        <para>
+                            This state is entered to start the data sources
+                            that have been defined for use with the application.
+                            <literal>NotReady</literal> is an allowed target state
+                            and is normally entered if one or more data sources
+                            failed to tart up.  <literal>Halted</literal> is the
+                            other valid target state and is
+                            entered if all data sources started correctly.
+                        </para>
+                    </listitem>
+                </varlistentry>
+                <varlistentry>
+                    <term><literal>Halted</literal></term>
+                    <listitem>
+                        <para>
+                            This state indicates the system is ready for
+                            use but there is no current data taking run.
+                            Valid transition targets are;
+                            <literal>NotReady</literal>, if a data source fails
+                            or <literal>Active</literal> if a run is successfully
+                            started.
+                        </para>
+                    </listitem>
+                </varlistentry>
+                <varlistentry>
+                    <term><literal>Active</literal></term>
+                    <listitem>
+                        <para>
+                            This state indicates data taking is ongoing.
+                            Valid transitions are:
+                            <literal>Paused</literal> if the run is paused,
+                            <literal>Halted</literal> if the run is ended and
+                            <literal>NotReady</literal> if a data source fails.
+                        </para>
+                        <para>
+                            Note that while not all data source providers support
+                            a <literal>Paused</literal> state this is not known
+                            or supported directly by the run state machine.
+                            Instead, the ReadoutGUI interrogates the data
+                            sources defined and removes the GUI elements that
+                            can trigger a transition to the <literal>Paused</literal>
+                            state if not all data sources support paused runs.
+                        </para>
+                    </listitem>
+                </varlistentry>
+                <varlistentry>
+                    <term><literal>Paused</literal></term>
+                    <listitem>
+                        <para>
+                            Indicates a data taking run is temporarily paused.
+                            This state can transition to:
+                            <literal>Halted</literal> if the run is stopped,
+                            <literal>Active</literal> if the run is resumed or
+                            <literal>NotReady</literal> if a data source fails.
+                        </para>
+                    </listitem>
+                </varlistentry>
+            </variablelist>
+            <note>
+                <title>NOTE</title>
+                <para>
+                    In the transition diagram above, the text <literal>if a data source fails</literal>
+                    means a data source provider's <command>check</command> for
+                    that data source returns boolean <literal>false</literal>.
+                    Thus failure is defined by and limited to the ability of the data source
+                    provider to detect the failure.
+                </para>
+            </note>
+        </refsect1>
+        <refsect1>
+            <title>CALLOUT BUNDLES</title>
+            <para>
+                The true value of the run state machine is the ability of
+                components of the ReadoutGUI (including your extensions) to
+                register <firstterm>Callout Bundles</firstterm>.  You can think
+                of a callout bundle as a generalization of the ReadoutShell's
+                <filename>ReadoutCallouts.tcl</filename> mechanism.
+            </para>
+            <para>
+                A Callout bundle is a Tcl namespace.  The namespace must
+                contain three exported<command>proc</command> definitions:
+            </para>
+            <variablelist>
+                <varlistentry>
+                    <term><command>attach</command> <parameter>current-state</parameter></term>
+                    <listitem>
+                        <para>
+                            This proc is called when the bundle is registered
+                            with the state machine via
+                            <methodname>addCalloutBundle</methodname>
+                        </para>
+                    </listitem>
+                </varlistentry>
+                <varlistentry>
+                    <term><command>leave</command> <parameter>from-state to-state</parameter></term>
+                    <listitem>
+                        <para>
+                            This proc is called just before the state machine makes
+                            a transition from <parameter>from-state</parameter> to
+                            <parameter>to-state</parameter>
+                        </para>
+                    </listitem>
+                </varlistentry>
+                <varlistentry>
+                    <term><command>enter</command> <parameter>from-state to-state</parameter></term>
+                    <listitem>
+                        <para>
+                            This proc is called just after the state machine has
+                            made a transition from <parameter>from-state</parameter>
+                            to <parameter>to-state</parameter>.
+                        </para>
+                    </listitem>
+                </varlistentry>
+            </variablelist>
+            <para>
+                The <command>enter</command> and <command>leave</command> procs
+                for the callout bundles are invoked in the order in which the
+                bundles were registered.
+            </para>
+        </refsect1>
+        <refsect1>
+            <title>EXAMPLES</title>
+            <para>
+                The sample code below shows the creation and registration of
+                a callout bundle that does nothing.  You can rename the namespace
+                and fill in the procs shown below to build and register your own
+                callout bundles.
+            </para>
+            <example>
+                <title>A do nothing <classname>RunstateMachine</classname> callout bundle</title>
+                <programlisting>
+                    
+package require RunstateMachine                         <co id='callout_bundle_require' />
+                    
+namespace eval ::MyBundle  {
+    variable  sm
+    namespace export attach enter leave                 <co id='callout_bundle_namespace' />
+}
+
+proc ::MyBundle::attach currentState {
+                                                       <co id='callout_bundle_attach' />
+}
+
+proc ::MyBundle::leave {from to} {
+                                                      <co id='callout_bundle_leave' />
+}
+
+proc ::MyBundle::enter {from to} {
+                                                       <co id='callout_bundle_enter' />
+}
+
+set ::MyBundle::sm [RunstateMachineSingleton %AUTO]   <co id='callout_bundle_smget' />
+$::MyBundle::sm    addCalloutBundle MyBundle          <co id='callout_bundle_register' />
+                </programlisting>
+            </example>
+            <calloutlist>
+                <callout arearefs='callout_bundle_require'>
+                    <para>
+                        Requires the run state machine package.  This is needed
+                        to get access to the state machine and then to register
+                        the bundle we're creating.
+                    </para>
+                </callout>
+                <callout arearefs='callout_bundle_namespace'>
+                    <para>
+                        This code creates the namespace <literal>::MyBundle</literal>
+                        it defines a variable <varname>sm</varname> to live in that
+                        namespace (to hold the state machine object command) and
+                        exports the required proc names from the namespace.
+                    </para>
+                </callout>
+                <callout arearefs='callout_bundle_attach'>
+                    <para>
+                        Defines the <command>enter</command> proc of the
+                        bundle. This will be called when the bundle is registered
+                        with the state machine. When called, <parameter>currentState</parameter>
+                        will be the state at the time the attach was done.
+                    </para>
+                </callout>
+                <callout arearefs='callout_bundle_leave'>
+                    <para>
+                        Defines the <command>leave</command> proc of the bundle.
+                        This will be called just before the state machine
+                        begins a transition.  <parameter>from</parameter> will
+                        be the state at the time the transition is being started
+                        and <parameter>to</parameter> will be the target state.
+                    </para>
+                </callout>
+                <callout arearefs='callout_bundle_enter'>
+                    <para>
+                        Defines the <command>enter</command> proc of the bundle.
+                        This is called after the state machine completes its state
+                        transition. <parameter>from</parameter> is the old state
+                        and <parameter>to</parameter> is the new state.
+                    </para>
+                </callout>
+                <callout arearefs='callout_bundle_smget'>
+                    <para>
+                        Obtains the run state machine singleton and assigns
+                        it to the variable <varname>::MyBundle::sm</varname>.
+                        This allows it to be used from within the bundle procs
+                        as well as for bundle registration purposes.
+                    </para>
+                </callout>
+                <callout arearefs='callout_bundle_register'>
+                    <para>
+                        Registers the bundle with the state machine.  Prior to
+                        returning from this call, <command>::MyBundle::attach</command>
+                        will be called.  From now on state transitions will result
+                        in calls first to the bundle's <command>::MyBundle::leave</command>
+                        and then to the bundle's <command>::MyBundle::enter</command>
+                        procs.
+                    </para>
+                </callout>
+            </calloutlist>
+        </refsect1>
+      </refentry>
+      <refentry id="rdogui3_statemanager">
+        <refentryinfo>
+            <author>
+                    <personname>
+                            <firstname>Ron</firstname>
+                            <surname>Fox</surname>
+                    </personname>
+                    <personblurb><para></para></personblurb>
+            </author>
+            <productname>NSCLDAQ</productname>
+            <productnumber></productnumber>
+        </refentryinfo>
+        <refmeta>
+           <refentrytitle id='rdogui3_statemanager_title'>StateManager</refentrytitle>
+           <manvolnum>3rdogui</manvolnum>
+           <refmiscinfo class='empty'></refmiscinfo>
+        </refmeta>
+        <refnamediv>
+           <refname>StateManager</refname>
+           <refpurpose>Save restore program state variables.</refpurpose>
+        </refnamediv>
+        
+        <refsynopsisdiv>
+          <cmdsynopsis>
+            <command>
+package require StateManager
+          </command>
+          </cmdsynopsis>
+            <cmdsynopsis>
+                <command>
+set <replaceable>state</replaceable> StateManager %AUTO% <replaceable>?options?</replaceable>
+                </command>
+            </cmdsynopsis>
+            <cmdsynopsis>
+                <command>
+<replaceable>$state</replaceable> method <replaceable>?parameters?</replaceable>
+                </command>
+            </cmdsynopsis>
+            <cmdsynopsis>
+                <command>
+set singleton [StateManagerSinleton %AUTO% <replaceable>?options?</replaceable>]
+                </command>
+            </cmdsynopsis>
+
+        </refsynopsisdiv>
+        <refsect1>
+           <title>DESCRIPTION</title>
+           <para>
+            While packaged with the ReadoutGUI this is actually a general purpose
+            utility that provides support for Tcl script to save and restore
+            state variables.  A state variable can be pretty much anything that
+            might define the state of a program or control how a program operates.
+           </para>
+           <para>
+            State is saved to and restored from Tcl scripts that consist entirely
+            of <command>set</command> commands.  These scripts are sourced into
+            a safe interpreter in order to ensure they cannot damage or inject
+            insecure code into the application itself.
+           </para>
+           <para>
+            Only pre-declared state variables will be saved or restored
+            from the file, further securing the application script from malicious
+            or erroneous restores.
+           </para>
+           <para>
+            Note that if an application has several independent components
+            that wish to share a single configuration file, the
+            <classname>StateManagerSingleton</classname> can be used to provide
+            access to an application speciric singleton state manager object.
+           </para>
+        </refsect1>
+        <refsect1>
+           <title>
+              OPTIONS
+           </title>
+           <para>
+            <classname>StateManager</classname> objects include the
+            standard <methodname>configure</methodname> and
+            <methodname>cget</methodname> methods.  These operate on
+            the object option(s) described below.
+           </para>
+           <variablelist>
+            <varlistentry>
+                <term><option>-file</option> <parameter>file-path</parameter></term>
+                <listitem>
+                    <para>
+                        Provides the path to the file that will be used by
+                        <methodname>save</methodname> and
+                        <methodname>restore</methodname> operations.
+                    </para>
+                    <para>
+                        See METHODS below.
+                    </para>
+                </listitem>
+            </varlistentry>
+            
+           </variablelist>
+
+        </refsect1>
+        <refsect1>
+            <title>METHODS</title>
+            <para>
+                In addtion to the <methodname>configure</methodname> and
+                <methodname>cget</methodname> methods described in
+                OPTIONS above, the following methods are provided by
+                <classname>StateManager</classname> objects
+            </para>
+            <variablelist>
+                <varlistentry>
+                    <term><methodname>destroy</methodname></term>
+                    <listitem>
+                        <para>
+                            Destroys the object.
+                        </para>
+                    </listitem>
+                </varlistentry>
+                <varlistentry>
+                    <term><methodname>addStateVariable</methodname> <parameter>name getter setter</parameter></term>
+                    <listitem>
+                        <para>
+                            Defines a state variable that will be saved/restored
+                            by the state manager. <parameter>name</parameter> is
+                            the name of the variable as it will be defined in
+                            the file (e.g. <command> set <replaceable>name value</replaceable></command>).
+                        </para>
+                        <para>
+                            <parameter>getter</parameter> is a command to which <parameter>name</parameter>
+                            will be appended that will be used by <methodname>save</methodname>
+                            to obtain the variable value.
+                            <parameter>setter</parameter> is a command which will be called by
+                            <methodname>restore</methodname> to restore the value of <parameter>name.
+                            </parameter><parameter>name</parameter>
+                            and <parameter>value</parameter> will be appended to
+                            the setter command.
+                        </para>
+                        <para>
+                            If this business of getters and setters is not clear
+                            see <methodname>save</methodname> and
+                            <methodname>restor</methodname> and finally
+                            the EXAMPLES section below.
+                        </para>
+                    </listitem>
+                </varlistentry>
+                <varlistentry>
+                    <term><methodname>listStateVariables</methodname></term>
+                    <listitem>
+                        <para>
+                            Returns a list of the state variables.  The return
+                            value is a Tcl list of triplets.  Each triplet conisists
+                            of a variable name, its getter and setter in that order.
+                        </para>
+                    </listitem>
+                </varlistentry>
+                <varlistentry>
+                    <term><methodname>save</methodname></term>
+                    <listitem>
+                        <para>
+                            Saves the variables to <option>-file</option>.
+                            If the <option>-file</option> option is blank an
+                            error is thrown. 
+                        </para>
+                        <para>
+                            The save operates by iterating over all registered
+                            variables and writing a command that is something like
+                            <informalexample>
+                                <programlisting>
+set <replaceable>varname</replaceable> [<replaceable>getter varaname</replaceable>]
+                                </programlisting>
+                            </informalexample>
+                            to the file.
+                        </para>
+                    </listitem>
+                </varlistentry>
+                <varlistentry>
+                    <term>restore</term>
+                    <listitem>
+                        <para>
+                            Creates a secure slave interpreter and sources
+                            <option>-file</option> into that interpreter.
+                            For each variable in the list of state variables,
+                            if the slave interpreter has a definition for that
+                            variable, the setter for that variable is called in
+                            code something like this:
+                            <informalexample>
+                                <programlisting>
+$setter $varname $value-in-safe-interp
+                                </programlisting>
+                            </informalexample>  
+                        </para>
+                    </listitem>
+                </varlistentry>
+                
+            </variablelist>
+        </refsect1>
+        <refsect1>
+            <title>EXAMPLES</title>
+            <para>
+                The example below shows how to define two state variables
+                <varname>::State::var1</varname> and <varname>::State::var2</varname>
+                and their associated getter/setter procs.
+            </para>
+            <example>
+                <title>Getters and setters for StateManager</title>
+                <programlisting>
+namespace eval ::State {
+    variable var1                                  <co id='statemgr_vars' />
+    variable var2
+}
+...
+proc ::State::getter name {
+    return [set ::State::$name]                    <co id='statemgr_getter' />
+}
+proc ::State::setter {name  value}
+{
+    set ::State::$name $value                      <co id='statemgr_setter' />
+}
+
+set sm [StateManagerSingleton %AUTO%]
+$sm addStateVariable var1 ::State::getter ::State::setter  <co id='statemgr_register' />
+$sm addStateVariable var2 ::State::getter ::State::setter
+
+...
+$sm configure -file /path/to/configuration/file.tcl  <co id='statemgr_configfile' />
+$sm save                                             <co id='statemgr_save' />
+...
+$sm restore                                          <co id='statemgr_restore' />
+
+                </programlisting>
+            </example>
+            <calloutlist>
+                <callout arearefs='statemgr_vars'>
+                    <para> Creates a namespace for the state variables
+                        and declares <varname>var1</varname> and
+                        <varname>var2</varname> which will be saved and restored.
+                    </para>
+                </callout>
+                <callout arearefs='statemgr_getter'>
+                    <para>
+                        The getter uses the name passed to it, and the fact
+                        that the <command>set</command> command without a value
+                        just returns the current value of the variable to
+                        return the value of the named variable within the
+                        <literal>::State::</literal> namespace.  Tcl rules
+                        for substitution prevent the straightforward use of
+                        <command>return $::State::$name</command>
+                    </para>
+                </callout>
+                <callout arearefs='statemgr_setter'>
+                    <para>
+                        The setter similarly uses the name and value to update
+                        the named variable in the <literal>::State</literal>
+                        namespace.
+                    </para>
+                </callout>
+                <callout arearefs='statemgr_register'>
+                    <para>
+                        After getting the state manager singleton,
+                        <varname>var1</varname> and <varname>var2</varname>
+                        are registered with getters and setters defined
+                        as described above so that each variable is bound to
+                        the corresponding variable in the <literal>::State</literal>
+                        namespace.
+                    </para>
+                    <para>
+                        It's worth nothing that more interesting setter and getter
+                        functions are possible.  For example, a setter could
+                        load a piece of a graphical user interface, and a getter
+                        could retrieva a value from an element of a graphical user
+                        interface.   The ReadoutShell does this in a few places.
+                    </para>
+                </callout>
+                <callout arearefs='statemgr_configfile'>
+                    <para>
+                        Before doing saves and restores, the <option>-file</option>
+                        must be configured to point at a file (or specify a writable file
+                        for save) that is used as the target for the save or source for
+                        the restore.  <option>-file</option> can be freely configured
+                        many times.  For example your application might prompt the user
+                        for a filename into which some configuration information
+                        can be written/read.
+                    </para>
+                </callout>
+                <callout arearefs='statemgr_save'>
+                    <para>
+                        Saves the values of <varname>::State::var1</varname>
+                        and <varname>::State::var2</varname> to the last configured
+                        <option>-file</option>.  This is done by invoking the
+                        getter registered for each of those variables (and any other
+                        variables that were added for that matter) in turn passing in
+                        <literal>var1</literal> and <literal>var2</literal> to
+                        retrieve their values.
+                    </para>
+                </callout>
+                <callout arearefs='statemgr_restore'>
+                    <para>
+                        <command>source</command>s the last configured <option>-file</option>
+                        into a slave safe interpreter and queries that interpreter
+                        to see if each registered variable is defined.  For each
+                        defined variable, the value is fetched out of the interpreter
+                        and that variable's setter is invoked to update whatever
+                        in the application is bound to that configuration variable.
+                    </para>
+                </callout>
+            </calloutlist>
+        </refsect1>
+      </refentry>
+      <refentry id="rdogui3_ui">
+        <refentryinfo>
+            <author>
+                    <personname>
+                            <firstname>Ron</firstname>
+                            <surname>Fox</surname>
+                    </personname>
+                    <personblurb><para></para></personblurb>
+            </author>
+            <productname>NSCLDAQ</productname>
+            <productnumber></productnumber>
+        </refentryinfo>
+        <refmeta>
+           <refentrytitle id='rdogui3_ui_title'>ui</refentrytitle>
+           <manvolnum>3rdogui</manvolnum>
+           <refmiscinfo class='empty'></refmiscinfo>
+        </refmeta>
+        <refnamediv>
+           <refname>ui</refname>
+           <refpurpose>ReadoutGUI graphical user interface elements.</refpurpose>
+        </refnamediv>
+        
+        <refsynopsisdiv>
+          <cmdsynopsis>
+              <command>
+package require ui
+          </command>
+          </cmdsynopsis>
+
+        </refsynopsisdiv>
+        <refsect1>
+           <title>DESCRIPTION</title>
+           <para>
+            This package provides all of the graphical user interface elements
+            that are part of the standard ReadoutGUI.  It is possible for
+            a custom control interface to be written using some, all or none
+            of these elements. 
+           </para>
+           <para>
+            This package can also be used to access elements of the ReadoutGUI
+            from within extensions to the standard ReadoutShell.
+            The package consists of a rather large set of component megawidgets
+            and singleton implementations of those megawidgets.  The remainder
+            of this section will briefly describe the purpose of each of those megawidgets.
+            Subsequent sections will provide more detailed reference information
+            about each megawidget.
+           </para>
+           <variablelist>
+            <varlistentry>
+                <term><link linkend='rdogui3_ui_readoutMenubar' endterm='rdogui3_ui_readoutMenubar_title' />
+                </term>
+                <listitem>
+                    <para>
+                        Provides the menu bar for the application.  This can
+                        be used as a genric menu bar handling class for
+                        your own applications distinct from the ReadoutShell
+                        as well.
+                    </para>
+                </listitem>
+            </varlistentry>
+            <varlistentry>
+                <term><link linkend='rdogui3_ui_RunIdentification'
+                    endterm='rdogui3_ui_RunIdentification_title' /></term>
+                <listitem>
+                    <para>
+                        Provides a megawidget that identifies runs.  This contains
+                        an entry/display of a title string and an entry for a
+                        run number.  The run number entry is constrained to
+                        hold positive integers.
+                    </para>
+                </listitem>
+            </varlistentry>
+            <varlistentry>
+                <term>
+                    <link linkend='rdogui3_ui_RunControl' endterm='rdogui3_ui_RunControl_title' />
+                </term>
+                <listitem>
+                    <para>
+                        Provides a megawidget that contains the controls for a run.
+                        These are buttons intended to drive the
+                        <link linkend='rdogui3_runstatemachine'
+                              endterm='rdogui3_runstatemachine_title' />.
+                        Buttons that can appear include a <guibutton>Start</guibutton>
+                        button, a <guibutton>Begin/End</guibutton> button a
+                        <guibutton>Pause/Resume</guibutton> button that can be
+                        disabled and a <guibutton>Record</guibutton> checkbutton.
+                    </para>
+                    <para>
+                        The widget is linked to the run state machine
+                        singleton so that button presses create the appropriate
+                        state transitions.  An associated callout bundle
+                        allows the widget to track state machine transitions
+                        that it does not initiate.
+                    </para>
+                </listitem>
+            </varlistentry>
+            <varlistentry>
+                <term>
+                    <link linkend='rdogui3_ui_StopWatch'
+                          endterm='rdogui3_ui_StopWatch_title' />
+                </term>
+                <listitem>
+                    <para>
+                        This is a non graphical element that implements
+                        a simple stopwatch.  The stop watch can be started,
+                        stopped and reset. Furthermore,
+                        alarms can be added which invoke application specific
+                        commands when they are reached.
+                    </para>
+                    <para>
+                        This is used to implement timed runs, and to maintain
+                        the elapsed run time, but also can be used in your
+                        own application whenever you need this functionality.
+                    </para>
+                </listitem>
+            </varlistentry>
+            <varlistentry>
+                <term>
+                    <link linkend="rdogui3_ui_ElapsedTimeDisplay"
+                          endterm='rdogui3_ui_ElapsedTimeDisplay_title' />
+                </term>
+                <listitem>
+                    <para>
+                        Works with an embedded stopwatch object to provide
+                        elapsed run display.  The stopwatch is fully exposed
+                        allowing application specific code to be invoked
+                        when a specific elapsed run time is reached (this is how
+                        timed runs work).
+                    </para>
+                    <para>
+                        A callout bundle is provided so that the timer
+                        starts, stops and resets at the appropriate times.
+                    </para>
+                </listitem>
+            </varlistentry>
+            <varlistentry>
+                <term>
+                    <link linkend='rdogui3_ui_TimedRunControls'
+                          endterm='rdogui3_ui_TimedRunControls_title' />
+                </term>
+                <listitem>
+                    <para>
+                        Provides a GUI element that prompts for timed
+                        run information.  This consists of elements that
+                        allow users to specify the length of a timed run,
+                        as well as a checkbox that allows users to enable/disabled
+                        timed runs.
+                    </para>
+                    <para>
+                        An associated callout bundle hooks the singleton
+                        instance to the Run state machine and the
+                        elapsed run time implementing the semantics of
+                        timed runs.
+                    </para>
+                </listitem>
+            </varlistentry>
+            <varlistentry>
+                <term>
+                    <link linkend='rdogui3_ui_OutputWindow'
+                          endterm='rdogui3_ui_OutputWindow_title' />
+                </term>
+                <listitem>
+                    <para>
+                        Provides a scrollable text widget and methods to output
+                        data into that widget.  The widget also supports
+                        formatted log entries that are very configurable.
+                        A singleton and associated callout bundle supports
+                        logging basic state transitions.
+                    </para>
+                    <para>
+                        An associated
+                        <link linkend='rdogui3_outputwindowsettings'
+                              endterm='rdogui3_outputwindowsettings_title' />
+                        provides a dialog that allows several settings of the
+                        output window singleton to be modified.  Note that this
+                        is a bit specialized, while the output widow itself is not.
+                    </para>
+                </listitem>
+            </varlistentry>
+            <varlistentry>
+                <term>
+                    <link linkend='rdogui3_StatusArea'
+                          endterm='rdogui3_StatusArea_title' />
+                </term>
+                <listitem>
+                    <para>
+                        Provides a support for a vertically stacked set of
+                        widgets and convenience functions for these to be
+                        simple labels.  These are intended to provide
+                        status information about components of the
+                        system.
+                    </para>
+                </listitem>
+            </varlistentry>
+            
+           </variablelist>
+        </refsect1>
+        <refsect1 id='rdogui3_ui_readoutMenubar'>
+            <title id='rdogui3_ui_readoutMenubar_title'>readoutMenuBar</title>
+            <para>
+                This object manages a menu.  Once created it can be
+                turned into a menu bar for a toplevel by using it's path as
+                the <option>-menu</option> option of that toplevel. The
+                delegation of all unknown options and methods to the underying
+                menu makes this indistinguishable from a menu created
+                via <command>menu</command>.  Convenience methods have been
+                added to make simple things simpler.
+            </para>
+            <refsect2>
+                <title>METHODS</title>
+                <variablelist>
+                    <varlistentry>
+                        <term><methodname>addMenu</methodname> <parameter>label-text</parameter></term>
+                        <listitem>
+                            <para>
+                                Adds a new submenu (cascade objet and associated menu)
+                                to the menu.  The menubutton that triggers the
+                                submenu will be labeled <parameter>label-text</parameter>.
+                            </para>
+                        </listitem>
+                    </varlistentry>
+                    <varlistentry>
+                        <term><methodname>lookupMenu</methodname> <parameter>label-text</parameter></term>
+                        <listitem>
+                            <para>
+                                Returns the menu widget associated with a sub-menu
+                                created via <methodname>addMenu</methodname>.
+                                <parameter>label-text</parameter> is the label
+                                that was passed in to <methodname>addMenu</methodname>
+                                when the submenu was created.
+                            </para>
+                            <para>
+                                This relies on an internal data structure
+                                that maintains the correspondence between
+                                sub-menu labels and their menu widget paths.
+                                Therefore this method can only be used to
+                                look up submenus created with <methodname>addMenu</methodname>
+                            </para>
+                        </listitem>
+                    </varlistentry>
+                    <varlistentry>
+                        <term><methodname>listMenus</methodname></term>
+                        <listitem>
+                            <para>
+                                Returns the list of menu labels created via
+                                <methodname>addMenu</methodname>.
+                            </para>
+                        </listitem>
+                    </varlistentry>
+                    <varlistentry>
+                        <term><methodname>addSeparator</methodname> <parameter>label-text</parameter></term>
+                        <listitem>
+                            <para>
+                                Adds a separator to the end of the menu
+                                whose label is <parameter>label-text</parameter>.
+                            </para>
+                        </listitem>
+                    </varlistentry>
+                    <varlistentry>
+                        <term><methodname>addCommand</methodname>
+                            <parameter>menu-label command-label command</parameter></term>
+                        <listitem>
+                            <para>
+                                Adds a command item to the menu identified by
+                                <parameter>menu-label</parameter>.  The
+                                command item's label will be <parameter>command-label</parameter>.
+                                When clicked the <parameter>command</parameter> will
+                                be run.
+                            </para>
+                        </listitem>
+                    </varlistentry>
+                    <varlistentry>
+                        <term><methodname>addMenuItem</methodname> <parameter>menu-label itemtype args</parameter></term>
+                        <listitem>
+                            <para>
+                                Adds an arbitrary menu item to <parameter>menu-label</parameter>
+                                The type of the item is <parameter>itemtype</parameter>.
+                                The allowed values for <parameter>itemtype</parameter>
+                                are the menu item types defined in
+                                <ulink url='http://www.tcl.tk/man/tcl8.5/TkCmd/menu.htm'>
+                                    The man page for the <command>menu</command></ulink>
+                                command.
+                            </para>
+                            <para>
+                                The <parameter>args</parameter> parameter is pasted
+                                on the back end of the <command>menu add</command> command
+                                and normally consists of a list of option value pairs
+                                (you can use the Tcl <command>list</command> command to build it).
+                                The valid options for each menu type are also
+                                described in the <ulink url='http://www.tcl.tk/man/tcl8.5/TkCmd/menu.htm'>
+                                    The man page for the <command>menu</command></ulink>
+                                command.
+                            </para>
+                        </listitem>
+                    </varlistentry>
+                    
+                </variablelist>
+            </refsect2>
+        </refsect1>
+        <refsect1 id='rdogui3_ui_RunIdentification'>
+            <title id='rdogui3_ui_RunIdentification_title'>RunIdentification</title>
+            <para>
+                This megawidget consists of two entries and associated labels.
+                The entries provide mechanisms for users to supply a run number
+                and a title string.  The run number entry is validated so that
+                it must be a positive integer.
+            </para>
+            <refsect2>
+                <title>OPTIONS</title>
+                <para>
+                    The megawidget supports the standard
+                    <command>configure</command> and <command>cget</command>
+                    methods.  These operate on the following set of options:
+                </para>
+                <variablelist>
+                    <varlistentry>
+                        <term><option>-haverun</option> <replaceable>boolean-value</replaceable></term>
+                        <listitem>
+                            <para>
+                                If false, the run number label and entry widgets
+                                are unmanaged.  This can be done if no data
+                                sources support run numbers.
+                            </para>
+                        </listitem>
+                    </varlistentry>
+                    <varlistentry>
+                        <term><option>-havetitle</option> <replaceable>boolean-value</replaceable></term>
+                        <listitem>
+                            <para>
+                                If false, the title entry and label are unmanaged.
+                                This can be done if no data sources support
+                                run titles.
+                            </para>
+                        </listitem>
+                    </varlistentry>
+                    <varlistentry>
+                        <term><option>-state</option> <replaceable>normal | disabled | readonly</replaceable></term>
+                        <listitem>
+                            <para>
+                                Specifies the state that will be applied to all
+                                entry widgets.  This is normally used to make
+                                the entries read-only when the run is
+                                <literal>Active</literal> or
+                                <literal>Paused</literal>.
+                            </para>
+                        </listitem>
+                    </varlistentry>
+                    <varlistentry>
+                        <term><option>-title</option> <replaceable>title-string</replaceable></term>
+                        <listitem>
+                            <para>
+                                Sets/gets the value of the title string.
+                            </para>
+                        </listitem>
+                    </varlistentry>
+                    <varlistentry>
+                        <term><option>-run</option> <replaceable>run-number</replaceable></term>
+                        <listitem>
+                            <para>
+                                Sets/gets the value of the run number.
+                            </para>
+                        </listitem>
+                    </varlistentry>
+                </variablelist>
+            </refsect2>
+        </refsect1>
+        <refsect1 id='rdogui3_ui_RunControl'>
+            <title id='rdogui3_ui_RunControl_title'>RunControl</title>
+            <para>
+                This is a megawidget that contains the controls needed
+                to drive the run state machine through its state transitions.
+                See
+                <link linkend='rdogui3_runstatemachine'
+                      endterm='rdogui3_runstatemachine_title' />
+                for information about the run state machine.
+            </para>
+            <para>
+                Associated with this widget is a singleton implementation
+                and a callout bundle that hooks the widget into the
+                run state machine singleton so that it can maintain a state
+                that is consistent with the state of the run even in the face
+                of state transitions it does not initiate.
+            </para>
+            <refsect2>
+                <title>OPTIONS</title>
+                <para>
+                    The megawidget understands the standard
+                    <command>configure</command> and
+                    <command>cget</command> methods for configuring and
+                    querying options.  The set of options understood by
+                    the <classname>RunControl</classname> widget are:
+                </para>
+                <variablelist>
+                    <varlistentry>
+                        <term><option>-pauseable</option> <replaceable>boolean</replaceable></term>
+                        <listitem>
+                            <para>
+                                Set this to boolean <literal>true</literal> if the system as a whole
+                                can support paused runs.  <literal>False</literal> if not.  If
+                                the value of this option is  <literal>false</literal>,
+                                the <guibutton>Pause</guibutton> button removed
+                                from the megawidget making it impossible for the
+                                user to initiate a transition to
+                                <literal>Paused</literal>.
+                            </para>
+                        </listitem>
+                    </varlistentry>
+                    <varlistentry>
+                        <term><option>-recording</option> <replaceable>boolean</replaceable></term>
+                        <listitem>
+                            <para>
+                                If true the recording checkbutton is on indicating
+                                the run is either now being recorded (if in
+                                one of the active states), or the next run
+                                will be recorded if the run is not in an active
+                                state.
+                            </para>
+                            <para>
+                                Active states are
+                                <literal>Active</literal> and <literal>Paused</literal>.
+                            </para>
+                        </listitem>
+                    </varlistentry>
+                </variablelist>
+            </refsect2>
+            <refsect2>
+                <title>SINGLETON IMPLEMENTATION</title>
+                <para>
+                    In the context of the standard ReadoutShell/ReadoutGUI,
+                    the run control megawidget is attached to the run state
+                    machine so that it can always reflect the state of the
+                    system.   This is done by providing a singleton implementation
+                    of the widget and registering a callout bundle with the
+                    state machine singleton that manipulates the widget's appearance:
+                </para>
+                <informalexample>
+                    <programlisting>
+set <replaceable>rctl</replaceable> ::RunControlSingleton::getInstance <replaceable>?path ?args??</replaceable>
+                    </programlisting>
+                </informalexample>
+                <para>
+                    The first time <function>::RunControlSingleton::getInstance</function>
+                    is called it must be given a widget <parameter>path</parameter> and
+                    optionally addtional configuration parmaeters <parameter>args</parameter>.
+                    When initially called, the singleton is created and the callout bundle
+                    registered.
+                </para>
+                <para>
+                    All calls return the widget path of the singleton.  Thus,
+                    if you know the singleton has already been created the
+                    code fragment below will turn on the recording checkbutton:
+                </para>
+                <informalexample>
+                    <programlisting>
+[::RunControlSingleton::getInstance] configure -recording 1
+                    </programlisting>
+                </informalexample>
+            </refsect2>
+        </refsect1>
+        <refsect1 id='rdogui3_ui_StopWatch'>
+            <title id='rdogui3_ui_StopWatch_title'>StopWatch</title>
+            <para>
+                The <classname>StopWatch</classname> class provides a timekeeper
+                that can stop, start, be reset and have alarms fire and specific
+                elapsed times.  An alarm is a script that is associated
+                with an elapsedtime via the <methodname>addAlarm</methodname>
+                method.
+            </para>
+            <para>
+                <classname>StopWatch</classname> is not a megawidget, but does
+                require applications that normally run in an event loop as it
+                uses the
+                <ulink url='http://www.tcl.tk/man/tcl8.5/TclCmd/after.htm'><command>after</command></ulink>
+                command to schedule clock ticks.  Constructing an object creates
+                an object command ensemble which provides access to the object
+                methods.  The constructor returns the name of the command.
+            </para>
+            <para>
+                You can either specify the command explicitly:
+            </para>
+            <informalexample>
+                <programlisting>
+StopWatch <replaceable>myStopwatch</replaceable>;     # Command named <literal>myStopwatch</literal>
+myStopwatch <replaceable>some-method</replaceable>...
+                </programlisting>
+            </informalexample>
+            <para>
+                or you can ask the constructor to allocated a unique command
+                name using the special object name %AUTO%:
+            </para>
+            <informalexample>
+                <programlisting>
+set <replaceable>myStopwatch</replaceable> [StopWatch %AUTO%];
+...
+$myStopWatch <replaceable>some-method</replaceable> ...
+                </programlisting>
+            </informalexample>
+            <refsect2>
+                <title>METHODS</title>
+                <para>Stop watch objects have the following methods:</para>
+                <variablelist>
+                    <varlistentry>
+                        <term><methodname>start</methodname></term>
+                        <listitem>
+                            <para>
+                                Starts the stop watch.  When the event loop is
+                                active, every .25 seconds, a tick will be declared.
+                                The elapsed time is maintained in milliseconds.
+                                via that counter.  If the application does not
+                                often enter the event loop, clearly the stopwatch
+                                will run slow.
+                            </para>
+                            <para>
+                                Note that <methodname>start</methodname> does not
+                                clear the timer.
+                            </para>
+                        </listitem>
+                    </varlistentry>
+                    <varlistentry>
+                        <term><methodname>stop</methodname></term>
+                        <listitem>
+                            <para>
+                                Stops the stopwatch.  If the stopwatch is already
+                                halted, an error is thrown.
+                            </para>
+                        </listitem>
+                    </varlistentry>
+                    <varlistentry>
+                        <term><methodname>reset</methodname></term>
+                        <listitem>
+                            <para>
+                                Sets the elapsed time to 0 milliseconds.
+                                It is legal to do this while the stopwatch is
+                                running.  Note that this does not remove alarm
+                                scripts.
+                            </para>
+                        </listitem>
+                    </varlistentry>
+                    <varlistentry>
+                        <term><methodname>addAlarm</methodname> <parameter>when script</parameter></term>
+                        <listitem>
+                            <para>
+                                Schedules a <parameter>script</parameter> to be run when the elapsed time
+                                is  <parameter>when</parameter> seconds.
+                                Note that <parameter>when</parameter>  must be a positive integer.
+                                If the elapsed time in integer seconds is already
+                                past <parameter>when</parameter>, the script won't run.
+                            </para>
+                            
+                        </listitem>
+                    </varlistentry>
+                    <varlistentry>
+                        <term><methodname>removeAlarm</methodname> <parameter>when script</parameter></term>
+                        <listitem>
+                            <para>
+                                Removes the matching script from the set of scheduled scripts.
+                                It is an error to remove a script that has not been
+                                registered.
+                            </para>
+                        </listitem>
+                    </varlistentry>
+                    <varlistentry>
+                        <term><methodname>isRuning</methodname></term>
+                        <listitem>
+                            <para>
+                                Returns true if the stopwatch is running.
+                            </para>
+                        </listitem>
+                    </varlistentry>
+                    <varlistentry>
+                        <term><methodname>elapsedTime</methodname></term>
+                        <listitem>
+                            <para>
+                                Returns the elapsed time in milliseconds.
+                            </para>
+                        </listitem>
+                    </varlistentry>
+                </variablelist>
+            </refsect2>
+        </refsect1>
+        <refsect1 id="rdogui3_ui_ElapsedTimeDisplay">
+            <title id='rdogui3_ui_ElapsedTimeDisplay_title'>ElapsedTimeDisplay</title>
+            <para>
+                Makes use of a
+                <link linkend='rdogui3_ui_StopWatch'
+                      endterm='rdogui3_ui_StopWatch_title' /> to provide
+                a visual elapsed time megawidget.  This is normally used by
+                the ReadoutGUI to provide a visual indication of the elapsed active
+                time within a data taking run.  The stopwatch methods are
+                exposed so that given one  of these widgets anything that can
+                be done to a stopwatch can be done to it.
+            </para>
+            <para>
+                Within the context of the ReadoutGUI, a singleton object is
+                available which hooks a callout bundle to the state machine
+                singleton to ensure that the timer starts, stops and
+                resets at the appropriate time.
+            </para>
+            <para>
+                Application code can get access to this singleton by
+            </para>
+            <informalexample>
+                <programlisting>
+set <replaceable>elapsedTime</replaceable> [::ElapsedTime::getInstance]
+                </programlisting>
+            </informalexample>
+            <para>
+                This is typically done when application code wants to perform
+                an action at a specific elapsed run time (alamr).  For example,
+                timed runs are implemented by setting an alarm for the desired
+                length of the run.  The alarm proc simply forces a state transition
+                to <literal>Halted</literal>.
+            </para>
+        </refsect1>
+        <refsect1 id='rdogui3_ui_TimedRunControls'>
+            <title id='rdogui3_ui_TimedRunControls_title'>TimedRunControls</title>
+            <para>
+                <classname>TimedRunControls</classname> is a megawidget that
+                allows user to specify timed run durations and to enable/disable
+                timed runs.  A singleton is implemented which hooks itself into
+                both the State machine singleton (via a callback bundle)
+                and the Elapsed time singelton (via alarms) when a timed
+                run is begin.
+            </para>
+            <refsect2>
+                <title>OPTIONS</title>
+                <para>
+                    The <classname>TimedRunControls</classname> megawidget
+                    provides the standard <methodname>configure</methodname>
+                    and <methodname>cget</methodname> methods that
+                    operate on the following options:
+                </para>
+                <variablelist>
+                    <varlistentry>
+                        <term><option>-state</option> <replaceable>disabled | normal | readonly</replaceable></term>
+                        <listitem>
+                            <para>
+                                Controls the appearance and ability of the user to
+                                interact with the controls.   <literal>normal</literal>
+                                provides a 'normal' ui appearance and allows
+                                users to interact with the widget, changing values.
+                                <literal>readonly</literal> provides a normal appearance
+                                but the user cannot change the values of the widget.
+                                <literal>disabled</literal> ghosts the controls
+                                and prevents user interaction.
+                            </para>
+                        </listitem>
+                    </varlistentry>
+                    <varlistentry>
+                        <term><option>-timed</option> <replaceable>boolean</replaceable></term>
+                        <listitem>
+                            <para>
+                                If <literal>true</literal> the timed run checkbox
+                                is checked if <literal>false</literal> it is not
+                                checked.
+                            </para>
+                        </listitem>
+                    </varlistentry>
+                    <varlistentry>
+                        <term><option>-days</option> <replaceable>integer</replaceable></term>
+                        <term><option>-hours</option> <replaceable>integer [0-23]</replaceable></term>
+                        <term><option>-minutes</option> <replaceable>integer [0-59] </replaceable></term>
+                        <term><option>-seconds</option> <replaceable>integer [0-52]</replaceable></term>
+                        <listitem>
+                            <para>
+                                Specifies the desired active duration of the
+                                run when a timed run is performed.
+                            </para>
+                        </listitem>
+                    </varlistentry>
+                </variablelist>
+            </refsect2>
+            <refsect2>
+                <title>SINGLETON IMPLEMENTATION</title>
+                <para>
+                    The ReadoutGUI/ReadoutShell manages access to the
+                    timed run instance it uses via the singleton pattern.
+                    If your extensions to ReadoutShell need access
+                    to the duration they can access the singleton
+                    via <function>::TimedRun::getInstance</function>.
+                    
+                </para>
+                <para>
+                    The code fragment below turns on timed runs and sets the
+                    duration to 2hours:
+                </para>
+                <informalexample>
+                    <programlisting>
+[::TimedRun::getInstance] configure -timed true \
+    -days 0 -hours 2 -minutes 0 -seconds 0
+                    </programlisting>
+                </informalexample>
+            </refsect2>
+        </refsect1>
+        <refsect1 id='rdogui3_ui_OutputWindow'>
+            <title id='rdogui3_ui_OutputWindow_title'>OutputWindow</title>
+            <para>
+                The <classname>OutputWindow</classname> megawidget is a megawidget
+                that is based on a Tk
+                <ulink url='http://www.tcl.tk/man/tcl8.5/TkCmd/text.htm'><command>text</command></ulink>
+                widget coupled to vertical and horizontal scroll bars.  As
+                the name implies, while the <command>text</command> widget
+                can be used for input and output, the <classname>OutputWindow</classname>
+                is intended only for output.  
+            </para>
+            <para>
+                The ReadoutGUI/ReadoutShell uses an <classname>OutputWindow</classname>
+                to report output from data sources as well as to inform the user
+                of various events (e.g state transitions).  The <command>text</command>
+                widget is a very complex entity.  The <classname>OutputWindow</classname>
+                has a much simpler programmatic interface.
+            </para>
+            <para>
+                Before providing the reference information, it is worth pointing
+                out that the <classname>OutputWindow</classname> as support for
+                log like  messages.  A log message is a message that has a severity.
+                Log messages are automatically output with timestamps.  It is
+                possible to instruct the <classname>OutputWindow</classname>
+                to render differnet severities using different renditions.
+                It is also possible to suppress the display of some message
+                severities.  The log capabilitie is used extensively by the
+                ReadoutGUI/ReadoutShell.  It is also possible to make the
+                <classname>OutputWindow</classname> record all output
+                to a log file for later review and analysis.
+            </para>
+            <para>
+                The <classname>OutputWindow</classname> megawidget has
+                a singleton associated with the instance that is used by the
+                ReadoutGUI.  There is also a state machine singleton
+                callout bundle that is used to log state transition
+                messages.
+            </para>
+            <refsect2>
+                <title>OPTIONS</title>
+                <para>
+                    <classname>OutputWindow</classname> instances support
+                    the usual <methodname>configure</methodname> and
+                    <methodname>cget</methodname> operations to interact with
+                    configuration options.   The configuration options supported
+                    are:
+                </para>
+                <variablelist>
+                    <varlistentry>
+                        <term><option>-foreground</option>   <replaceable>color-spec</replaceable></term>
+                        <listitem>
+                            <para>
+                                Specifies the default text color.  The <parameter>color-spec</parameter>
+                                can be  a color name recognized by Tk or it can
+                                be an #rrggbb color value.  This option is
+                                actually delegated directly to the underlying
+                                <command>text</command> widget without
+                                interpretation.
+                            </para>
+                        </listitem>
+                    </varlistentry>
+                    <varlistentry>
+                        <term><option>background</option> <replaceable>color-spec</replaceable></term>
+                        <listitem>
+                            <para>
+                                Specifies the background color of the
+                                <classname>OutputText</classname> <command>text</command>
+                                widget.  This is passed without interpretation to
+                                the <command>text</command> widget.
+                            </para>
+                        </listitem>
+                    </varlistentry>
+                    <varlistentry>
+                        <term><option>-width</option> <replaceable>characters-wide</replaceable></term>
+                        <term><option>-height</option> <replaceable>lines-tall</replaceable></term>
+                        <listitem>
+                            <para>
+                                Specifies the width and height of the
+                                <command>text</command> widget in characters.
+                                These options are passed without interpretation
+                                to the <command>text</command> widget.
+                            </para>
+                        </listitem>
+                    </varlistentry>
+                    <varlistentry>
+                        <term><option>-history</option> <replaceable>lines</replaceable></term>
+                        <listitem>
+                            <para>
+                                The number of lines of historical data that are
+                                kept in the scrolling buffer.  If the number
+                                of output lines exceeds <replaceable>lines</replaceable>,
+                                the oldest lines are removed from the history
+                                until the number of lines remaining is at most
+                                <replaceable>lines</replaceable>.
+                            </para>
+                            <para>
+                                The default value for this is <literal>1000</literal>.
+                                Note that log files do not have a line limit other
+                                than the amount of disk space available.
+                            </para>
+                        </listitem>
+                    </varlistentry>
+                    <varlistentry>
+                        <term><option>-logclasses</option> <replaceable>list-of-severities</replaceable></term>
+                        <listitem>
+                            <para>
+                                Determines the set of legal logging classes
+                                (severities) that are accepted by the
+                                log message (see METHODS below).  This, in
+                                addition to the value of <option>-showclass</option>
+                                (see below) determine how log messages are handled
+                                by the output widget.
+                            </para>
+                        </listitem>
+                    </varlistentry>
+                    <varlistentry>
+                        <term><option>-monitorcmd</option> <replaceable>script</replaceable></term>
+                        <listitem>
+                            <para>
+                                Provides a script that is invoked whenever output is added to
+                                the window.  The ouptut is appended quoted into
+                                a single word at the end of the <replaceable>script</replaceable>.
+                            </para>
+                        </listitem>
+                    </varlistentry>
+                    
+                    <varlistentry>
+                        <term><option>-showlog</option> <replaceable>dict-of-option-lists</replaceable></term>
+                        <listitem>
+                            <para>
+                                Determines for each log class value in the
+                                <option>-logclasses</option> option what is
+                                done with messages submitted with that log class.
+                                Note that changes to this value affect the display
+                                of old log messages with the exception of suppressed
+                                classes which will only display new entries.
+                            </para>
+                            <para>
+                                The form of the value for this option is a dict
+                                with keys that are log classes defined
+                                in the <option>-logclasses</option> option value.
+                                The values are lists of tag options as defined
+                                <ulink url='http://www.tcl.tk/man/tcl8.5/TkCmd/text.htm#M26'>
+                                    TAGS section of the Tcl/Tk text widget manpage </ulink>.
+                                These options are applied to log entries with these
+                                classes.
+                            </para>
+                            <para>
+                                If a log class is omitted fromthe dict it will
+                                not be displayed.  One use for this is to provide
+                                a <literal>debug</literal> log class for debugging
+                                information which can be suppressed by omitting
+                                it from the <option>-showlog</option> dict.
+                            </para>
+                        </listitem>
+                    </varlistentry>
+                </variablelist>
+                    
+            </refsect2>
+            <refsect2>
+                <title>METHODS</title>
+                <para>
+                    This section describes the public methods for the
+                    <classname>OutputWindow</classname> widget.
+                </para>
+                <variablelist>
+                    <varlistentry>
+                        <term><methodname>puts</methodname> <option>?-nonewline?</option> <parameter>message</parameter></term>
+                        <listitem>
+                            <para>
+                                Outputs <parameter>message</parameter> to the
+                                <classname>OutputWindow</classname> displaying it
+                                using the current values of
+                                the <option>-foreground</option> and
+                                <option>-background</option> options to determine
+                                the text's rendition.
+                            </para>
+                            <para>
+                                If the optional <option>-nonewline</option> is
+                                provided, the text is not output with
+                                a trailing newline.  This can be used to
+                                build up a one-line message in several
+                                <methodname>puts</methodname> calls.
+                            </para>
+                        </listitem>
+                    </varlistentry>
+                    <varlistentry>
+                        <term><methodname>log</methodname> <parameter>class message</parameter></term>
+                        <listitem>
+                            <para>
+                                Creates and outputs a log <parameter>message</parameter>.
+                                <parameter>class</parameter> determines
+                                the rendition of the message via
+                                the values of the <option>-showlog</option>
+                                option.  It is an error for <parameter>class</parameter>
+                                to be a value not in the <option>logclasses</option>
+                                option value.
+                            </para>
+                            <para>
+                                The <parameter>messge</parameter> is output
+                                preceded by a timestamp and class name.
+                            </para>
+                        </listitem>
+                    </varlistentry>
+                    <varlistentry>
+                        <term><methodname>clear</methodname></term>
+                        <listitem>
+                            <para>
+                                Clears the contents of the window.
+                            </para>
+                        </listitem>
+                    </varlistentry>
+                    <varlistentry>
+                        <term><methodname>get</methodname></term>
+                        <listitem>
+                            <para>
+                                Returns the textual contents of the window.
+                                Note that no hints are provided to enable the
+                                caller to determine the rendition of the text.
+                            </para>
+                        </listitem>
+                    </varlistentry>
+                    <varlistentry>
+                        <term><methodname>open</methodname> <parameter>filename</parameter></term>
+                        <listitem>
+                            <para>
+                                Opens the file <parameter>filename</parameter> as
+                                an output log file.  From this point on all
+                                output (<methodname>log</methodname> and
+                                <methodname>puts</methodname>)
+                                to the <classname>OutputWindow</classname> will be
+                                recorded in that file.
+                            </para>
+                            <para>
+                                The file is opened for append.  If there was
+                                a previously open log file it is closed first.
+                                See <methodname>close</methodname> below.
+                            </para>
+                        </listitem>
+                    </varlistentry>
+                    <varlistentry>
+                        <term><methodname>close</methodname></term>
+                        <listitem>
+                            <para>
+                                Closes any open log file.
+                            </para>
+                        </listitem>
+                    </varlistentry>
+                </variablelist>                    
+            </refsect2>
+            <refsect2>
+                <title>SINGLETON IMPLEMENTATION</title>
+                <para>
+                    The application level singleton is implemented via the
+                    <function>::Output::getInstance</function> method.
+                    This proc is declared as follows:
+                </para>
+                <informalexample>
+                    <programlisting>
+proc Output::getInstance { {win {}} args} {
+...
+}
+                    </programlisting>
+                </informalexample>
+                <para>
+                    The <parameter>win</parameter> parameter is required only
+                    on the first call and is the window path to be used for
+                    the object.  Similarly any trailing parameters to the
+                    first invocation contain configuration option/value pairs.
+                    Creation register the run state machine callout bundle that
+                    maintains the foreground/background appearance of the window
+                    as runs start and stop.
+                </para>
+                <para>
+                    The proc returns the widget path.
+                </para>
+            </refsect2>
+        </refsect1>
+        
+      </refentry>
+      <refentry id="rdogui3_outputwindowsettings">
+        <refentryinfo>
+            <author>
+                    <personname>
+                            <firstname>Ron</firstname>
+                            <surname>Fox</surname>
+                    </personname>
+                    <personblurb><para></para></personblurb>
+            </author>
+            <productname>NSCLDAQ</productname>
+            <productnumber></productnumber>
+        </refentryinfo>
+        <refmeta>
+           <refentrytitle id='rdogui3_outputwindowsettings_title'>OutputWindowSettings</refentrytitle>
+           <manvolnum>3rdogui</manvolnum>
+           <refmiscinfo class='empty'></refmiscinfo>
+        </refmeta>
+        <refnamediv>
+           <refname>OutputWindowSettings</refname>
+           <refpurpose>Prompter for <classname>OutputWindow</classname> settings.</refpurpose>
+        </refnamediv>
+        
+        <refsynopsisdiv>
+          <cmdsynopsis>
+          <command>
+OutputWindowSettings <replaceable>widget-path ?options...?</replaceable>
+          </command>
+          </cmdsynopsis>
+
+        </refsynopsisdiv>
+        <refsect1>
+           <title>DESCRIPTION</title>
+           <para>
+            This megawidget provides a prompter for options that can be applied to
+            a
+            <link linkend='rdogui3_ui_OutputWindow' endterm='rdogui3_ui_OutputWindow_title' />
+            widget.  A convenience proc is also provided that wraps this widget
+            in a dialog and, when the user accepts the state of the dialog,
+            changes the configuration options of the
+            <classname>OutputWindow</classname> singleton appropriately.
+           </para>
+        </refsect1>
+        <refsect1>
+           <title>
+              OPTIONS
+           </title>
+           <para>
+            The widget accepts the standard <methodname>configure</methodname>
+            and <methodname>cget</methodname> methods.  These operate on the
+            following set of options:
+           </para>
+            <variablelist>
+             <varlistentry>
+                 <term><option>-rows</option> <replaceable>row-count</replaceable></term>
+                 <listitem>
+                     <para>
+                         Sets/gets the number of rows requested from the
+                         prompter (this is controlled by a spinbox widget).
+                     </para>
+                 </listitem>
+             </varlistentry>
+             <varlistentry>
+                 <term><option>-columns</option> <replaceable>column-count</replaceable></term>
+                 <listitem>
+                     <para>
+                         Sets/gets the number of columns requested from the
+                         prompter.   This is controlled by a spinbox widget.
+                     </para>
+                 </listitem>
+             </varlistentry>
+             <varlistentry>
+                 <term><option>-history</option> <replaceable>history-lines</replaceable></term>
+                 <listitem>
+                     <para>
+                         Sets/gets the number of lines of history information
+                         requested from the prompter.  This is controlled
+                         by a spinbox widget.
+                     </para>
+                 </listitem>
+             </varlistentry>
+             <varlistentry>
+                 <term><option>-debug</option> <replaceable>1 | 0</replaceable></term>
+                 <listitem>
+                     <para>
+                         Gets/sets the state of the checkbutton widget that is
+                         labeled <literal>Show debugging Output</literal>.
+                     </para>
+                 </listitem>
+             </varlistentry>
+             
+            </variablelist>
+        </refsect1>
+        <refsect1>
+            <title>CONVENIENCE PROC</title>
+            <para>
+                <function>::Output::promptSettings</function> displays a
+                <classname>OutputWindowSettings</classname> widget wrapped in a
+                <link linkend='rdogui3_dialogwrapper' endterm='rdogui3_dialogwrapper_title' />.
+                If the user clicks <guibutton>Ok</guibutton>, the proc fetches
+                the singleton <classname>OutputWindow</classname> and sets its
+                options accordingly. 
+            </para>
+            <para>
+                The <literal>Show debugging Output</literal> checkbox is handled
+                by making or removing a debug entry in the <classname>OutputWindow</classname>'s
+                <option>-showlog</option> dict for the <literal>debug</literal> class.
+                The contents of this entry, when present, are empty resulting
+                in default text rendition.
+            </para>
+        </refsect1>
+      </refentry>
+      
+      <refentry id="rdogui3_StatusArea">
+        <refentryinfo>
+            <author>
+                    <personname>
+                            <firstname>Ron</firstname>
+                            <surname>Fox</surname>
+                    </personname>
+                    <personblurb><para></para></personblurb>
+            </author>
+            <productname>NSCLDAQ</productname>
+            <productnumber></productnumber>
+        </refentryinfo>
+        <refmeta>
+           <refentrytitle id='rdogui3_StatusArea_title'>StatusArea</refentrytitle>
+           <manvolnum>3rdogui</manvolnum>
+           <refmiscinfo class='empty'></refmiscinfo>
+        </refmeta>
+        <refnamediv>
+           <refname>StatusArea</refname>
+           <refpurpose>Status area megawidget</refpurpose>
+        </refnamediv>
+        
+        <refsynopsisdiv>
+          <cmdsynopsis>
+            <command>
+StatusArea <replaceable>window-path</replaceable>
+          </command>
+          </cmdsynopsis>
+
+        </refsynopsisdiv>
+        <refsect1>
+           <title>DESCRIPTION</title>
+           <para>
+            <classname>StatusArea</classname> is a megawidget that is a container
+            for status items.  Status items, sometimes called
+            <firstterm>status bars</firstterm> are arranged as a set of vertically
+            stacked widgets inside the <classname>StatusArea</classname>.
+           </para>
+           <para>
+            In most but not all cases, status items will be simple label
+            widgets intended to provide textual information about the status
+            of some facet of the program.  The <classname>StatusArea</classname>
+            provides methods that simplify the creation and management of these
+            labels.
+           </para>
+           <para>
+            A singleton implementation is also available.
+           </para>
+        </refsect1>
+        <refsect1>
+           <title>
+              METHODS
+           </title>
+           <variablelist>
+            <varlistentry>
+                <term><methodname>addWidget</methodname> <parameter>args</parameter></term>
+                <listitem>
+                    <para>
+                        This adds an arbitrary widget to the status area.
+                        The <parameter>args</parameter> should be a widget creation
+                        command without the window path (This gets generated by
+                        <methodname>addWigdget</methodname>).  For example:
+                    </para>
+                    <informalexample>
+                        <programlisting>
+$statusBar addWidget checkbutton -onvalue 1 -offvalue 0 -variable myvar -text {A checkbutton}
+                        </programlisting>
+                    </informalexample>
+                    <para>
+                        Adds a checkbutton control to the status bar.  To add
+                        frames containing multiple widgets to the status bar,
+                        create a megawidget (with snit or itk for example) and
+                        pass the megawidget constructor name to the
+                        <methodname>addWidget</methodname> method.
+                    </para>
+                    <para>
+                        The widget will be added to the bottom of the status
+                        area.  The actual widget path is returned by
+                        this method.
+                    </para>
+                </listitem>
+            </varlistentry>
+            <varlistentry>
+                <term><methodname>addMessage</methodname> <parameter>?initial-text?</parameter></term>
+                <listitem>
+                    <para>
+                        Adds a message to the bottom of the status window.
+                        Messages are implemented as label widgets.
+                        If provided the optional
+                        <parameter>initial-text</parameter> argument is the
+                        text initially displayed by the widget.
+                    </para>
+                    <para>
+                        The method returns a <firstterm>message handle</firstterm>.
+                        The message handle is <emphasis>not</emphasis> the widget
+                        path of the label widget.  It can be used in other
+                        message related methods (e.g. <methodname>addMessage</methodname>)
+                        however.
+                    </para>
+                </listitem>
+            </varlistentry>
+            <varlistentry>
+                <term><methodname>setMessage</methodname> <replaceable>handle text args</replaceable></term>
+                <listitem>
+                    <para>
+                        Changes the message text displayed by the message
+                        referred to by <parameter>handle</parameter> to
+                        <parameter>text</parameter>.  If additional parameters
+                        are supplied the must be option/value pairs that are
+                        valid for configuring a
+                        <ulink url='http://www.tcl.tk/man/tcl8.5/TkCmd/ttk_label.htm'>
+                            ttk::label
+                        </ulink>
+                        widget.
+                    </para>
+                    <para>
+                        The example below creates a message widget and
+                        outputs some text in it colored green:
+                    </para>
+                    <informalexample>
+                        <programlisting>
+set msg [$status addMessage]
+$status setMessage $msg {Some text} -foreground green
+                        </programlisting>
+                    </informalexample>
+                </listitem>
+            </varlistentry>
+            <varlistentry>
+                <term><methodname>statusItems</methodname></term>
+                <listitem>
+                    <para>
+                        Returns a list of the widget paths that
+                        of the widgets in the status area.  This includes
+                        the message widgets as well as the other widgets you
+                        may have added with <methodname>addMessage</methodname>.
+                    </para>
+                </listitem>
+            </varlistentry>
+            <varlistentry>
+                <term><methodname>messageHandles</methodname></term>
+                <listitem>
+                    <para>
+                        Slightly mis-named method returns the widget paths
+                        of the <command>ttk::label</command> widgets
+                        created by the <methodname>addMessage</methodname>
+                        command.
+                    </para>
+                </listitem>
+            </varlistentry>
+            
+           </variablelist>
+        </refsect1>
+        <refsect1>
+            <title>SINGLETON IMPLEMENTATION</title>
+            <para>
+                <function>::StatusBar::getInstance</function> returns the
+                widget path for the singleton status area widget.
+                The first time it is called, the otherwise optional
+                widget path for the status area must be passed in, and
+                the actual <classname>StatusArea</classname> widget
+                will be created.
+            </para>
+        </refsect1>
+      </refentry>
+
+<!-- /manpage -->
+<!-- manpage 3provider -->
+      <refentry id="provider3_intro">
+        <refentryinfo>
+            <author>
+                    <personname>
+                            <firstname>Ron</firstname>
+                            <surname>Fox</surname>
+                    </personname>
+                    <personblurb><para></para></personblurb>
+            </author>
+            <productname>NSCLDAQ</productname>
+            <productnumber></productnumber>
+        </refentryinfo>
+        <refmeta>
+           <refentrytitle id='provider3_intro_title'>Introduction</refentrytitle>
+           <manvolnum>3provider</manvolnum>
+           <refmiscinfo class='empty'></refmiscinfo>
+        </refmeta>
+        <refnamediv>
+           <refname>Introduction</refname>
+           <refpurpose>Data source providers</refpurpose>
+        </refnamediv>
+        
+        <refsynopsisdiv>
+          <cmdsynopsis>
+              <command>
+package provide <replaceable>providerName</replaceable>_Provider <replaceable>version-string</replaceable>
+          </command>
+          </cmdsynopsis>
+            <cmdsynopsis>
+                <command>
+namespace eval <replaceable>providerName</replaceable> {...}
+                </command>
+            </cmdsynopsis>
+            <cmdsynopsis>
+                <command>
+proc ::<replaceable>providerName</replaceable>::parameters {} {...}
+                </command>
+            </cmdsynopsis>
+            <cmdsynopsis>
+                <command>
+proc ::<replaceable>providerName</replaceable>::start params {...}
+                </command>
+            </cmdsynopsis>
+            <cmdsynopsis>
+                <command>
+proc ::<replaceable>providerName</replaceable>::check sourceId {...}
+                </command>
+            </cmdsynopsis>
+            <cmdsynopsis>
+                <command>
+proc ::<replaceable>providerName</replaceable>::stop sourceId {...}
+                </command>
+            </cmdsynopsis>
+            <cmdsynopsis>
+                <command>
+proc ::<replaceable>providerName</replaceable>::begin {sourceId runNumber title} {...}
+                </command>
+            </cmdsynopsis>
+            <cmdsynopsis>
+                <command>
+proc ::<replaceable>providerName</replaceable>::pause sourceId {...}
+                </command>
+            </cmdsynopsis>
+            <cmdsynopsis>
+                <command>
+proc ::<replaceable>providerName</replaceable>::resume sourceId {...}
+                </command>
+            </cmdsynopsis>
+            <cmdsynopsis>
+                <command>
+proc ::<replaceable>providerName</replaceable>::end sourceId {...}
+                </command>
+            </cmdsynopsis>
+            <cmdsynopsis>
+                <command>
+proc ::<replaceable>providerName</replaceable>::init sourceId {...}
+                </command>
+            </cmdsynopsis>
+            <cmdsynopsis>
+                <command>
+proc ::<replaceable>providerName</replaceable>::capabilities {} {...}
+                </command>
+            </cmdsynopsis>
+
+        </refsynopsisdiv>
+        <refsect1>
+           <title>DESCRIPTION</title>
+           <para>
+            Data source providers are Tcl loadable packages that provide
+            code that understands how to maniuplate a specific type of
+            data source.  NSCLDAQ comes with two pre-built data source providers;
+            <link linkend="provider3_sshpipe" endterm='provider3_sshpipe_title' />
+            which understands how to run command line readout programs on the end
+            of a SSH pipeline to a (possibily) remote system, and
+            <link linkend='provider3_s800' endterm='provider3_s800_title' /> which
+            knows how to connect to and send appropriate commands to the
+            S800 data acquisition readout program.
+           </para>
+           <para>
+            If a Source provider supplies the code for a type of data source,
+            a specific data source is identified by a <parameter>sourceId</parameter>
+            this is assigned by the code that creates data sources.  In general
+            while it's a good idea to define data source ids that are unique across
+            all data source providers (that's what the ReadoutGUI data source
+            manager does), it is only required that source ids be unique within
+            a specific provider.
+           </para>
+           <para>
+            This section of man pages provides:
+            <itemizedlist>
+                <listitem><para>Reference material on the API a data source provider must export.</para></listitem>
+                <listitem><para>Reference information that describes the SSHPipe provider.</para></listitem>
+                <listitem><para>Reference information that describes the S800 provider.</para></listitem>
+            </itemizedlist>
+           </para>
+        </refsect1>
+        <refsect1>
+           <title>
+              CREATING A DATA SOURCE PROVIDER
+           </title>
+           <para>
+                Data source providers are Tcl packages with names that end in
+                <literal>_Provider</literal> for example, the SSHPipe provider
+                is a package named <literal>SSHPipe_Provider</literal>. The
+                section of the package name before the trailing <literal>_Provider</literal>
+                is called the <emphasis>provider name</emphasis>.
+           </para>
+           <para>
+                Data source providers are expected to define a specific set
+                of named procedures in a namespace that matches their
+                provider name.   Thus the SSHPipe provider defines procs in the
+                <literal>::SSHPipe::</literal> namespace.  These procs need not
+                be exported from the namespace.
+           </para>
+           <para>
+            The code fragment below shows a simplified version of how the
+            package and namespace are defined and a definition for the
+            <literal>parameters</literal> proc is made within that namespace
+           </para>
+           <informalexample>
+            <programlisting>
+package provide MyDataSource_Provider 1.0 
+
+namespace eval ::MyDataSource {}
+
+proc ::MyDataSource::parameters {} {
+  # Actual implementation omitted
+  #  ...
+}
+            </programlisting>
+           </informalexample>
+           <para>
+            While only the API functions described in this manpage need to be
+            in the provider's namespace, it is good programming practice to
+            put any utility functions either in that namespace or in some
+            other namespace that is specific to the data source provider
+            (e.g.  <replaceable>providerName</replaceable>_private).
+            This minimizes the chances that your definitions will re-define
+            some previously defined proc in the global namespace.
+           </para>
+           <para>
+            For information on Tcl namespaces, see the documentation for the
+            <ulink url='http://www.tcl.tk/man/tcl8.5/TclCmd/namespace.htm'>
+                Tcl namespace command</ulink>.
+           </para>
+        </refsect1>
+        <refsect1>
+            <title>API FUNCTIONS</title>
+            <para>
+                This section provides a brief overview of each API function
+                a data provider must implement along with a pointer to the
+                detailed documentation for that function.  In the documentation
+                below, the namespace for the API function is omitted for the sake
+                of brevity.
+            </para>
+            <variablelist>
+                <varlistentry>
+                    <term><command>parameters</command></term>
+                    <listitem>
+                        <para>
+                            Each data source a data source provider starts may
+                            require some parameterization.  For example, the
+                            S800 provider needs to know the host on which the
+                            S800 readout program is running along with the
+                            TCP/IP port on which that program is listening for
+                            command connections.
+                            <link linkend='provider3_parameters'
+                                  endterm='provider3_parameters_title' />
+                            returns information about the parameterization of
+                            the provider.  The information returned is sufficient
+                            for calling code to produce a very simple prompter
+                            for those parameters.
+                        </para>
+                    </listitem>
+                </varlistentry>
+                <varlistentry>
+                    <term><command>start</command> <replaceable>params</replaceable></term>
+                    <listitem>
+                        <para>
+                            The <command>start</command> command of a data source
+                            provider start a data source given a specific
+                            parameterization.
+                            The
+                            <link linkend='provider3_start'
+                                  endterm='provider3_start_title' />
+                            describes this command.
+                        </para>
+                    </listitem>
+                </varlistentry>
+                <varlistentry>
+                    <term><command>check</command> <replaceable>sourceId</replaceable></term>
+                    <listitem>
+                        <para>
+                            Whatever code is managing a set of data providers
+                            needs to know when one of the active sources
+                            has exited.
+                            <link linkend='provider3_check'
+                                  endterm='provider3_check_title' />
+                            returns a true value if a source is still running and
+                            false if not.
+                        </para>
+                    </listitem>
+                </varlistentry>
+                <varlistentry>
+                    <term><command>stop</command> <replaceable>sourceId</replaceable></term>
+                    <listitem>
+                        <para>
+                            <link linkend='provider3_stop'
+                                  endterm='provider3_stop_title' />
+                            Stops the specified data source.
+                        </para>
+                    </listitem>
+                </varlistentry>
+                <varlistentry>
+                    <term><command>begin</command> <replaceable>sourceId runNumber title</replaceable></term>
+                    <listitem>
+                        <para>
+                            Starts data taking for a new run.
+                            See <link linkend='provider3_begin'
+                                endterm='provider3_begin_title' />
+                            for reference information.
+                        </para>
+                    </listitem>
+                </varlistentry>
+                <varlistentry>
+                    <term><command>pause</command> <replaceable>sourceId</replaceable></term>
+                    <listitem>
+                        <para>
+                            If your data source implements pause/resume functionality
+                            you must define this command to pause the run.
+                            See the 
+                            <link linkend='provider3_pause'
+                                  endterm='provider3_pause_title' />
+                            reference material for more information.
+                        </para>
+                    </listitem>
+                </varlistentry>
+                <varlistentry>
+                    <term><command>resume</command> <replaceable>sourceId</replaceable></term>
+                    <listitem>
+                        <para>
+                            If your data source implements pause/resume functionality
+                            you must implement
+                            <link linkend='provider3_resume'
+                                  endterm='provider3_resume_title' />
+                            to resume paused runs.
+                        </para>
+                    </listitem>
+                </varlistentry>
+                <varlistentry>
+                    <term><command>end</command> <replaceable>sourceId</replaceable></term>
+                    <listitem>
+                        <para>
+                            The
+                            <link linkend='provider3_end'
+                                  endterm='provider3_end_title' />
+                            ends a run in a data source.
+                        </para>
+                    </listitem>
+                </varlistentry>
+                <varlistentry>
+                    <term><command>init</command> <replaceable>sourceId</replaceable></term>
+                    <listitem>
+                        <para>
+                            The
+                            <link linkend='provider3_init'
+                                  endterm='provider3_init_title' />
+                            causes an initialize procedure in the data source.
+                        </para>
+                    </listitem>
+                </varlistentry>
+                <varlistentry>
+                    <term><command>capbilities</command></term>
+                    <listitem>
+                        <para>
+                            Describes the data
+                            <link linkend='provider3_capabilities'
+                                  endterm='provider3_capabilities_title' />
+                            source capabilities.  
+                        </para>
+                    </listitem>
+                </varlistentry>
+            </variablelist>
+        </refsect1>
+      </refentry>
+
+      <refentry id="provider3_parameters">
+        <refentryinfo>
+            <author>
+                    <personname>
+                            <firstname>Ron</firstname>
+                            <surname>Fox</surname>
+                    </personname>
+                    <personblurb><para></para></personblurb>
+            </author>
+            <productname>NSCLDAQ</productname>
+            <productnumber></productnumber>
+        </refentryinfo>
+        <refmeta>
+           <refentrytitle id='provider3_parameters_title'>parameters</refentrytitle>
+           <manvolnum>3provider</manvolnum>
+           <refmiscinfo class='empty'></refmiscinfo>
+        </refmeta>
+        <refnamediv>
+           <refname>parameters</refname>
+           <refpurpose>Describe data source parameterization</refpurpose>
+        </refnamediv>
+        
+        <refsynopsisdiv>
+          <cmdsynopsis>
+              <command>
+proc ::<replaceable>providerName</replaceable>::parameters {} {
+  ...
+}
+          </command>
+          </cmdsynopsis>
+
+        </refsynopsisdiv>
+        <refsect1>
+           <title>DESCRIPTION</title>
+           <para>
+            Each data source managed by a data source provider is specified
+            by means of some set of data source specific parameters.
+            The <command>parameters</command> proc of each data source
+            returns a Tcl
+            <ulink url='dict'>dict</ulink> that describes the set of parameters
+            expected.
+           </para>
+           <para>
+            The keys of the dict are short parameter names (used by the
+            data source to look up the parameter in the dict).  The value
+            of each dict element is is a human-readable description of the
+            parameter.  Normally a graphical user interface would use this
+            string to prompt the user for a value.
+           </para>
+        </refsect1>
+
+      </refentry>
+      <refentry id="provider3_start">
+        <refentryinfo>
+            <author>
+                    <personname>
+                            <firstname>Ron</firstname>
+                            <surname>Fox</surname>
+                    </personname>
+                    <personblurb><para></para></personblurb>
+            </author>
+            <productname>NSCLDAQ</productname>
+            <productnumber></productnumber>
+        </refentryinfo>
+        <refmeta>
+           <refentrytitle id='provider3_start_title'>start</refentrytitle>
+           <manvolnum>3provider</manvolnum>
+           <refmiscinfo class='empty'></refmiscinfo>
+        </refmeta>
+        <refnamediv>
+           <refname>start</refname>
+           <refpurpose>Start a data source</refpurpose>
+        </refnamediv>
+        
+        <refsynopsisdiv>
+          <cmdsynopsis>
+              <command>
+::<replaceable>providerName</replaceable>::start <replaceable>param-dict</replaceable>
+          </command>
+          </cmdsynopsis>
+
+        </refsynopsisdiv>
+        <refsect1>
+           <title>DESCRIPTION</title>
+           <para>
+            Starts a data source for the provider.   The
+            <parameter>param-dict</parameter> parameter is a Tcl
+            <ulink url='dict'>dict</ulink>.  The keys for the dict are the
+            same as the keys for the dict returned from
+            <link linkend='provider3_parameters'
+                  endterm='provider3_parameters_title' />.
+            Key values are the parameter values.  An additional key
+            <literal>sourceid</literal> is always added to this dict and it
+            represents a unique identifier that will be used
+            to refer to this data source from now on.
+           </para>
+        </refsect1>
+ 
+      </refentry>
+      <refentry id="provider3_check">
+        <refentryinfo>
+            <author>
+                    <personname>
+                            <firstname>Ron</firstname>
+                            <surname>Fox</surname>
+                    </personname>
+                    <personblurb><para></para></personblurb>
+            </author>
+            <productname>NSCLDAQ</productname>
+            <productnumber></productnumber>
+        </refentryinfo>
+        <refmeta>
+           <refentrytitle id='provider3_check_title'>check</refentrytitle>
+           <manvolnum>3provider</manvolnum>
+           <refmiscinfo class='empty'></refmiscinfo>
+        </refmeta>
+        <refnamediv>
+           <refname>check</refname>
+           <refpurpose>Check Data Source Liveness</refpurpose>
+        </refnamediv>
+        
+        <refsynopsisdiv>
+          <cmdsynopsis>
+              <command>
+proc ::<replaceable>providerName</replaceable>::check <replaceable>sourceId</replaceable> {
+...
+}
+          </command>
+          </cmdsynopsis>
+
+        </refsynopsisdiv>
+        <refsect1>
+           <title>DESCRIPTION</title>
+           <para>
+            The <command>check</command> proc can be called once a data source
+            has been started.  The <parameter>sourceId</parameter> parameter is
+            the value of the <literal>sourceid</literal> dict element passed to the
+            <link linkend='provider3_start' endterm='provider3_start_title' />
+            command.
+           </para>
+           <para>
+            This command should return a boolean true value if the data source
+            identified by <parameter>sourceId</parameter> is still running or
+            a boolean false value if the data source is no longer running.
+            Boolean values are those accepted by the C function
+            <ulink url='http://www.tcl.tk/man/tcl8.5/TclLib/GetInt.htm'>
+                Tcl_GetBoolean</ulink>.
+           </para>
+        </refsect1>
+
+      </refentry>
+      <refentry id="provider3_stop">
+        <refentryinfo>
+            <author>
+                    <personname>
+                            <firstname>Ron</firstname>
+                            <surname>Fox</surname>
+                    </personname>
+                    <personblurb><para></para></personblurb>
+            </author>
+            <productname>NSCLDAQ</productname>
+            <productnumber></productnumber>
+        </refentryinfo>
+        <refmeta>
+           <refentrytitle id='provider3_stop_title'>stop</refentrytitle>
+           <manvolnum>3provider</manvolnum>
+           <refmiscinfo class='empty'></refmiscinfo>
+        </refmeta>
+        <refnamediv>
+           <refname>stop</refname>
+           <refpurpose>Stop data sources</refpurpose>
+        </refnamediv>
+        
+        <refsynopsisdiv>
+          <cmdsynopsis>
+            <command>
+proc ::<replaceable>providername</replaceable>::stop <replaceable>sourceId</replaceable> {
+...
+}
+          </command>
+          </cmdsynopsis>
+
+        </refsynopsisdiv>
+        <refsect1>
+           <title>DESCRIPTION</title>
+           <para>
+            Called to stop the data source identified by
+            <parameter>sourceId</parameter>.
+            The <parameter>sourceId</parameter> parameter is
+            the value of the <literal>sourceid</literal> dict element passed to the
+            <link linkend='provider3_start' endterm='provider3_start_title' />
+            command.
+           </para>
+           <para>r
+            Once this command is executed, the data source provider should invalidate
+            the <parameter>sourceId</parameter>, and take whatever steps are needed
+            to release any resources the data source has used.
+           </para>
+        </refsect1>
+
+      </refentry>
+      <refentry id="provider3_begin">
+        <refentryinfo>
+            <author>
+                    <personname>
+                            <firstname>Ron</firstname>
+                            <surname>Fox</surname>
+                    </personname>
+                    <personblurb><para></para></personblurb>
+            </author>
+            <productname>NSCLDAQ</productname>
+            <productnumber></productnumber>
+        </refentryinfo>
+        <refmeta>
+           <refentrytitle id='provider3_begin_title'>begin</refentrytitle>
+           <manvolnum>3provider</manvolnum>
+           <refmiscinfo class='empty'></refmiscinfo>
+        </refmeta>
+        <refnamediv>
+           <refname>begin</refname>
+           <refpurpose>Start data taking in a data source</refpurpose>
+        </refnamediv>
+        
+        <refsynopsisdiv>
+          <cmdsynopsis>
+            <command>
+proc ::<replaceable>providerName</replaceable>::begin {sourceId runNumber title} {
+...
+}
+          </command>
+          </cmdsynopsis>
+
+        </refsynopsisdiv>
+        <refsect1>
+           <title>DESCRIPTION</title>
+           <para>
+            Starts data taking at the beginning of a run for the
+            source identified by <parameter>sourceId</parameter>.  The
+            <parameter>runNumber</parameter> and <parameter>title</parameter>
+            parameters are the run number and title of the run.  They
+            can be ignored if the data source has specified that it does not
+            have the capability of associatig run numbers and titles with
+            data taking runs.
+           </para>
+           <para>
+            The <parameter>sourceId</parameter> parameter is, as usual,
+            the value of the <literal>sourceid</literal> dict element passed to the
+            <link linkend='provider3_start' endterm='provider3_start_title' />
+            command.
+           </para>
+        </refsect1>
+
+      </refentry>
+      <refentry id="provider3_pause">
+        <refentryinfo>
+            <author>
+                    <personname>
+                            <firstname>Ron</firstname>
+                            <surname>Fox</surname>
+                    </personname>
+                    <personblurb><para></para></personblurb>
+            </author>
+            <productname>NSCLDAQ</productname>
+            <productnumber></productnumber>
+        </refentryinfo>
+        <refmeta>
+           <refentrytitle id='provider3_pause_title'>pause</refentrytitle>
+           <manvolnum>3provider</manvolnum>
+           <refmiscinfo class='empty'></refmiscinfo>
+        </refmeta>
+        <refnamediv>
+           <refname>pause</refname>
+           <refpurpose>Pause a data taking run (optional)</refpurpose>
+        </refnamediv>
+        
+        <refsynopsisdiv>
+          <cmdsynopsis>
+              <command>
+proc ::<replaceable>providerName</replaceable>::pause <replaceable>sourceId</replaceable> {
+...
+}
+          </command>
+          </cmdsynopsis>
+
+        </refsynopsisdiv>
+        <refsect1>
+           <title>DESCRIPTION</title>
+           <para>
+            Pauses a data taking run in the data source identified by
+            <parameter>sourceId</parameter>.
+            The <parameter>sourceId</parameter> parameter is
+            the value of the <literal>sourceid</literal> dict element passed to the
+            <link linkend='provider3_start' endterm='provider3_start_title' />
+            command.
+           </para>
+           <para>
+            This proc is optional.  Specifically, if the data source provider's
+            <link linkend='provider3_capabilities'
+                  endterm='provider3_capabilities_title' /> specifies  the
+            provider is unable to pause runs, the provider need not implement
+            either this proc or the
+            <link linkend='provider3_resume' endterm='provider3_resume_title' />
+            proc.  Similarly, the data source manager should not invoke the
+            <command>pause</command> or <command>resume</command> commands on
+            data sources that cannot support it.
+           </para>
+           <para>
+            The ReadoutGUI data source manager and GUI will prevent an invocation
+            of the <command>pause</command> and <command>resume</command>
+            operations on any data of the data sources
+            unless all data sources specified able to perform these
+            operations.
+            </para>
+        </refsect1>
+
+      </refentry>
+     
+      <refentry id="provider3_resume">
+        <refentryinfo>
+            <author>
+                    <personname>
+                            <firstname>Ron</firstname>
+                            <surname>Fox</surname>
+                    </personname>
+                    <personblurb><para></para></personblurb>
+            </author>
+            <productname>NSCLDAQ</productname>
+            <productnumber></productnumber>
+        </refentryinfo>
+        <refmeta>
+          <refentrytitle id='provider3_resume_title'>resume</refentrytitle>
+          <manvolnum>3provider</manvolnum>
+          <refmiscinfo class='empty'></refmiscinfo>
+        </refmeta>
+        <refnamediv>
+          <refname>resume</refname>
+          <refpurpose>Resume a Paused Run</refpurpose>
+        </refnamediv>
+
+        <refsynopsisdiv>
+          <cmdsynopsis>
+            <command>
+proc ::<replaceable>providerName</replaceable>::resume <replaceable>sourceId</replaceable> {
+...
+}
+          </command>
+        </cmdsynopsis>
+
+      </refsynopsisdiv>
+      <refsect1>
+        <title>DESCRIPTION</title>
+        <para>
+          Resumes a run that is paused in the data source identified by
+          <parameter>sourceId</parameter>.
+          This proc is optional.  Specifically, if the data source provider's
+          <link linkend='provider3_capabilities'
+            endterm='provider3_capabilities_title' /> specifies  the
+          provider is unable to pause runs, the provider need not implement
+          either this proc or the
+          <link linkend='provider3_pause' endterm='provider3_pause_title' />
+          proc.  Similarly, the data source manager should not invoke the
+          <command>pause</command> or <command>resume</command> commands on
+          data sources that cannot support it.
+        </para>
+        <para>
+          The ReadoutGUI data source manager and GUI will prevent an invocation
+          of the <command>pause</command> and <command>resume</command>
+          operations on any data of the data sources
+          unless all data sources specified able to perform these
+          operations.
+        </para>
+      </refsect1>
+    </refentry>
+
+        <refentry id="provider3_end">
+            <refentryinfo>
+                <author>
+                        <personname>
+                                <firstname>Ron</firstname>
+                                <surname>Fox</surname>
+                        </personname>
+                        <personblurb><para></para></personblurb>
+                </author>
+                <productname>NSCLDAQ</productname>
+                <productnumber></productnumber>
+            </refentryinfo>
+          <refmeta>
+            <refentrytitle id='provider3_end_title'>end</refentrytitle>
+            <manvolnum>3provider</manvolnum>
+            <refmiscinfo class='empty'></refmiscinfo>
+          </refmeta>
+          <refnamediv>
+            <refname>end</refname>
+            <refpurpose>End a Data Taking Run</refpurpose>
+          </refnamediv>
+
+          <refsynopsisdiv>
+            <cmdsynopsis>
+              <command>
+                proc ::<replaceable>providerName</replaceable>::end <replaceable>sourceId</replaceable> {
+                ...
+                }
+              </command>
+            </cmdsynopsis>
+
+          </refsynopsisdiv>
+          <refsect1>
+            <title>DESCRIPTION</title>
+            <para>
+              Ends a data taking run in the data source <parameter>sourceId</parameter>.
+              The <parameter>sourceId</parameter> is the value of the
+              <literal>sourceid</literal> key in the dict passed to the
+              provider's
+              <link linkend='provider3_start' endterm='provider3_start_title' />
+              proc was called to start the data source.
+            </para>
+          </refsect1>
+        </refentry>
+    
+      <refentry id="provider3_init">
+        <refentryinfo>
+            <author>
+                    <personname>
+                            <firstname>Ron</firstname>
+                            <surname>Fox</surname>
+                    </personname>
+                    <personblurb><para></para></personblurb>
+            </author>
+            <productname>NSCLDAQ</productname>
+            <productnumber></productnumber>
+        </refentryinfo>
+        <refmeta>
+           <refentrytitle id='provider3_init_title'>init</refentrytitle>
+           <manvolnum>3provider</manvolnum>
+           <refmiscinfo class='empty'></refmiscinfo>
+        </refmeta>
+        <refnamediv>
+           <refname>init</refname>
+           <refpurpose>On-demand initialize procedure</refpurpose>
+        </refnamediv>
+        
+        <refsynopsisdiv>
+          <cmdsynopsis>
+              <command>
+proc ::<replaceable>providerName</replaceable>::init <replaceable>sourceId</replaceable> {
+...
+}
+          </command>
+          </cmdsynopsis>
+
+        </refsynopsisdiv>
+        <refsect1>
+           <title>DESCRIPTION</title>
+           <para>
+             Initiates an on-demand initialization procedure for data source <parameter>sourceId</parameter>.
+             The <parameter>sourceId</parameter> is the value of the
+             <literal>sourceid</literal> key in the dict passed to the
+             provider's
+             <link linkend='provider3_start' endterm='provider3_start_title' />
+             proc was called to start the data source.
+             The initialization is only possible when in the Halted state.
+           </para>
+         </refsect1>
+       </refentry>
+
+      <refentry id="provider3_capabilities">
+        <refentryinfo>
+            <author>
+                    <personname>
+                            <firstname>Ron</firstname>
+                            <surname>Fox</surname>
+                    </personname>
+                    <personblurb><para></para></personblurb>
+            </author>
+            <productname>NSCLDAQ</productname>
+            <productnumber></productnumber>
+        </refentryinfo>
+        <refmeta>
+           <refentrytitle id='provider3_capabilities_title'>capabilities</refentrytitle>
+           <manvolnum>3provider</manvolnum>
+           <refmiscinfo class='empty'></refmiscinfo>
+        </refmeta>
+        <refnamediv>
+           <refname>capabilities</refname>
+           <refpurpose>Get Provider Capabilities Dict</refpurpose>
+        </refnamediv>
+        
+        <refsynopsisdiv>
+          <cmdsynopsis>
+              <command>
+proc ::<replaceable>providerName</replaceable>::capabilities {} {
+...
+}
+          </command>
+          </cmdsynopsis>
+
+        </refsynopsisdiv>
+        <refsect1>
+           <title>DESCRIPTION</title>
+           <para>
+            Not all data source providers are created equal.  This command
+            is expected to return a dict that describes the data source's
+            capabilities.  The keys to this dict are capability names.
+            The values generally are booleans that indicate whether that
+            capability is supported.
+           </para>
+        </refsect1>
+        <refsect1>
+            <title>CAPABILITIES</title>
+            <para>
+                At present the following capabilities are defined:
+            </para>
+            <variablelist>
+                <varlistentry>
+                    <term><literal>canPause</literal></term>
+                    <listitem>
+                        <para>
+                            If true the provider implements the
+                            <command>pause</command> and
+                            <command>resume</command> procs and they
+                            do what they are advertised to do.
+                        </para>
+                    </listitem>
+                </varlistentry>
+                <varlistentry>
+                    <term><literal>runsHaveTitles</literal></term>
+                    <listitem>
+                        <para>
+                            If true the provider will honor the
+                            <parameter>title</parameter> parameter passed to the
+                            <link linkend='provider3_begin'
+                                  endterm='provider3_begin_title' />
+                            command.
+                        </para>
+                    </listitem>
+                </varlistentry>
+                <varlistentry>
+                    <term><literal>runsHaveNumbers</literal></term>
+                    <listitem>
+                        <para>
+                            If true the provider will honer the
+                            <parameter>runNumber</parameter> parameter
+                            passed to the
+                            <link linkend='provider3_begin'
+                                  endterm='provider3_begin_title' />
+                            command.
+                        </para>
+                    </listitem>
+                </varlistentry>
+            </variablelist>
+        </refsect1>
+      </refentry>
+      
+      <refentry id="provider3_sshpipe">
+        <refentryinfo>
+            <author>
+                    <personname>
+                            <firstname>Ron</firstname>
+                            <surname>Fox</surname>
+                    </personname>
+                    <personblurb><para></para></personblurb>
+            </author>
+            <productname>NSCLDAQ</productname>
+            <productnumber></productnumber>
+        </refentryinfo>
+        <refmeta>
+           <refentrytitle id='provider3_sshpipe_title'>SSHPipe</refentrytitle>
+           <manvolnum>3provider</manvolnum>
+           <refmiscinfo class='empty'></refmiscinfo>
+        </refmeta>
+        <refnamediv>
+           <refname>SSHPipe</refname>
+           <refpurpose>SSHPipe data source provider.</refpurpose>
+        </refnamediv>
+        
+        <refsynopsisdiv>
+          <cmdsynopsis>
+              <command>
+package require SSHPipe_Provider
+          </command>
+          </cmdsynopsis>
+
+        </refsynopsisdiv>
+        <refsect1>
+           <title>DESCRIPTION</title>
+           <para>
+            The <literal>SSHPipe_Provider</literal> implements a
+            data source provider (see
+            <link linkend='provider3_intro' endterm='provider3_intro_title' />)
+            that controls command driven programs on the end of an SSH Pipe
+            into a remote (or local) system.
+           </para>
+           <para>
+            To use the ssh pipe provider:
+           </para>
+           <orderedlist>
+            <listitem><para>NSCLDAQ-11.x must be installed on the target system
+                in the same installation directory try as in the host system.
+                </para></listitem>
+            <listitem><para>The path to the remote program must be valid on the remote system.
+                For the most part this works best when the local and remote systems
+                share filesystems.
+                </para></listitem>
+            <listitem><para>Password-less logins have been set up between
+                the local and remote systems.  A procedure for this can be
+                found by googling <literal>ssh without password</literal>.
+                One hit that is valid as of today is:
+                <ulink url='http://www.thegeekstuff.com/2008/11/3-steps-to-perform-ssh-login-without-password-using-ssh-keygen-ssh-copy-id/'>
+                       http://www.thegeekstuff.com/2008/11/3-steps-to-perform-ssh-login-without-password-using-ssh-keygen-ssh-copy-id/
+                </ulink>
+                </para></listitem>
+           </orderedlist>
+        </refsect1>
+        <refsect1>
+           <title>
+              PARAMETERIZATION
+           </title>
+           <para>
+            The parameters required for the <literal>SSHPipe</literal> data source
+            provider are:
+           </para>
+           <variablelist>
+            <varlistentry>
+                <term><literal>host</literal></term>
+                <listitem>
+                    <para>
+                        The host on which the readout runs.  The readout
+                        host must resolve via DNS or alternatively
+                        can be a dotted IP number.
+                    </para>
+                </listitem>
+            </varlistentry>
+            <varlistentry>
+                <term><literal>path</literal></term>
+                <listitem>
+                    <para>
+                        The full path to the Readout program in the remote host.
+                    </para>
+                </listitem>
+            </varlistentry>
+            <varlistentry>
+                <term><literal>wdir</literal></term>
+                <listitem>
+                    <para>
+                        The working directory in the remote host
+                        desired for the readout program.  This defaults to the
+                        remote home directory.  Often, if <replaceable>readoutPath</replaceable>
+                        is the path to the readout program, what is desired is:
+                        <programlisting>file dirname $readoutPath</programlisting>.
+                    </para>
+                </listitem>
+            </varlistentry>
+            <varlistentry>
+                <term><literal>parameters</literal></term>
+                <listitem>
+                    <para>
+                        Parameters that will be passed on the command line
+                        to the Readout program when it is run.  For eample for
+                        NSCL Readout programs,
+                        <literal>--ring=</literal><replaceable>some-non-default-ring</replaceable>
+                        is often used.
+                    </para>
+                </listitem>
+            </varlistentry>
+            
+           </variablelist>
+        </refsect1>
+        <refsect1>
+            <title>READOUT PROGRAM REQUIREMENTS</title>
+            <para>
+                Readout programs are sent specific commands in specific ways.
+                This places
+                the following requirements on Readout program that will be controlled
+                via SSHPipe:
+            </para>
+            <orderedlist>
+                <listitem><para>
+                    Readout programs must be command drive and expect comands
+                    on their <literal>stdin</literal> file descriptor.
+                    </para></listitem>
+                <listitem><para>
+                    Readout program output you want seen by the user must be
+                    sent to either <literal>stdout</literal> or
+                    <literal>stderr</literal>
+                    </para></listitem>
+                <listitem><para>An endfile on the <literal>stdin</literal> pipe
+                    must exit the program.
+                    </para></listitem>
+                <listitem><para>The <command>exit</command> command must exit
+                    the program.
+                    </para></listitem>
+                <listitem><para>The <command>set <replaceable>varname value</replaceable></command>
+                    command must be defined for the variables <varname>title</varname>
+                    and <varname>run</varname> and set the run number and title
+                    accordingly.
+                    </para></listitem>
+                <listitem><para>The <command>begin</command> command must start
+                    a new run.
+                    </para></listitem>
+                <listitem><para>The <command>end</command> command must end an
+                    active run.
+                    </para></listitem>
+                <listitem><para>The <command>pause</command> command must pause
+                    an active run.
+                    </para></listitem>
+                <listitem><para>The <command>resume</command> command must resume
+                     paused run.
+                     </para></listitem>
+                     <listitem><para>The <command>init</command> command must cause
+                         an on-demand initialization procedure, e.g. loading firmware.
+                     </para></listitem>
+            </orderedlist>
+        </refsect1>
+        <refsect1>
+            <title>TRICKS FOR TICKY READOUTS</title>
+            <para>
+                If your Readout program meets most of the requirements in the
+                section <literal>READOUT PROGRAM REQUIREMENTS</literal> above,
+                you may still be able to use the SSHPipe provider by wrapping
+                it appropriately.  For example:
+            </para>
+            <formalpara>
+                <title>Readout cannot pause/resume</title>
+                
+                    <para>
+                        Make a new provider that implements all of its API
+                        entries by calling the <literal>::SSHPipe::</literal>
+                        entry, however your capabilities <command>proc</command>
+                        will force the value of the <literal>canPause</literal>
+                        capability to false.
+                    </para>
+            </formalpara>
+        </refsect1>
+      </refentry>
+
+      <refentry id="provider3_s800">
+        <refentryinfo>
+            <author>
+                    <personname>
+                            <firstname>Ron</firstname>
+                            <surname>Fox</surname>
+                    </personname>
+                    <personblurb><para></para></personblurb>
+            </author>
+            <productname>NSCLDAQ</productname>
+            <productnumber></productnumber>
+        </refentryinfo>
+        <refmeta>
+           <refentrytitle id='provider3_s800_title'>s800</refentrytitle>
+           <manvolnum>3provider</manvolnum>
+           <refmiscinfo class='empty'></refmiscinfo>
+        </refmeta>
+        <refnamediv>
+           <refname>s800</refname>
+           <refpurpose>s800 data source provider.</refpurpose>
+        </refnamediv>
+        
+        <refsynopsisdiv>
+          <cmdsynopsis>
+              <command>
+package require s800
+          </command>
+          </cmdsynopsis>
+
+        </refsynopsisdiv>
+        <refsect1>
+           <title>DESCRIPTION</title>
+           <para>
+            This data source provider provides the command and control over the
+            S800 data acquisition system Readout.  The S800 uses a Readout
+            program that is an TCP/IP server.
+           </para>
+           <para>
+            Note that the provider only manages the run control of the S800.
+            The <filename>s800toring</filename> utility described below must
+            be started as well from your <filename>ReadoutCallouts.tcl</filename>
+            script. See <literal>S800TORING</literal> below.
+           </para>
+        </refsect1>
+        <refsect1>
+           <title>
+              PARAMETERIZATION
+           </title>
+           <variablelist>
+                <varlistentry>
+                    <term><literal>host</literal></term>
+                    <listitem>
+                        <para>
+                            The IP DNS name or dotted IP address of the
+                            host that is running the S800 readout program.
+                            Note that this software cannot star the readout program.
+                            What it does on a <function>start</function> operation
+                            is to connect to an already running readout program.
+                        </para>
+                    </listitem>
+                </varlistentry>
+                <varlistentry>
+                    <term><literal>port</literal></term>
+                    <listitem>
+                        <para>
+                            The port on which the S800 readout program
+                            is listening for connections.
+                        </para>
+                    </listitem>
+                </varlistentry>
+                
+                
+           </variablelist>
+        </refsect1>
+        <refsect1>
+            <title>S800TORING</title>
+            <para>
+                The S800 Readout program is not an NSCLDAQ readout program.
+                It does not put data into ring buffers but instead supplies
+                data via a TCP/IP connection.  Furthermore the data format
+                is that of NSCLDAQ-8.x.
+            </para>
+            <para>
+                The <literal>s800toring</literal>
+                program connects to the S800 data transfer socket,
+                translates events into ring items and puts those items into a
+                ring buffer from which they can be fetched by other programs.
+            </para>
+            <para>
+                In the sample startup below, we are assuming the existence
+                of an environment variable, <literal>DAQROOT</literal>,
+                that points to the top level directory of the NSCLDAQ-11
+                installation.
+            </para>
+            <informalexample>
+                <cmdsynopsis>
+                    <command>
+$DAQROOT/bin/s800toring <replaceable>host port ring</replaceable>
+                    </command>
+                </cmdsynopsis>
+            </informalexample>
+            <para>
+                The <replaceable>host</replaceable> and
+                <replaceable>port</replaceable> command line parameters
+                are the host and port on which the s800 is listening for event
+                service connections (this is not in general the same value
+                as the s800 command port).  The <replaceable>ring</replaceable>
+                parameter is the name of the ring buffer into which data
+                should be placed. If the ring buffer does not yet exist,
+                <literal>s800toring</literal>  will create it.
+            </para>
+        </refsect1>
+      </refentry>
+                
+      <refentry id="provider3_delay">
+        <refentryinfo>
+            <author>
+                    <personname>
+                            <firstname>Jeromy</firstname>
+                            <surname>Tompkins</surname>
+                    </personname>
+                    <personblurb><para></para></personblurb>
+            </author>
+            <productname>NSCLDAQ</productname>
+            <productnumber></productnumber>
+        </refentryinfo>
+        <refmeta>
+           <refentrytitle id='provider3_delay_title'>Delay</refentrytitle>
+           <manvolnum>3provider</manvolnum>
+           <refmiscinfo class='empty'></refmiscinfo>
+        </refmeta>
+        <refnamediv>
+           <refname>delay</refname>
+           <refpurpose>Inserts a delay between data provider begins</refpurpose>
+        </refnamediv>
+        
+        <refsynopsisdiv>
+          <cmdsynopsis>
+              <command>
+package require Delay_Provider
+          </command>
+          </cmdsynopsis>
+
+        </refsynopsisdiv>
+        <refsect1>
+           <title>DESCRIPTION</title>
+           <para>
+            This data source provider does nothing more than wait for a specified
+            amount of time when it is told to begin. It is intended to serve as
+            an adjustable delay between the time the begin commands are sent to the
+            neighboring data providers.
+           </para>
+        </refsect1>
+        <refsect1>
+           <title>
+              PARAMETERIZATION
+           </title>
+           <variablelist>
+                <varlistentry>
+                    <term><literal>delay</literal></term>
+                    <listitem>
+                        <para>
+                            The number of milliseconds to wait at begin.
+                        </para>
+                    </listitem>
+                </varlistentry>
+                
+                
+           </variablelist>
+        </refsect1>
+      </refentry>
+
+<!-- /manpage -->
+<!-- manpage 1daq -->
+
+      <refentry id="manpage_readoutshell">
+        <refentryinfo>
+            <author>
+                    <personname>
+                            <firstname>Ron</firstname>
+                            <surname>Fox</surname>
+                    </personname>
+                    <personblurb><para></para></personblurb>
+            </author>
+            <productname>NSCLDAQ</productname>
+            <productnumber></productnumber>
+        </refentryinfo>
+        <refmeta>
+           <refentrytitle>ReadoutShell</refentrytitle>
+           <manvolnum>1daq</manvolnum>
+           <refmiscinfo class='empty'></refmiscinfo>
+        </refmeta>
+        <refnamediv>
+           <refname>ReadoutShell</refname>
+           <refpurpose>Shell wrapper for readout programs.</refpurpose>
+        </refnamediv>
+        
+        <refsynopsisdiv>
+          <cmdsynopsis>
+              <command>
+$DAQROOT/bin/ReadoutShell
+          </command>
+          </cmdsynopsis>
+
+        </refsynopsisdiv>
+        <refsect1>
+           <title>DESCRIPTION</title>
+           <para>
+            Provides a graphical use interface wrapper around readout programs.
+            This command takes no parameters or options.  It does maintain
+            a memory of the most recent configuration for its internal components
+            as well as providing a scheme for extensions to add to this configuration.
+            See FILES for more information about the configuration.
+           </para>
+        </refsect1>
+        <refsect1>
+           <title>
+              ENVIRONMENT
+           </title>
+            <variablelist>
+                <varlistentry>
+                    <term><literal>EVENTLOGGER</literal></term>
+                    <listitem>
+                        <para>
+                            Overrides the default event logger program with
+                            its value.
+                        </para>
+                    </listitem>
+                </varlistentry>
+                <varlistentry>
+                    <term><literal>EVENTLOGGER_RING</literal></term>
+                    <listitem>
+                        <para>
+                            Overrides the event logger ringbuffer URI.
+                        </para>
+                    </listitem>
+                </varlistentry>
+                <varlistentry>
+                    <term><literal>EVENTLOGGER_NSRCSFLAGS_SUPPORTED</literal></term>
+                    <listitem>
+                        <para>
+                            If true then <option>--number-of-sources</option>
+                            will be used with the eventlog program.
+                        </para>
+                    </listitem>
+                </varlistentry>
+                <varlistentry>
+                    <term><literal>EVENTLOGGER_UNCONTROLLED_SOURCE_COUNT</literal></term>
+                    <listitem>
+                        <para>
+                            If provided contains an additional source count for
+                            use when computing the value of
+                            <option>--number-of-sources</option>
+                        </para>
+                    </listitem>
+                </varlistentry>
+                <varlistentry>
+                    <term><literal>EVENTLOGGER_USE_GUI_RUNNUM</literal></term>
+                    <listitem>
+                        <para>
+                            If true the <option>--run</option> option will be
+                            used to override run numbers in begin run records or,
+                            alternatively provide run numbers where none are
+                            avaialble.
+                        </para>
+                    </listitem>
+                </varlistentry>
+                
+            </variablelist>
+            
+             <variablelist>
+                <varlistentry>
+                    <term><literal>EVENTS</literal></term>
+                    <listitem>
+                        <para>
+                            The value of this environment variable overrides
+                            the Stage area default
+                        </para>
+                    </listitem>
+                </varlistentry>
+                <varlistentry>
+                    <term><literal>EXPDIR</literal></term>
+                    <listitem>
+                        <para>
+                            The value of this environment variable overrides
+                            the Experiment metadata default value.
+                        </para>
+                    </listitem>
+                </varlistentry>
+            </variablelist>
+             
+             
+        </refsect1>
+        <refsect1>
+            <title>FILES</title>
+            <variablelist>
+                <varlistentry>
+                    <term><filename>~/stagearea</filename></term>
+                    <listitem>
+                        <para>
+                            A symbolic link to the work area used by the ReadoutShell
+                            to maintain its directory structure.
+                        </para>
+                    </listitem>
+                </varlistentry>
+                <varlistentry>
+                    <term><filename>~/stagearea/current</filename></term>
+                    <listitem>
+                        <para>
+                            Directory containing the
+                            event file currently being recorded.
+                        </para>
+                    </listitem>
+                </varlistentry>
+                <varlistentry>
+                    <term><filename>~/stagearea/complete</filename></term>
+                    <listitem>
+                        <para>
+                            Directory containing symbolic links to all
+                            event files that have been completely acquired.
+                        </para>
+                    </listitem>
+                </varlistentry>
+                <varlistentry>
+                    <term><filename>~/stagerea/experiment/run*</filename></term>
+                    <listitem>
+                        <para>
+                            Directories containing event files and metadata
+                            for all completely acquired runs.  The wild-carded
+                            part of the directory string is the run number, e.g.
+                            <filename>~/stagerea/experiment/run1234</filename>
+                            contains the event file and metadata for run
+                            number <literal>1234</literal>.
+                        </para>
+                    </listitem>
+                </varlistentry>
+                <varlistentry>
+                    <term><filename>~/stagearea/experiment/current</filename></term>
+                    <listitem>
+                        <para>
+                            Directory containing the metadata for the current run.
+                            The data in this directory will be copied into the
+                            run directory at the end of the run.
+                        </para>
+                    </listitem>
+                </varlistentry>
+                <varlistentry>
+                    <term><filename>~/stagearea/.settings.tcl</filename></term>
+                    <listitem>
+                        <para>
+                            File from which saved settings are restored
+                            and into which saved settings are written.
+                            This file is just a bunch of Tcl
+                            <command>set</command> commands that are
+                            read/written by
+                            the
+                            <link linkend='rdogui3_statemanager'
+                                  endterm='rdogui3_statemanager_title' />
+                            via its singleton implementation.
+                        </para>
+                    </listitem>
+                </varlistentry>
+                <varlistentry>
+                    <term><filename>ReadoutCallouts.tcl</filename></term>
+                    <listitem>
+                        <para>
+                            File that contains extensions to the ReadoutShell.
+                            This file is searched for in order in:
+                            <filename>~</filename>,
+                            <filename>!/stagearea/experiment/currnet</filename>
+                            and the current worknig directory.  The first found
+                            file and only the first of these is loaded.
+                        </para>
+                    </listitem>
+                </varlistentry>
+                
+            </variablelist>
+        </refsect1>
+      </refentry>
+        <refentry id="rdogui3_readoutguioutputclient">
+            <refentryinfo>
+                <author>
+                        <personname>
+                                <firstname>Ron</firstname>
+                                <surname>Fox</surname>
+                        </personname>
+                        <personblurb><para></para></personblurb>
+                </author>
+                <productname>NSCLDAQ</productname>
+                <productnumber></productnumber>
+            </refentryinfo>
+          <refmeta>
+             <refentrytitle id="rdogui3_readoutguioutputclient_title">ReadoutGUIOutputClient</refentrytitle>
+             <manvolnum>3rdogui</manvolnum>
+             <refmiscinfo class='empty'></refmiscinfo>
+          </refmeta>
+          <refnamediv>
+             <refname>ReadoutGUIOutputClient</refname>
+             <refpurpose>Readout gui output monitor client.</refpurpose>
+          </refnamediv>
+          
+          <refsynopsisdiv>
+            <cmdsynopsis>
+                <command>
+ReadoutGUIOutputClient <replaceable>name ?options?</replaceable>
+                </command>
+            </cmdsynopsis>
+            <cmdsynopsis>
+                <command>
+<replaceable>name method params</replaceable>                    
+                </command>
+            </cmdsynopsis>
+
+          </refsynopsisdiv>
+          <refsect1>
+             <title>DESCRIPTION</title>
+             <para>
+                <classname>ReadoutGUIOutputClient</classname> provides a packaged
+                client for the output  monitor for applications that use the event
+                loop.  Note that Tcl/Tk applications by default use the event loop.
+                When a client object is constructed, it creates a new command ensemble
+                whose sub commands are the method names of the object.  The command
+                name can either be specified or a unique one can be assigned by
+                specifying the special object name <literal>%AUTO%</literal>.
+                Regardless the constructor returns the name of the command as its
+                result.  Thus e.g.:
+             </para>
+             <informalexample>
+                <programlisting>
+set outputMonitor [ReadoutGUIOutputClient %AUTO%]
+$outputMonitor configure -host spdaq123.nscl.msu.edu
+                </programlisting>
+             </informalexample>
+             <para>
+                is a pretty common pattern.
+             </para>
+          </refsect1>
+          <refsect1>
+             <title>
+                OPTIONS
+             </title>
+             <para>
+                <classname>ReadoutGUIOutputClient</classname> objects include
+                the <command>configure</command> and <command>cget</command>
+                commands that manipulate and query configuration options of the
+                object.  Normally one configures the object and then invokes
+                the <command>connect</command> method to start processing
+                data.  See METHODS for more about <command>connect</command>.
+             </para>
+             <variablelist>
+                <varlistentry>
+                    <term><option>-host</option></term>
+                    <listitem>
+                        <para>
+                            Specifies the name or IP address of the host that
+                            is running the server.  The default value, if not
+                            explicitly configured is <literal>localhost</literal>
+                            which corresponds to the system running the application.
+                        </para>
+                    </listitem>
+                </varlistentry>
+                <varlistentry>
+                    <term><option>-user</option></term>
+                    <listitem>
+                        <para>
+                            Specifies the user that is running the server application.
+                            If not configured, the default value is the current
+                            logged in user; <literal>$::tcl_platform(user)</literal>.
+                        </para>
+                    </listitem>
+                </varlistentry>
+                <varlistentry>
+                    <term><command>-outputcmd</command></term>
+                    <listitem>
+                        <para>
+                            The value of this option is a script that is executed
+                            whenever something was output to the server's output
+                            window.  The text that was output is passed as an
+                            additional argument to the script.
+                        </para>
+                    </listitem>
+                </varlistentry>
+                <varlistentry>
+                    <term><option>-closecmd</option></term>
+                    <listitem>
+                        <para>
+                            The value of this option is a script that is executed
+                            when the object loses connection with the command server.
+                        </para>
+                    </listitem>
+                </varlistentry>
+                
+                
+             </variablelist>
+          </refsect1>
+            <refsect1>
+                <title>METHODS</title>
+                <para>
+                    There is only one method <methodname>connect</methodname>
+                    it has no additional parameters and should be invoked once
+                    the object is configured.  <methodname>connect</methodname>
+                    attempts to make the connection with the server and
+                    sets up the fileevents to invoke the <option>-outputcmd</option>
+                    and <option>-closecmd</option> scripts at appropriate times.
+                </para>
+                <para>
+                    Failures result in an error signal.
+                </para>
+            </refsect1>
+        </refentry>
+      
+<!-- /manpage -->