#    This software is Copyright by the Board of Trustees of Michigan
#    State University (c) Copyright 2005.
#
#    You may use this software under the terms of the GNU public license
#    (GPL).  The terms of this license are described at:
#
#     http://www.gnu.org/licenses/gpl.txt
#
#    Author:
#             Ron Fox
#	     NSCL
#	     Michigan State University
#	     East Lansing, MI 48824-1321

##
# @file evbRdoCallouts.tcl
# @brief Readout Callouts for event builder/ReadoutGUI.
# @author Ron Fox (fox@nscl.msu.edu)

#++ REMOVE
package provide evbcallouts 2.0
package require snit
package require portAllocator
package require ReadoutGUIPanel
package require Experiment 2.0
package require ring
package require StateManager
package require Thread
package require ringsourcemgr
package require EndrunMon
package require evbui;               # So we can use the megawidgets.

namespace eval ::EVBC {
    variable registered 0;            # nonzero if the event bundle is registered.
    variable initialized 0
    variable pipefd    "";            # Holds the fd to the pipe to the evbpipeline
    variable evbpids   [list];        # Holds list of PIDS that are the event builder.
    
    #variable InitialDt 1;             # Initial/default glom dt value.
    
    # Figure out where we are and hence the root of the daq system:
    # We assume we are in one directory below TclLibs in computing this:
    # this results in
    #  ::EVBC::scriptdir - The director this script is in.
    #  ::EVBC::daqtop    - canonicalized top level directory of DAQ installation.
    #
    variable scriptdir [file dirname [info script]]

    variable daqtop    [file join [file normalize $scriptdir] .. ..]
    
    #
    #  Application options passed to initialize:
    #
    #  The runningEVBOptions variable stores a snit::type holding the currently 
    #  running version of the parameters. If a user wants to start the parameters
    #
    variable applicationOptions ""
    variable runningEVBOptions ""
    

    # Communicating with the output ring monitoring thread:
    
    variable monitorTid            "";            # Thread id
    variable monitorMutex          "";            # Mutex handle for condition variable
    variable monitorCondVar        "";            # Condition variable signalled at end of run.
    
    #  Suffix for the application:
    
        variable appNameSuffix       ""

    # Configuration parameters for the event builder:
    
    variable window             ""
    
    
    variable XoffThreshold      ""
    variable XonThreshold       ""
}


#-------------------------------------------------------------------------------
##
# @class EVBC::StartOptions
#
#  This snit type is really just used to provide options and defaults for
#  EBC::start.
#
# OPTIONS:
#    * -teering   - if present provides the name of an intermediate ring that
#                   gets the ordered fragments.
#    * -glombuild - If true glom will build events.
#    * -glom     - ticks in the coincidence interval used to build events.
#                   required if -glombuild is true.
#    * -glomtspolicy - Timestamp policy for glom.
#    * -destring  - Final destination ring of glom's output.
#                   defaults to the users's name.
#    * -glomid    - Source id to assign to built physics events
snit::type EVBC::StartOptions {
    option -teering   0
    option -teeringname "" 
    option -glombuild -configuremethod checkGlomBuild -default 0
    option -glomdt 1 
    option -glomid -default 0
    option -glomtspolicy -configuremethod checkTsPolicy -default earliest
    option -destring -default $::tcl_platform(user) -configuremethod _onDestRingChanged
    option -setdestringasevtlogsource -default 0 -configuremethod _onSetEvtLogSourceChanged
    
    variable policyValues [list earliest latest average]
    
    ##
    # constructor
    #   For reasons I'm not clear on snit won't let me -default
    #   an option value to a global or namespaced variable
    #  Therefore we use a constructor to set the initial value of
    #  -glomdt to its default value which is external to allow for some DRYness
    #
    constructor args {
        $self configurelist $args
    }
    ##
    # checkTsPolicy
    #    must be one of earliest, latest, or average
    #
    # @param optname - name of option in which to save this.
    # @param value   - Proposed new value.
    #
    method checkTsPolicy {optname value} {
        if {$value ni $policyValues} {
            error "--glomtspolicy was $value must be one of {[join $policyValues ", "]}"
        }
        set options($optname) $value
    }
    ##
    # getGlomTsPolicies
    #    Get a  list of the glom timestamp policies.
    #
    method getGlomTsPolicies {} {
        return $policyValues
    }


    ##
    # checkGlomBuild
    #
    # This just makes sure that the value stored in -glombuild is either 0 or 1
    #
    method checkGlomBuild {opt val} {
      set options(-glombuild) [string is true $val]
    }
    

    method _onSetEvtLogSourceChanged {opt val} {
      set options(-setdestringasevtlogsource) $val
      if {$val} {
        ::Configuration::Set EventLoggerRing "tcp://localhost/$options(-destring)"
      }
    }

    method _onDestRingChanged {opt val} {
      set options(-destring) $val
      if {$options(-setdestringasevtlogsource)} {
        ::Configuration::Set EventLoggerRing "tcp://localhost/$val"
      }
    }
}


#------------------------------------------------------------------------------
##
#  @class EVBC::AppOptions
#
#   Options used to define the state of the high level API:
# OPTIONS
#   *  EVBC::startOptions options are installed as a component.
#   * -gui  - enable or disable the GUI.
#   * -restart - Do or don't restart the event buildeer pipeline each onBegin
#   * -setdestringasevtlogsource - Force the value in dest. ring text entry to
#                override the global eventlog settings when written to
#
snit::type EVBC::AppOptions {
    component startOptions
    
    option -gui     true
    option -restart true

    delegate option * to startOptions
    delegate method * to startOptions
    
    ##
    # constructor
    #   just installs startOptions and processes any command line parameters:
    #
    constructor args {
        set startOptions [EVBC::StartOptions %AUTO%]
        
        $self configurelist $args
    }


    ## Return a new EVBC::AppOptions that has the same state 
    #
    method clone {} {

      # get all of the options and their values and make a dict of them
      set state [dict create]
      foreach opt [$self info options] {
        set value [$self cget $opt]
        dict set state $opt $value 
      }

      # return a new snit object with the same params
      return [[$self info type] %AUTO% {*}$state]

    }

}

##############################################################################
#
#  Low level API:
#
##############################################################################

#-------------------------------------------------------------------------------
##
# @fn EVBC::start option....
#
#   Start the event builder  An EVBC::StartOptions object is used to hold
#   default options.  These are overidden by any options that are passed on
#   the command line.
#
# @param args Tcl list of options and their values.  Must be an even number
#             of elements.
#
# @note The variable EBVC::pipefd is modified to contain the file descriptor
#       open on stdin of the pipeline on success.
# @exception If incomplete or incorrect options are provided.
#
proc EVBC::start args {
    
    # If the pipeline is already active that's an error:
    
    if {$EVBC::pipefd ne ""} {
        error "EVBC::start event builder pipeline is already active"
    }
    
    # Create the start options modified by the args - syntactically validates too.
    
    set options [EVBC::StartOptions %AUTO%]
    if {[llength $args] > 0} {
         $options configure {*}$args
    }
    EVBC::_ValidateOptions $options

    # construct the pipeline:
    # The head of the pipeline is tclsh so that we can
    # push the startOrderer script into the pipe and maintain
    # reads on the pipe.
    #
    set bindir [file join $EVBC::daqtop bin]
    set ::EVBC::appNameSuffix [clock seconds]
    set orderer [file join $bindir startOrderer]
    set pipecommand "tclsh 2>orderer.err";        # TODO - this should be @TCLSH_CMD@
    
    set intermediateRing [$options cget -teering]
    if {$intermediateRing} {
        set teering "[file join $bindir teering] --ring=[$options cget -teeringname]"
        append pipecommand " | " $teering
    }
    #
    #  Figure out the glom command and hook it in.
    #
    
    set glom "[file join $bindir glom] --dt=[$options cget -glomdt] "
    if {![$options cget -glombuild]} {
        append glom " --nobuild "
    }
    append glom " --sourceid=[$options cget -glomid]"
    append glom " --timestamp-policy=[$options cget -glomtspolicy] "
    append pipecommand " | $glom"
    #
    #  Ground the pipeline in the -destring 
    #
    set stdintoring "[file join $bindir stdintoring] [$options cget -destring]"
    append pipecommand " | $stdintoring |& cat  "; # The cat captures stderr.
    
    #
    #  Create the pipeline:
    #
    
    
    set EVBC::pipefd [open "| $pipecommand" w+]
    set EVBC::evbpids [pid $::EVBC::pipefd];      # Capture the PIDS.

    fconfigure $EVBC::pipefd -buffering line -blocking 0
    fileevent $EVBC::pipefd readable EVBC::_PipeInputReady
    
    
    # Push the startup script into the pipe:
    
    puts $EVBC::pipefd "source $orderer"
    ::flush $EVBC::pipefd
    puts $EVBC::pipefd "set ::OutputRing [$options cget -destring]"
    ::flush $EVBC::pipefd
    puts $EVBC::pipefd "start $::EVBC::appNameSuffix"
    ::flush $EVBC::pipefd
    
    # If any parameters have been set push those out now:
    
    foreach param [list window XoffThreshold XonThreshold] {
        set value [set ::EVBC::$param]
        if {$value ne ""} {
            EVBC::configParams $param $value
        }
    }
    
        

    #
    # Next wait for the event orderer service to become available:

    set where [winfo geometry .]
    toplevel .waiting
    wm geometry .waiting $where
    label    .waiting.for -text "Waiting for event builder to start up"
    pack     .waiting.for
    set ports [::portAllocator create %AUTO]
    set appName [::EVBC::getAppName]
    set hunting $appName
    set found 0
    set me $::tcl_platform(user)
    for {set i 0} {$i < 100} {incr i} {
	set allocations [$ports listPorts]
	foreach allocation $allocations {
	    set name [lindex $allocation 1]
	    set owner [lindex $allocation 2]
	    if {($name eq $hunting) && ($me eq $owner)} {
		set found 1
	    }
	}
	if {!$found} {
	    update idletasks
	    after 500
	} else {
	    set i 100
	}
    }
    $ports destroy
    destroy .waiting
    if {!$found} {
	error "Event builder failed to start within timeout"
    }

}

proc EVBC::getAppName {} {
    set me      $::tcl_platform(user)
    return "ORDERER:$me:$::EVBC::appNameSuffix"
}

#------------------------------------------------------------------------------
##
# @fn EVBC::stop
#
#   Stop the event builder pipeline.
#
#  @exception The event builder pipeline is not running.
#
proc EVBC::stop {} {

    EVBC::_CheckPipeline EVBC::stop
    
    # Tell the interpreter to exit.
    # note that the pipefd close will trigger _PipeInputReady which will
    # in turn close the pipefd after reaping any errors.

    set EVBC::evbpids [list];              # Expecting the exit so empty the pidlist.
    
    # Push an exit and mark us not connected.
    
    puts $EVBC::pipefd exit
    ::flush $EVBC::pipefd
                   
    
}
#------------------------------------------------------------------------------
##
# @fn EVBC::reset
#
#  Reset the timestamps etc. in the event builder.
#  This initializes the concept of the eventbuilders history so it loses all
#  memory of ever seeing a fragment.
#
# @exception The event buidler pipeline is not running.
#
proc EVBC::reset {}  {
    EVBC::_CheckPipeline EVBC::reset
    puts $EVBC::pipefd EVB::reset
}
#------------------------------------------------------------------------------
##
# @fn EVBC::flush
#
#  Forces all event builder queues to flush through to the output.
#
#  @exception The event builder pipeline is not running.
#
proc EVBC::flush {} {
    #EVBC::_CheckPipeline EVBC::flush
    
    #puts $EVBC::pipefd EVB::flushqueues
}

##
# getOrdererPort
#   Returns the event orderer port number
#
proc EVBC::getOrdererPort {} {
   #
    #  Figure out what port the event builder is running on... or if it's running
    #
    set portManager [::portAllocator create %AUTO%]
    set allocations [$portManager listPorts]
    set user $::tcl_platform(user)
    set appName "ORDERER:$user:$::EVBC::appNameSuffix"
    set port ""
    foreach allocation $allocations {
        set name  [lindex $allocation 1]
        set owner [lindex $allocation 2]
        if {($name eq $appName) && ($owner eq $user)} {
            set port [lindex $allocation 0]
            break
        }
    }
    $portManager destroy
    
    if {$port eq ""} {
        error "EVBC::startRingSource Unable to locate the event builder service"
    }
    return $port    
}


#------------------------------------------------------------------------------
## @fn EVBC::registerRingSource
#
# Adds a ring source to the RingSourceMgr callout bundle. This is actually just
# a convenience method so that people can remain dealing with only the EVBC::
# namespace. In the end, the EVBC callout bundle does almost nothing for setting up 
# the ring sources.
#
# @param sourceRingUrl          - URL of the source ring.
# @param id                     - Source id used to associate event fragments
#                                 with an input queue.
# @param info                   - Long description used to identify the source
#                                 in the event orderer GUI.
# @param oneshot                - If provided number of ends that result in exit.
# @param timeout                - If provided, timeout in seconds after first end to 
#                                 wait for all ends in --oneshot mode.
# @param offset                 - Optinoal time offset.
# @note Event sources are subprocesses of us but not subprocesses of the
#       the event building pipeline.
#
#
proc ::EVBC::registerRingSource {source id info {oneshot {}} {timeout {}} {timeoffset 0}} {
   ::RingSourceMgr::addSource $source $id $info $oneshot $timeout $timeoffset
}

#------------------------------------------------------------------------------
##
# @fn EVBC::startRingSource [obsolete - use RingSourceMgr::startSource for new apps]
#
#   Starts a ring buffer event source
#
# @param args -set of parameters expected by ::RingSourceMgr::startSource
# @note Event sourcese are subprocesses of us but not subprocesses of the
#       the event building pipeline.
#
proc EVBC::startRingSource {args} {
  ::RingSourceMgr::startSource {*}$args
}


##
# @fn EVBC::startS800Source
#
#  Starts the s800 fragment source.
#
# @param ringUrl - URL of ring gettting S800 data.
# @param id      - Id of data source.
# @param desc    - short description defaults to "S800 USB data".
#
proc EVBC::startS800Source {ringUrl id {desc {S800 USB data}}} {
    #
    # Figure out the timestamp extractor path:
    #
    set extractor  [file join $EVBC::daqtop lib libS800TimeExtractor.so]
    
    EVBC::startRingSource $ringUrl $extractor $id $desc
    
}

###############################################################################
#
# High level API
#
##############################################################################

#-----------------------------------------------------------------------------
##
# EVBC::initialize 
#
#  For the most part this just creates, populates and validates the
#  initialization options.  The options are maintained in an EVBC::AppOptions
#  object stored in EVBC::applicationOptions
#
# @param args - Optional configuration options.
#
proc EVBC::initialize args {
    #
    # Create and optionally configure the application objects.
    #
    if {!$EVBC::initialized} {
        set EVBC::initialized true
        set EVBC::applicationOptions [EVBC::AppOptions %AUTO%]
        
        if {[llength $args] > 0} {
            $EVBC::applicationOptions configure {*}$args
        }
        EVBC::_ValidateOptions $EVBC::applicationOptions
        
        # if -gui is true, start it and paste it:
        
        if {[$EVBC::applicationOptions cget -gui] && [$EVBC::applicationOptions cget -restart]} {
            EVBC::_StartGui
        }

        # if -gui is true, start it
        if {[$EVBC::applicationOptions cget -gui] && ![::EVBC::_guiExists]} {
            EVBC::_StartGui
        }
    }
    #
    #  If the app is being destroyed kill the event builder too:
    
    bind . <Destroy> +[list EVBC::_Exiting %W]

}
#------------------------------------------------------------------------------
##
# @fn EVBC::onBegin
#
#   Call this from the user's OnBegin method.
#   -  If -restart is true kills the event builder and vwaits for the pipefd
#      to change.
#   -  If the fd is empty indicating the event builder is not running, starts it.
#   - If the user defined a startEVBSources proc and we started the event builder
#     invoke it.
#   - If the UI exists, then disable it completely.
#
proc EVBC::onBegin {} {
    if {$EVBC::applicationOptions eq ""} {
        error "OnStart has not initialized the event builder package."
    }
    if {([$EVBC::applicationOptions cget -restart] || [_paramsChanged]) && ($EVBC::pipefd ne "")} {
        EVBC::stop
        # reset the sources so that we don't skip them.
        ::RingSourceMgr::resetSources
        vwait EVBC::pipefd;      # Will become empty on exit.
    }
    
    
    # IF needed, create the destination and the intermediate ring:

    set teering [$EVBC::applicationOptions cget -teering]
    set teeringname [$EVBC::applicationOptions cget -teeringname]
    if {$teering} {
<<<<<<< HEAD
      catch {ringbuffer create $teeringname}
=======
	catch {ringbuffer create $teeringname}
>>>>>>> f0a6eca6
    }
    set destring [$EVBC::applicationOptions cget -destring]
    if {$destring ne ""} {
        catch {ringbuffer create $destring}
    }
    
    #  If needed restart the EVB and disable the GUI...if it exists
    
    if {$EVBC::pipefd eq ""} {
        EVBC::start \
            -teering   $teering   \
            -teeringname  $teeringname   \
            -glombuild [$EVBC::applicationOptions cget -glombuild] \
            -glomdt    [$EVBC::applicationOptions cget -glomdt]    \
            -glomid    [$EVBC::applicationOptions cget -glomid]    \
            -glomtspolicy [$EVBC::applicationOptions cget -glomtspolicy] \
            -destring  $destring
        
        
        if {[::EVBC::_guiExists]} {
            EVBC::_DisableGUI 
        }
            
        if {[info commands startEVBSources] ne ""} {
          ::EVBC::_waitForEventBuilder
          startEVBSources
          
            # Before allowing the reaout(s) to start we want to wait a bit to be
            # sure the sources are connected to the ring master and all that rot.
            # this is needed in case the begin run action is quick.  We'll wait
            # two seconds for now.  In testing with systems that essentially don't
            # have initialization, I observed that sometimes the begin run events
            # would get missed and this is why I think it happens.
        
            after 2000
          
        }
    } else {
	EVBC::reset
    }
    _updatePriorParams
    
}
#------------------------------------------------------------------------------
##
# @fn EVBC::onEnd
#
#  Call this from the user's OnEnd method.
#   - Flushes the event builder.
#   - reenables the gui if it exists.
proc EVBC::onEnd {} {
    catch {EVBC::flush} ;  # Catch in case the evb exited badly.
    
    if {[::EVBC::_guiExists]} {
            EVBC::_EnableGUI
    }
}

#-------------------------------------------------------------------------------
# @fn EVBC::configParams
#    Send dynamic configuration options (EVB::config command).
#    If the event builder is actually running, the config param is sent now
#    If not, the config param is sent on all subsequent event builder starts.
#
# @param parameter - the parameter to configure must be one of
#                    * window set number of seconds in the build window.
#                    * XoffThreshold - set the number of queued bytes before xoffing.
#                    * XonThreshold  - set then umber of queued bytes at which XON
# @param value    - A new positive integer value (all config parameters above take
#                   positive integers).
#
# @note - it is an error (not caught) for XonThreshold to be larger than Xoffthreshold.
# @note - I actually anticipate the user is going to mostly adjust the build window
#         so that the event builder latency gets better matched to its sources.
#
proc EVBC::configParams {parameter value} {
    
    # Validate the parameter name:
    
    set configParams [list window XoffThreshold XonThreshold]
    if {$parameter ni $configParams} {
        error "EVBC::configure $parameter must be one of [join $configParams {, }]"
    }
    # Validate the parameter value:
    
    if {![string is integer -strict $value]} {
        error "EVBC::configure $parameter value $value must be an integer and is not"
    }
    if {$value <= 0} {
        error "EVBC::configure $parameter value $value must be strictly > 0"
    }
    
    set EVBC::$parameter $value;         # Send next start.
    
    ## Send now if we can.
    
    if {$::EVBC::pipefd ne ""}  {
        # send the command and flush the pipe:
        puts "Sending: EVB::config set $parameter $value"
        puts $EVBC::pipefd "EVB::config set $parameter $value"
        ::flush $EVBC::pipefd
    }
}
    

#------------------------------------------------------------------------------
## 
# @fn EVBC::isRunning
#
# Checks whether there is a channel associated with the event builder. Notice that
# if the eof occurs, the EVBC::pipefd gets reset to "".
#
# @returns boolean
# @retval 0 - EVB is not running
# @retval 1 - EVB is running
proc EVBC::isRunning {} {
  return [expr {$::EVBC::pipefd ne ""}]
}
###############################################################################
#
# Private procs.
#
###############################################################################

##
# EVBC::_paramsChanged
#
#  @return bool - true if the event builder parameters have changed
#                 since the last time around (priors different from current).
#
#  This can be used to see if an event builder restart is required.
#
proc EVBC::_paramsChanged {} {

    # if the runningEVBOptions does not exist yet because this is the first time around,
    # skip the check...
    if {$::EVBC::runningEVBOptions eq {}} {
      return false
    }

    set options [$EVBC::applicationOptions info options]
    # check to see if any of the app options are different than the currently running event builder
    foreach opt $options {
      if {[$::EVBC::applicationOptions cget $opt] != [$::EVBC::runningEVBOptions cget $opt]} {
        return true
      }
    }
    return false;
    
}
##
# EVBC::_updatePriorParams
#
#    Updates all the prior values from the current values.  This is book keeping
#    that is used to determine when a persistent event builder must be restarted
#    in order to incorporate changes in the desired event builder parameters.
#    Restarts are required, in that case because many of the parameters are
#    static parameters of the pipeline elements gotten via command line switches
#    and there's no mechanism to change them once they've started.
#
proc EVBC::_updatePriorParams {} {

    # the EVBC::runningEVBOptions object will be created the first time this proc gets called
    if {$::EVBC::runningEVBOptions eq {}} {
      set ::EVBC::runningEVBOptions [::EVBC::AppOptions %AUTO%]
    }

    set options [$::EVBC::applicationOptions info options]
    foreach opt $options {
      $::EVBC::runningEVBOptions configure $opt [$::EVBC::applicationOptions cget $opt]
    }
}

#------------------------------------------------------------------------------
##
# @fn [private] EVBC::_CheckPipeline
#
#   Errors if the event builder pipeline is not running
#
# @param msgPrefix - prefixes the error message.
#
proc EVBC::_CheckPipeline {msgPrefix} {
    if {$EVBC::pipefd eq ""} {
        error "$msgPrefix the event buider pipleline is not running"
    }
}
#------------------------------------------------------------------------------
##
# @fn [private] EVBC::_PipeInputReady
#
# Called when the event builder pipeline has input ready.
# Read the input line and _Output it.
# TODO:  This should go to the output screen of the ReadoutGUI.
#s
# If the EOF is reached close the pipe and collect the error message as well.
#
proc EVBC::_PipeInputReady {} {
    if {[eof $EVBC::pipefd]} {
        catch {close $EVBC::pipefd} msg
        EVBC::_Output "Event builder pipeline exited $msg"
        set EVBC::pipefd ""
	#
	# Ensure the entire pipeline is dead too, and bitch if this is unexpected:
	#
	if {[llength $::EVBC::evbpids] != 0} {
	    tk_messageBox -icon error -title {EVB pipe exit}  -type ok \
		-message {An element of the event builder pipeline exited.  Killing the entire pipe}
	    foreach pid $::EVBC::evbpids {
		catch {exec kill -9 $pid}
	    }
	}
    } else {
        EVBC::_Output [gets $EVBC::pipefd]
    }
}

#-------------------------------------------------------------------------------
##
# @fn [private] EVBC::_Output
#
#  Outputs a message.
#  TODO: While debugging this goes to stdout... later it needs to go to the
#  output window of the readoutGUI.
#
# @param msg - the message to output.
#
proc EVBC::_Output msg {
    ReadoutGUIPanel::outputText "[clock format [clock seconds]] $msg"
}

#-----------------------------------------------------------------------------
##
# @fn [private] EVBC::_ValidateOptions
#
#  Does semantic validation of program options and EVBC::start options.
#
# @param options - An option object.  This can be eitherEV
#                  an instance of either EVBC::StartOptions or EVBC::AppOptions
#
proc EVBC::_ValidateOptions options  {
    
    # If not -glombuild put in a default -glomdt of 1 since it's ignored:
    
    if {![$options cget -glombuild]} {
        $options configure -glomdt 1
    }
    #  -glomdt is required
    
    if {[$options cget -glomdt] eq ""} {
        error "EVBC::start -glomdt must be given a value"
    }
    
}
#-------------------------------------------------------------------------
#   Code for the event builder control panel.

##
# ::EVBC::_checkWarnRestart
#    Determines if the user needs to be warned about an event builder restart.
#    *   A warning dialog is popped up if there's not been a change yet
#        (indicating the proposed change is the first), the event builder
#        -restart option is not set, and the event builder has already been started
#        at least once
#
#  @return boolean  true if the proposed change should be backed out.
#
proc ::EVBC::_checkWarnRestart {} {
    
    # EVBC::runningEVBOptions is created when the event builder is started
    if {(![::EVBC::_paramsChanged]) && (![$::EVBC::applicationOptions cget -restart]) \
        && ($::EVBC::runningEVBOptions ne {})} {
        set result [tk_messageBox                   \
            -title {EVB Restart needed}             \
            -message {A change to event builder parameters will require the
 event builder be restarted at the next begin run.  Are you sure you want to do
 this?}                                              \
            -type yesno                              \
            -icon warning
        ]
        
        return [expr {$result eq "no" ? 1 : 0}]
    }
    return false
}
##
# ::EVBC::_onTsPolicyChanged
#    Called when the user attempts to change the timestamp policy.
#    This change is only done if:
#    *   The event builder is in -restart mode.
#    *   If the event builder is not in -restart mode, and the user says its ok
#        to restart it.
#  @param w      - The control panel widget.
#  @param policy - the new policy.
#
proc ::EVBC::_onTsPolicyChanged {w policy} {
    if {![::EVBC::_checkWarnRestart]} {
        $::EVBC::applicationOptions configure -glomtspolicy $policy
    } else {
        $w configure -tspolicy [$::EVBC::applicationOptions cget -glomtspolicy]
    }
}
##
# ::EVBC::_onGlomParamsChanged
#    Called whenever the user changes a glom parameter.  The glom parameters
#    that can be modified are the build/no build and the coincidence time window.
#
#    See ::EVBC::_onTsPolicyChanged for when we accept the user's change.
# @param w - widget that is the control panel.
# @param build - Boolean indicating if event building should be done.
# @param dt    - Coincidence window for the build.
#
proc ::EVBC::_onGlomParamsChanged {w build dt} {
    if {![::EVBC::_checkWarnRestart]} {
        $::EVBC::applicationOptions configure -glomdt $dt
        $::EVBC::applicationOptions configure -glombuild $build
    } else {
        $w configure -build [$::EVBC::applicationOptions cget -glombuild]
        $w configure -dt    [$::EVBC::applicationOptions cget -glomdt]
    }
}
##
#  ::EVBC::_onTeeChange
#
#    Called when there's been a change to the parameters controlling the use
#    of an intermediate ring.  An intermediate ring allows users to snoop on the
#    event builder ordered fragments before they hit glom.
#
# @param w  - The ::EVBC::intermedRing widget that is managing those parameters.
#
# @note EVBC::_checkWarnRestart is used to potentially veto the change.
#
proc ::EVBC::_onTeeChange w {
    if {![::EVBC::_checkWarnRestart]} {
        $::EVBC::applicationOptions configure -teering [$w cget -tee]
        $::EVBC::applicationOptions configure -teeringname [$w cget -ring]
    } else {
        $w configure -tee [$::EVBC::applicationOptions cget -teering]
        $w configure -ring [$::EVBC::applicationOptions cget -teeringname]
    }
}
##
# ::EVBC::_onDestRingChanged
#    Called when the output ring controls have changed.  After potentially
#    asking the user if it's ok to make the changes, the changes get made.
#
# @param w - An ::EVBC::destring widget that contains the controls.
#
proc ::EVBC::_onDestRingChanged w {
    if {![::EVBC::_checkWarnRestart]} {
        $::EVBC::applicationOptions configure -destring [$w cget -ring]
        $::EVBC::applicationOptions configure \
            -setdestringasevtlogsource [$w cget -record] 
<<<<<<< HEAD
=======
        if {[$EVBC::applicationOptions cget -setdestringasevtlogsource] } {
            ::Configuration::Set EventLoggerRing "tcp://localhost/[$::EVBC::applicationOptions cget -destring]"
        }
>>>>>>> f0a6eca6
    } else {
        $w configure -ring [$::EVBC::applicationOptions cget -destring]
        $w configure -record [$::EVBC::applicationOptions cget -setdestringasevtlogsource]
    }
}

##
# @fn EVBC::_StartGui
#
#  Create the event builder GUI and glue it into the ReadoutGUI frame.
#  TODO: For now this all goes into a toplevel .evgui
#
#   The GUI contains:
#   *  A checkbox that enables/disables glom building.
#   *  A glom --dt spinner.
#   *  An entry for the destination ring name.
#   *  A checkbox to enable an intermediate fragmen ring.
#   *  An entry for the name of that ring.
#
proc EVBC::_StartGui {} {
    
    ::EVBC::eventbuildercp .evbcp
    grid .evbcp -sticky nsew -padx 9 -pady 9 
    grid anchor . center

    #  Connect .evbcp to the glom parameters, and set the initial values
    #  of the UI:
    
    ::EVBC::updateGuiFromOptions $::EVBC::applicationOptions
}
##
# updateGuiFromOptions
#
#   Sets the value of the event builder GUI to be consistent with the EVBC::AppOptions
#   object that is passed in as a parameter.
#
#   It is up to the caller to ensure that the GUI and its fields exist.
#
#   \param appOpts an EVBC::AppOptions object
#
proc ::EVBC::updateGuiFromOptions {appOpts} {
    
    #  Connect .evbcp to the glom parameters, and set the initial values
    #  of the UI:
    
    .evbcp configure -tspolicy [$appOpts cget -glomtspolicy]
    .evbcp configure -build    [$appOpts cget -glombuild]
    .evbcp configure -dt       [$appOpts cget -glomdt]
    
    .evbcp configure -tscommand [list ::EVBC::_onTsPolicyChanged .evbcp %P] 
    .evbcp configure -glomcmd   [list ::EVBC::_onGlomParamsChanged .evbcp %B %T]
    
    #  Connect the tee ring controls and set initial values of the UI:
    
    .evbcp configure -tee     [$appOpts cget -teering]
    .evbcp configure -teering [$appOpts cget -teeringname]
    .evbcp configure -teecommand [list ::EVBC::_onTeeChange %W]
    
    # Connect the output ring controls and set the UI's initial values.
    
    .evbcp configure -oring   [$appOpts cget -destring]
    .evbcp configure -record  [$appOpts cget -setdestringasevtlogsource]
    .evbcp configure -oringcommand [list ::EVBC::_onDestRingChanged %W]
    
}
# @fn EVBC::_EnableGUI
#
#  Enbable the gui.
#  To start with all non terminal states are set normal
#  Once that's done we need to selectively disable elements depending on the state
#  of the UI itself.
#
#
proc EVBC::_EnableGUI {} {
    .evbcp configure -state normal
}
#-----------------------------------------------------------------------------
##
# @fn EVBC::_DisableGui
#
#  Disables the GUI.
#  This is pretty easy.. we just need to set the state of all terminal
#  widgets to disabled:
#
proc EVBC::_DisableGUI {} {
    .evbcp configure -state disabled
}

#------------------------------------------------------------------------------
##
# @fn EVBC::_Exiting
#
#   Called when we're exiting.. if the event builder is running
#   kill it off:
# @param w - the widget that's being destroyed.
#             We wish we could care about . but that's caught by the main stuff.
#
proc EVBC::_Exiting w {
    if {($w eq ".runnumber") && ($EVBC::pipefd ne "")} {
        EVBC::stop

    }
}
#------------------------------------------------------------------------------
##
# @fn EVBC::_waitForEventBuilder
#
#  Waits for the event builder to be ready to accept TCP/IP connections
#  By now it's assumed the event builder is visible to the port manager.
#
#
proc EVBC::_waitForEventBuilder {} {

    # Figure out which port the event builder is listening on:

    set ports [::portAllocator create %AUTO%]
    set me $::tcl_platform(user)
    set name [EVBC::getAppName]
    set port -1
    set allocations [$ports listPorts]
    foreach allocation $allocations {
	if {([lindex $allocation 1] eq $name) && ([lindex $allocation 2] eq $me)} {
	    set port [lindex $allocation 0]
	    break
	}
    }
    $ports destroy

    #  Try to connect every 100ms until success:

    while {[catch {socket localhost $port} fd]} {
	after 100
    }
    close $fd
}


#-------------------------------------------------------------------------------
#
#  The code below provides a state machine bundle that is now the preferred
#  way to register this code.  Note that the user is still going to have
#  to provide callbaks to start the event sources.
#  TODO:  Maybe each data source provider can include a call that will
#         know how to start an associated evb data source for each instance
#         it manages?
#


##
#  EVBC::attach
#    Called when the bundle is attached to the state manager
#    Initialize the event builder. 
#
# @param state - the current state.
#
# @note you can use EVBC::configure to set the configuration of the
#       manager.  This includes enabling the GUI and so on.
#
proc ::EVBC::attach state {
}
##
# EVBC::enter
#   Called when a new state is entered.
#   * Active -> Halted  invoke onEnd
# @param from - state that we left.
# @param to   - State that we are entring.
#
proc ::EVBC::enter {from to} {
    if {($from eq "Active") && ($to eq "Halted")} {
        ::EVBC::onEnd
    }

    if {$to eq "NotReady"} {
        catch {::EVBC::stop}
    }
}
##
# EVBC::leave
#   Called when a state is being left.
#   * Halted -> Active   invoke onBegin - we do this inleave to get the jump
#     on when the data sources start spewing data.
#
# @param from - State we are leaving.
# @param to   - State we are about to enter.
#
proc ::EVBC::leave {from to} {
    if {($from eq "Halted") && ($to eq "Active")} {
        ::EVBC::onBegin
    }
}


##
#  useEventBuilder
#     Register the event builder with the state manager
#
#     This also adds the RingSourceMgr immediately afterwards to work with
#     it.
#
#
proc EVBC::useEventBuilder {} {

    if {$EVBC::registered == 0} {
        set stateMachine [RunstateMachineSingleton %AUTO%]
        set callouts [$stateMachine listCalloutBundles]
        $stateMachine addCalloutBundle EVBC [lindex $callouts 0]
        set ::EVBC::registered 1
        $stateMachine addCalloutBundle ::RingSourceMgr [lindex $callouts 0]
        ::EndrunMon::register [lindex $callouts 0]
    }
    
}

##
# @brief Checks to see if the standard window for evb controls exists
#
proc ::EVBC::_guiExists {} {
  return [winfo exists .evbcp]
}

##
#  configure
#     Configure the event builder options.
#
# @param args - configuration parameters.  This is a list
#               of alternating option and option values.
#
# @note The event builder must have already been registered via EVBC::useEventBuilder
# @note If necessary the GUI is added/removed.
#
proc ::EVBC::configure args {
    
    # First configure
    
    $::EVBC::applicationOptions  configure {*}$args
    
    # Now see what we need to do with the GUI (start/stop leave alone).
    
    set gui [$::EVBC::applicationOptions cget -gui]
    if {$gui && ![::EVBC::_guiExists]} {
        ::EVBC::_StartGui
    }
    
    if {(!$gui) && [::EVBC::_guiExists]} {
        destroy .evbcp 
    }
    # If the GUI is active we must update its elements
    
    if {[::EVBC::_guiExists]} {
        ::EVBC::updateGuiFromOptions $::EVBC::applicationOptions
    }
}

namespace eval ::EVBC {
    namespace export attach enter leave
}
<|MERGE_RESOLUTION|>--- conflicted
+++ resolved
@@ -575,11 +575,8 @@
     set teering [$EVBC::applicationOptions cget -teering]
     set teeringname [$EVBC::applicationOptions cget -teeringname]
     if {$teering} {
-<<<<<<< HEAD
-      catch {ringbuffer create $teeringname}
-=======
+
 	catch {ringbuffer create $teeringname}
->>>>>>> f0a6eca6
     }
     set destring [$EVBC::applicationOptions cget -destring]
     if {$destring ne ""} {
@@ -932,12 +929,9 @@
         $::EVBC::applicationOptions configure -destring [$w cget -ring]
         $::EVBC::applicationOptions configure \
             -setdestringasevtlogsource [$w cget -record] 
-<<<<<<< HEAD
-=======
         if {[$EVBC::applicationOptions cget -setdestringasevtlogsource] } {
             ::Configuration::Set EventLoggerRing "tcp://localhost/[$::EVBC::applicationOptions cget -destring]"
         }
->>>>>>> f0a6eca6
     } else {
         $w configure -ring [$::EVBC::applicationOptions cget -destring]
         $w configure -record [$::EVBC::applicationOptions cget -setdestringasevtlogsource]
