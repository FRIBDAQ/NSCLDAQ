--- conflicted
+++ resolved
@@ -136,32 +136,13 @@
             set ercount 0
             while {1} {
 
-<<<<<<< HEAD
                 set item [ring get -timeout 2 $ringurl [list 0x8002]];  # composite end run only.
                 if {$item ne {}} {
 
                     if {[dict get $item type] eq "Composite End Run"} {
                         incr  ercount
                      }
-=======
-                set item [ring get -timeout 2 $ringurl [list 2]];  #end run only.
-                set expectedEnds [tsv::get EndrunMon endsExpected]
-                if {$item ne {}} {
-                    if {[dict get $item type] eq "End Run"} {
-                        incr  ercount
-                    }
-                }
-
-                #
-                #  Signal if we've seen enough end runs.
-                #
-                if {$ercount >= [tsv::get EndrunMon endsExpected]} {
-                  thread::mutex lock $mutex
-                  thread::cond  notify $condvar
-                  thread::mutex unlock $mutex
-                  break
->>>>>>> f0a6eca6
-                }
+		}
 
                 #
                 #  Signal if we've seen an end runs.
@@ -301,11 +282,7 @@
 # @param from - the state being left.
 # @param to   - the state being entered.
 #
-<<<<<<< HEAD
 # @note  [EVBC::applicationOptions cget -destring] contains the ring to monitor.
-=======
-# @note  [EVBC::applicationOptions cget -destring] is the ring to monitor.
->>>>>>> f0a6eca6
 # TODO:  Should really provide a mechanism to make this available that is
 #        not event builder specific.
 #
