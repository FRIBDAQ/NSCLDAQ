
package require tcltest

eval ::tcltest::configure $argv

set loadFailure 0

tcltest::test pkgRequire-0 {require the package
} { 
  set ::loadFailure [catch {package require evbcallouts}]
} 0

if {$::loadFailure} {
  tcltest::cleanupTests
  exit 1
}

if {[catch {
  package require eventLogBundle
}]} {
  tcltest::cleanupTests
  exit 1
}


tcltest::test rdo11-0 {test computeLoggerSwitches uses EVBC destRing} -setup {
      # set RINGNAME to something
      array set env [list RINGNAME elephant]
      EVBC::AppOptions opts

      # choose to use the dest ring
      opts configure -setdestringasevtlogsource true

      # set destRing to something... 
<<<<<<< HEAD
      opts configure -destring hehehe

} -cleanup {

 opts destroy
=======
      $::EVBC::applicationOptions configure -destring hehehe
>>>>>>> f0a6eca6

} -body {
   # this calls the switches
   set switches [::EventLog::_computeLoggerSwitches 11.0-rc12]
   return [lindex $switches 0] 
<<<<<<< HEAD
} -result "--source=tcp://localhost/hehehe"
=======
} -result "--source=tcp://localhost/[$::EVBC::applicationOptions cget -destring]"
>>>>>>> f0a6eca6

tcltest::test rdo11-1 {test computeLoggerSwitches doesn't use EVBC destRing} -setup {

      # set RINGNAME to something
      array set env [list RINGNAME elephant]

      # choose to use the dest ring
      EVBC::AppOptions opts
      opts configure -setdestringasevtlogsource false 

      # set destRing to something... 
<<<<<<< HEAD
      opts configure -destring hehehe

} -cleanup {

 opts destroy
=======
      $::EVBC::applicationOptions configure -destring hehehe
>>>>>>> f0a6eca6

} -body {
   # this calls the switches
   set switches [::EventLog::_computeLoggerSwitches 11.0-rc12]
   return [lindex $switches 0] 
} -result "--source=[::Configuration::get EventLoggerRing]"


tcltest::test isRunning-0 {Test that we can set running
} {
  set resList [list]

  set EVBC::pipefd chan2
  lappend resList [EVBC::isRunning]
  set EVBC::pipefd ""
  lappend resList [EVBC::isRunning]
  
  set resList
} {1 0}


tcltest::test getAppName-0 { Retrieve the name of the application for finding the port
} {
  
  set ::EVBC::appNameSuffix 1

  ::EVBC::getAppName
} "ORDERER:$::tcl_platform(user):1"


tcltest::test registerRingSource-0 {
} {
  ::EVBC::registerRingSource a b c
  set dict $::RingSourceMgr::sourceDict
  ::RingSourceMgr::clearSources
  set dict
} {a {id b info c oneshot {} timeout {} offset 0 fd {}}}


tcltest::cleanupTests<|MERGE_RESOLUTION|>--- conflicted
+++ resolved
@@ -32,25 +32,16 @@
       opts configure -setdestringasevtlogsource true
 
       # set destRing to something... 
-<<<<<<< HEAD
-      opts configure -destring hehehe
-
-} -cleanup {
-
- opts destroy
-=======
       $::EVBC::applicationOptions configure -destring hehehe
->>>>>>> f0a6eca6
 
 } -body {
    # this calls the switches
    set switches [::EventLog::_computeLoggerSwitches 11.0-rc12]
    return [lindex $switches 0] 
-<<<<<<< HEAD
-} -result "--source=tcp://localhost/hehehe"
-=======
+
 } -result "--source=tcp://localhost/[$::EVBC::applicationOptions cget -destring]"
->>>>>>> f0a6eca6
+
+
 
 tcltest::test rdo11-1 {test computeLoggerSwitches doesn't use EVBC destRing} -setup {
 
@@ -62,15 +53,9 @@
       opts configure -setdestringasevtlogsource false 
 
       # set destRing to something... 
-<<<<<<< HEAD
-      opts configure -destring hehehe
 
-} -cleanup {
+      $::EVBC::applicationOptions configure -destring hehehe
 
- opts destroy
-=======
-      $::EVBC::applicationOptions configure -destring hehehe
->>>>>>> f0a6eca6
 
 } -body {
    # this calls the switches
