--- conflicted
+++ resolved
@@ -31,11 +31,6 @@
 #include <CAbnormalEndItem.h>
 #include <CBufferedOutput.h>
 #include <time.h>
-<<<<<<< HEAD
-#include "CBufferedFragmentReader.h"
-#include "CEventAccumulatorSimple.h"
-=======
->>>>>>> 1368ae69
 
 // File scoped  variables:
 
@@ -51,11 +46,6 @@
 static bool     firstEvent(true);
 static io::CBufferedOutput* outputter;
 
-<<<<<<< HEAD
-static CEventAccumulatorSimple* pAccumulator;
-
-=======
->>>>>>> 1368ae69
 // We don't need threadsafe event fragment pools so:
 
 namespace EVB {
@@ -65,30 +55,7 @@
 static const unsigned BUFFER_SIZE=1024*1024;
 
 /**
-<<<<<<< HEAD
- * policyFromEnum
- *    @param timestamp policy enum value from gengetopt.
- *    @return CEventAccumulator::TimestampPolicy - corresponding policy value.
- */
-CEventAccumulatorSimple::TimestampPolicy
-policyFromEnum(enum_timestamp_policy policy)
-{
-    switch (policy) {
-    case timestamp_policy_arg_earliest:
-        return CEventAccumulatorSimple::first;
-    case timestamp_policy_arg_latest:
-        return CEventAccumulatorSimple::last;
-    case timestamp_policy_arg_average:
-        return CEventAccumulatorSimple::average;
-    }
-    throw std::invalid_argument("Invalid timestamp enumerator value.");
-}
-
-/**
- *  The next items are used to minimize  dynamic storage manipulations
-=======
  *  The next items are used to minimize the dynamic storage manipulations
->>>>>>> 1368ae69
  *  requred by Glom as profiling shows the realloc of pAccumulatedEvent
  *  to have been a significant part of the glom time:
  *
@@ -486,14 +453,6 @@
   outputter = new io::CBufferedOutput(STDOUT_FILENO, BUFFER_SIZE);
   outputter->setTimeout(2);    // Flush every two sec if data rate is slow.
   
-<<<<<<< HEAD
-    pAccumulator = new CEventAccumulatorSimple(
-        STDOUT_FILENO, 2, BUFFER_SIZE, maxFragments,
-        policyFromEnum(timestampPolicy)
-    );
-  
-=======
->>>>>>> 1368ae69
   outputEventFormat();
   
 
@@ -522,39 +481,6 @@
   bool firstBarrier(true);
   bool consecutiveBarrier(false);
   try {
-<<<<<<< HEAD
-        while (1) {
-          const EVB::pFlatFragment p = reader.getFragment();
-          
-          // If error or EOF flush the event and break from
-          // the loop:
-          
-          if (!p) {
-            flushEvent();
-            pAccumulator->flushEvents();
-            std::cerr << "glom: EOF on input\n";
-                if(stateChangeNesting) {
-                    emitAbnormalEnd();
-                }
-            break;
-          }
-          // We have a fragment:
-          
-          if (p->s_header.s_barrier) {
-            flushEvent();
-            pAccumulator->flushEvents();
-            outputBarrier(p);
-            
-            
-            // Barrier type of 1 is a begin run.
-            // First begin run barrier will result in
-            // emitting a glom parameter record.
-    
-            
-            if(firstBarrier && (p->s_header.s_barrier == 1)) {
-                outputGlomParameters(dtInt, !nobuild);
-                firstBarrier = false;
-=======
     while (1) {
       EVB::pFragment p = CFragIO::readFragment(STDIN_FILENO);
       
@@ -566,7 +492,6 @@
         std::cerr << "glom: EOF on input\n";
             if(stateChangeNesting) {
                 emitAbnormalEnd();
->>>>>>> 1368ae69
             }
         break;
       }
