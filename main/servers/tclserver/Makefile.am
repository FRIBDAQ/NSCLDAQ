--- conflicted
+++ resolved
@@ -11,17 +11,6 @@
 	$(X11LIBS)  	\
 	$(THREADLD_FLAGS)
 
-<<<<<<< HEAD
-tclserver_CXXFLAGS =	$(THREADCXX_FLAGS) $(AM_CXXFLAGS) @PIXIE_CPPFLAGS@
-
-tclserver_LDFLAGS=-Wl,"-rpath=$(libdir)"
-
-tclserver_CPPFLAGS  = -I@top_srcdir@/base/headers \
-	-I@top_srcdir@/base/exception \
-	-I@top_srcdir@/servers/portmanager -I@top_srcdir@/base/os \
-	@LIBTCLPLUS_CFLAGS@ -I@top_srcdir@/base/CopyrightTools $(TCL_FLAGS) \
-	@PIXIE_CPPFLAGS@
-=======
 tclserver_CPPFLAGS = $(THREADCXX_FLAGS) $(AM_CXXFLAGS) @PIXIE_CPPFLAGS@ \
 	-I@top_srcdir@/base/headers \
         -I@top_srcdir@/base/exception \
@@ -31,8 +20,6 @@
 
 
 tclserver_LDFLAGS=-Wl,"-rpath=$(libdir)"
-
->>>>>>> d990fadc
 
 noinst_HEADERS = TclAuthorizer.h \
 	server.h \
