#ifndef MYEND_H
#define MYEND_H

#include <CEndCommand.h>
#include <tcl.h>

class CTCLInterpreter;
class CTCLObject;
class CMyEventSegment;
class CExperiment;


class CMyEndCommand : public CEndCommand
{
  public:
    struct EndEvent {
<<<<<<< HEAD
	Tcl_Event      s_rawEvent; //!< Generic event for the Tcl event system.
	CMyEndCommand* s_thisPtr;  //!< Pointer to this command.
=======
      Tcl_Event s_rawEvent;
      CMyEndCommand* s_thisPtr;
>>>>>>> e9ac7964
    };
 
private:        
    CMyEventSegment* m_pSeg;     //!< End for modules in this segment.
    CExperiment*     m_pExp;     //!< The experiment we're reading data from.
    int              m_nModules; //!< Number of modules in the event segment.

public:
<<<<<<< HEAD
    /**
     * @brief Constructor.
     * @param interp Reference to interpreter.
     * @param pSeg   Pointer to the event segment to manipulate.
     * @param pExp   Pointer to the experiment we're reading data from.
     */
    CMyEndCommand(
	CTCLInterpreter& interp, CMyEventSegment* pSeg, CExperiment* pExp
	);
    /** @brief Destructor. */
    ~CMyEndCommand ();
  
private:
    /**
     * @brief Copy constructor.
     * @param rhs References the CMyEndCommand we are copy-constructing.
     */
    CMyEndCommand(const CMyEndCommand& rhs);
    /**
     * @brief operator=
     * @param rhs References the CMyEndCommand we are assigning to lhs.
     * @return Reference to left-hand side operand.
     */
    CMyEndCommand& operator=(const CMyEndCommand &rhs);
    /**
     * @brief operator==
     * @param rhs References the CMyEndCommand for comparison.
     */
    int operator==(const CMyEndCommand& rhs) const;
    /**
     * @brief operator!=
     * @param rhs References the CMyEndCommand for comparison.
     */
    int operator!=(const CMyEndCommand& rhs) const;
=======
	// Constructors, destructors and other cannonical operations: 
  
    CMyEndCommand(CTCLInterpreter& interp, CMyEventSegment *myevseg, CExperiment* exp);              //!< Default constructor.
  ~CMyEndCommand (); //!< Destructor.
  
private:
  CMyEndCommand(const CMyEndCommand& rhs);
  CMyEndCommand& operator=(const CMyEndCommand &rhs);
  int operator==(const CMyEndCommand& rhs) const;
  int operator!=(const CMyEndCommand& rhs) const;
    
  CMyEventSegment *myeventsegment;
  CExperiment*     m_pExp;
  int NumModules;
>>>>>>> e9ac7964
  
  // Class operations:
public:  
  int transitionToInactive();
  int readOutRemainingData();
  int endRun();
  void rescheduleEndTransition();
  void rescheduleEndRead();
  virtual int operator()(CTCLInterpreter& interp,
			 std::vector<CTCLObject>& objv);

protected:
  static int handleEndRun(Tcl_Event* pEvt, int flags);
  static int handleReadOutRemainingData(Tcl_Event* pEvt, int flags);
 
};
#endif<|MERGE_RESOLUTION|>--- conflicted
+++ resolved
@@ -14,13 +14,8 @@
 {
   public:
     struct EndEvent {
-<<<<<<< HEAD
 	Tcl_Event      s_rawEvent; //!< Generic event for the Tcl event system.
 	CMyEndCommand* s_thisPtr;  //!< Pointer to this command.
-=======
-      Tcl_Event s_rawEvent;
-      CMyEndCommand* s_thisPtr;
->>>>>>> e9ac7964
     };
  
 private:        
@@ -29,7 +24,6 @@
     int              m_nModules; //!< Number of modules in the event segment.
 
 public:
-<<<<<<< HEAD
     /**
      * @brief Constructor.
      * @param interp Reference to interpreter.
@@ -64,22 +58,6 @@
      * @param rhs References the CMyEndCommand for comparison.
      */
     int operator!=(const CMyEndCommand& rhs) const;
-=======
-	// Constructors, destructors and other cannonical operations: 
-  
-    CMyEndCommand(CTCLInterpreter& interp, CMyEventSegment *myevseg, CExperiment* exp);              //!< Default constructor.
-  ~CMyEndCommand (); //!< Destructor.
-  
-private:
-  CMyEndCommand(const CMyEndCommand& rhs);
-  CMyEndCommand& operator=(const CMyEndCommand &rhs);
-  int operator==(const CMyEndCommand& rhs) const;
-  int operator!=(const CMyEndCommand& rhs) const;
-    
-  CMyEventSegment *myeventsegment;
-  CExperiment*     m_pExp;
-  int NumModules;
->>>>>>> e9ac7964
   
   // Class operations:
 public:  
@@ -88,8 +66,9 @@
   int endRun();
   void rescheduleEndTransition();
   void rescheduleEndRead();
-  virtual int operator()(CTCLInterpreter& interp,
-			 std::vector<CTCLObject>& objv);
+  virtual int operator()(
+      CTCLInterpreter& interp, std::vector<CTCLObject>& objv
+      );
 
 protected:
   static int handleEndRun(Tcl_Event* pEvt, int flags);
