/*
    This software is Copyright by the Board of Trustees of Michigan
    State University (c) Copyright 2017.

    You may use this software under the terms of the GNU public license
    (GPL).  The terms of this license are described at:

     http://www.gnu.org/licenses/gpl.txt

     Authors:
             Ron Fox
             Giordano Cerriza
	     NSCL
	     Michigan State University
	     East Lansing, MI 48824-1321
*/

/** @file: ZeroCopyHit.h
 *  @brief: Class to manage a zero copy RawChannel that comes from insode
 *          a buffer from a buffer arena.
 */
#ifndef ZEROCOPYHIT_H
#define ZEROCOPYHIT_H
#include "RawChannel.h"
<<<<<<< HEAD

=======
>>>>>>> e9ac7964
namespace DDASReadout {

struct ReferenceCountedBuffer;
class  BufferArena;
    
<<<<<<< HEAD
    /**
     * @class ZeroCopyHit
     * @brief This class extends RawChannel to produce a raw channel that is 
     * zero-copied from a reference counted buffer that comes from a buffer 
     * arena. This is a key data structure in the zero-copy DDAS readout.
     *
     * @details
     * This acts like a RawChannel, but on destruction, if it is the last 
     * reference to the buffer, returns it to the arena from whence it came.
     *
     * Copy construction and assignment are supported with appropriate 
     * semantics to handle proper reference counting.
     *
     * I'm sure I'm hearing a pile of people ask me why not use 
     * std::shared_pointer -- The answer is that I don't actually want the 
     * buffers to be destroyed as that involves expensive dynamic memory 
     * management, I want storage returned to a pre-allocated buffer arena 
     * from which it can be quickly re-gotten. Yeah I suppose I could use
     * custom new/delete methods but that seems pretty painful and at least 
     * as error prone as this code.
     */
    class ZeroCopyHit : public RawChannel
    {
    private:
	ReferenceCountedBuffer* m_pBuffer; //!< The hit lives in here.
	BufferArena* m_pArena; //!< The buffer came from this arena.
	
    public:
	/** @brief Default constructor. */
	ZeroCopyHit();
	/** 
	 * @brief Construct from parameters.
	 *
	 * @param nWords   Number of uint32_t's in the hit.
	 * @param pHitData Pointer to the hit data.
	 * @param pBuffer  Underlying reference counted buffer.
	 * @param pArena   Buffer arena to which the  buffer is released when 
	 *   no longer referenced.
	 */
	ZeroCopyHit(
	    size_t nWords, void* pHitData, ReferenceCountedBuffer* pBuffer,
	    BufferArena* pArena
	    );
	/**
	 * @brief Copy constructor.
	 * @param rhs Reference ot ZeroCopyHit object to copy.
	 */
	ZeroCopyHit(const ZeroCopyHit& rhs);
	/**
	 * @brief Assignment operator.
	 * @param rhs Reference to ZeroCopyHit object assigned to lhs.
	 * @return Reference to ZeroCopyHit object.
	 */
	ZeroCopyHit& operator=(const ZeroCopyHit& rhs);
	/** @brief Destructor. */
	virtual ~ZeroCopyHit();

	// Support for recycling ZeroCopyHits:
	
	/** 
	 * @brief Sets a new hit.
	 * @param nWords   Number of words in the new hit.
	 * @param pHitData Pointer to the hit data.
	 * @param pBuffer  Buffer from whence the hit data came.
	 * @param pArena   Arena to which the buffer is returned.
	 */
	void setHit(
	    size_t nWords, void* pHitData, ReferenceCountedBuffer* pBuffer,
	    BufferArena* pArena
	    );
	/** @brief Free an existing hit. */
	void freeHit();

    private:
	/** @brief Add a reference to the underlying buffer. */
	void reference();
	/** 
	 * @brief Release our reference to m_pBuffer and return it to its arena
	 * if we were the last reference.
	 */
	void dereference();
    
    };

} // Namespace.

=======
/**
 *  ZeroCopyHit
 *     This class extends RawChannel to produce a raw channel that is
 *     zerocopied from a reference counted buffer that comes from
 *     a buffer arena.  This is a key data structure in the zero copy
 *     DDAS readout.
 *
 *     This acts like a RawChannel, but on destruction, if it is the last
 *     reference to the buffer, returns it to the arena from whence it came.
 *
 *     Copy construction and assignment are supported with appropriate
 *     semantics to handle proper reference counting.
 *
 *     I'm sure I'm hearing a pile of people ask me why not use
 *     std::shared_pointer - the answer is that I don't actually  want the
 *     buffers to be destroyed as that involves expensive dynamic memory management,
 *     I want storage returned to a pre-allocated buffer arena from which it can
 *     be quickly re-gotten.  Yeah I suppose I could use custom new/delete methods
 *     but that seems pretty painful and at least as error prone as this code.
 */
class ZeroCopyHit : public RawChannel
{
private:
    ReferenceCountedBuffer*    m_pBuffer;   // The hit lives in here.
    BufferArena*               m_pArena;    // The buffer came from this arena.
public:
    ZeroCopyHit();
    ZeroCopyHit(
        size_t nWords, void* pHitData, ReferenceCountedBuffer* pBuffer,
        BufferArena* pArena
    );
    ZeroCopyHit(const ZeroCopyHit& rhs);
    ZeroCopyHit& operator=(const ZeroCopyHit& rhs);
    virtual ~ZeroCopyHit();
    
    //  Support for recycling ZeroCopyHhits.
    
    void setHit(
        size_t nWords, void* pHitData, ReferenceCountedBuffer* pBuffer,
        BufferArena* pArena
    );                        
    void freeHit();           
private:
    void reference();
    void dereference();
    
};




}                                // namespace.

>>>>>>> e9ac7964

#endif<|MERGE_RESOLUTION|>--- conflicted
+++ resolved
@@ -1,177 +1,118 @@
-/*
-    This software is Copyright by the Board of Trustees of Michigan
-    State University (c) Copyright 2017.
-
-    You may use this software under the terms of the GNU public license
-    (GPL).  The terms of this license are described at:
-
-     http://www.gnu.org/licenses/gpl.txt
-
-     Authors:
-             Ron Fox
-             Giordano Cerriza
-	     NSCL
-	     Michigan State University
-	     East Lansing, MI 48824-1321
-*/
-
-/** @file: ZeroCopyHit.h
- *  @brief: Class to manage a zero copy RawChannel that comes from insode
- *          a buffer from a buffer arena.
- */
-#ifndef ZEROCOPYHIT_H
-#define ZEROCOPYHIT_H
-#include "RawChannel.h"
-<<<<<<< HEAD
-
-=======
->>>>>>> e9ac7964
-namespace DDASReadout {
-
-struct ReferenceCountedBuffer;
-class  BufferArena;
-    
-<<<<<<< HEAD
-    /**
-     * @class ZeroCopyHit
-     * @brief This class extends RawChannel to produce a raw channel that is 
-     * zero-copied from a reference counted buffer that comes from a buffer 
-     * arena. This is a key data structure in the zero-copy DDAS readout.
-     *
-     * @details
-     * This acts like a RawChannel, but on destruction, if it is the last 
-     * reference to the buffer, returns it to the arena from whence it came.
-     *
-     * Copy construction and assignment are supported with appropriate 
-     * semantics to handle proper reference counting.
-     *
-     * I'm sure I'm hearing a pile of people ask me why not use 
-     * std::shared_pointer -- The answer is that I don't actually want the 
-     * buffers to be destroyed as that involves expensive dynamic memory 
-     * management, I want storage returned to a pre-allocated buffer arena 
-     * from which it can be quickly re-gotten. Yeah I suppose I could use
-     * custom new/delete methods but that seems pretty painful and at least 
-     * as error prone as this code.
-     */
-    class ZeroCopyHit : public RawChannel
-    {
-    private:
-	ReferenceCountedBuffer* m_pBuffer; //!< The hit lives in here.
-	BufferArena* m_pArena; //!< The buffer came from this arena.
-	
-    public:
-	/** @brief Default constructor. */
-	ZeroCopyHit();
-	/** 
-	 * @brief Construct from parameters.
-	 *
-	 * @param nWords   Number of uint32_t's in the hit.
-	 * @param pHitData Pointer to the hit data.
-	 * @param pBuffer  Underlying reference counted buffer.
-	 * @param pArena   Buffer arena to which the  buffer is released when 
-	 *   no longer referenced.
-	 */
-	ZeroCopyHit(
-	    size_t nWords, void* pHitData, ReferenceCountedBuffer* pBuffer,
-	    BufferArena* pArena
-	    );
-	/**
-	 * @brief Copy constructor.
-	 * @param rhs Reference ot ZeroCopyHit object to copy.
-	 */
-	ZeroCopyHit(const ZeroCopyHit& rhs);
-	/**
-	 * @brief Assignment operator.
-	 * @param rhs Reference to ZeroCopyHit object assigned to lhs.
-	 * @return Reference to ZeroCopyHit object.
-	 */
-	ZeroCopyHit& operator=(const ZeroCopyHit& rhs);
-	/** @brief Destructor. */
-	virtual ~ZeroCopyHit();
-
-	// Support for recycling ZeroCopyHits:
-	
-	/** 
-	 * @brief Sets a new hit.
-	 * @param nWords   Number of words in the new hit.
-	 * @param pHitData Pointer to the hit data.
-	 * @param pBuffer  Buffer from whence the hit data came.
-	 * @param pArena   Arena to which the buffer is returned.
-	 */
-	void setHit(
-	    size_t nWords, void* pHitData, ReferenceCountedBuffer* pBuffer,
-	    BufferArena* pArena
-	    );
-	/** @brief Free an existing hit. */
-	void freeHit();
-
-    private:
-	/** @brief Add a reference to the underlying buffer. */
-	void reference();
-	/** 
-	 * @brief Release our reference to m_pBuffer and return it to its arena
-	 * if we were the last reference.
-	 */
-	void dereference();
-    
-    };
-
-} // Namespace.
-
-=======
-/**
- *  ZeroCopyHit
- *     This class extends RawChannel to produce a raw channel that is
- *     zerocopied from a reference counted buffer that comes from
- *     a buffer arena.  This is a key data structure in the zero copy
- *     DDAS readout.
- *
- *     This acts like a RawChannel, but on destruction, if it is the last
- *     reference to the buffer, returns it to the arena from whence it came.
- *
- *     Copy construction and assignment are supported with appropriate
- *     semantics to handle proper reference counting.
- *
- *     I'm sure I'm hearing a pile of people ask me why not use
- *     std::shared_pointer - the answer is that I don't actually  want the
- *     buffers to be destroyed as that involves expensive dynamic memory management,
- *     I want storage returned to a pre-allocated buffer arena from which it can
- *     be quickly re-gotten.  Yeah I suppose I could use custom new/delete methods
- *     but that seems pretty painful and at least as error prone as this code.
- */
-class ZeroCopyHit : public RawChannel
-{
-private:
-    ReferenceCountedBuffer*    m_pBuffer;   // The hit lives in here.
-    BufferArena*               m_pArena;    // The buffer came from this arena.
-public:
-    ZeroCopyHit();
-    ZeroCopyHit(
-        size_t nWords, void* pHitData, ReferenceCountedBuffer* pBuffer,
-        BufferArena* pArena
-    );
-    ZeroCopyHit(const ZeroCopyHit& rhs);
-    ZeroCopyHit& operator=(const ZeroCopyHit& rhs);
-    virtual ~ZeroCopyHit();
-    
-    //  Support for recycling ZeroCopyHhits.
-    
-    void setHit(
-        size_t nWords, void* pHitData, ReferenceCountedBuffer* pBuffer,
-        BufferArena* pArena
-    );                        
-    void freeHit();           
-private:
-    void reference();
-    void dereference();
-    
-};
-
-
-
-
-}                                // namespace.
-
->>>>>>> e9ac7964
-
-#endif+/*
+    This software is Copyright by the Board of Trustees of Michigan
+    State University (c) Copyright 2017.
+
+    You may use this software under the terms of the GNU public license
+    (GPL).  The terms of this license are described at:
+
+     http://www.gnu.org/licenses/gpl.txt
+
+     Authors:
+             Ron Fox
+             Giordano Cerriza
+	     NSCL
+	     Michigan State University
+	     East Lansing, MI 48824-1321
+*/
+
+/** @file: ZeroCopyHit.h
+ *  @brief: Class to manage a zero copy RawChannel that comes from insode
+ *          a buffer from a buffer arena.
+ */
+#ifndef ZEROCOPYHIT_H
+#define ZEROCOPYHIT_H
+
+#include "RawChannel.h"
+
+namespace DDASReadout {
+
+struct ReferenceCountedBuffer;
+class  BufferArena;
+    
+    /**
+     * @class ZeroCopyHit
+     * @brief This class extends RawChannel to produce a raw channel that is 
+     * zero-copied from a reference counted buffer that comes from a buffer 
+     * arena. This is a key data structure in the zero-copy DDAS readout.
+     *
+     * @details
+     * This acts like a RawChannel, but on destruction, if it is the last 
+     * reference to the buffer, returns it to the arena from whence it came.
+     *
+     * Copy construction and assignment are supported with appropriate 
+     * semantics to handle proper reference counting.
+     *
+     * I'm sure I'm hearing a pile of people ask me why not use 
+     * std::shared_pointer -- The answer is that I don't actually want the 
+     * buffers to be destroyed as that involves expensive dynamic memory 
+     * management, I want storage returned to a pre-allocated buffer arena 
+     * from which it can be quickly re-gotten. Yeah I suppose I could use
+     * custom new/delete methods but that seems pretty painful and at least 
+     * as error prone as this code.
+     */
+    class ZeroCopyHit : public RawChannel
+    {
+    private:
+	ReferenceCountedBuffer* m_pBuffer; //!< The hit lives in here.
+	BufferArena* m_pArena; //!< The buffer came from this arena.
+	
+    public:
+	/** @brief Default constructor. */
+	ZeroCopyHit();
+	/** 
+	 * @brief Construct from parameters.
+	 *
+	 * @param nWords   Number of uint32_t's in the hit.
+	 * @param pHitData Pointer to the hit data.
+	 * @param pBuffer  Underlying reference counted buffer.
+	 * @param pArena   Buffer arena to which the  buffer is released when 
+	 *   no longer referenced.
+	 */
+	ZeroCopyHit(
+	    size_t nWords, void* pHitData, ReferenceCountedBuffer* pBuffer,
+	    BufferArena* pArena
+	    );
+	/**
+	 * @brief Copy constructor.
+	 * @param rhs Reference ot ZeroCopyHit object to copy.
+	 */
+	ZeroCopyHit(const ZeroCopyHit& rhs);
+	/**
+	 * @brief Assignment operator.
+	 * @param rhs Reference to ZeroCopyHit object assigned to lhs.
+	 * @return Reference to ZeroCopyHit object.
+	 */
+	ZeroCopyHit& operator=(const ZeroCopyHit& rhs);
+	/** @brief Destructor. */
+	virtual ~ZeroCopyHit();
+
+	// Support for recycling ZeroCopyHits:
+	
+	/** 
+	 * @brief Sets a new hit.
+	 * @param nWords   Number of words in the new hit.
+	 * @param pHitData Pointer to the hit data.
+	 * @param pBuffer  Buffer from whence the hit data came.
+	 * @param pArena   Arena to which the buffer is returned.
+	 */
+	void setHit(
+	    size_t nWords, void* pHitData, ReferenceCountedBuffer* pBuffer,
+	    BufferArena* pArena
+	    );
+	/** @brief Free an existing hit. */
+	void freeHit();
+
+    private:
+	/** @brief Add a reference to the underlying buffer. */
+	void reference();
+	/** 
+	 * @brief Release our reference to m_pBuffer and return it to its arena
+	 * if we were the last reference.
+	 */
+	void dereference();
+    
+    };
+
+} // Namespace.
+
+#endif