/*
    This software is Copyright by the Board of Trustees of Michigan
    State University (c) Copyright 2017.

    You may use this software under the terms of the GNU public license
    (GPL).  The terms of this license are described at:

     http://www.gnu.org/licenses/gpl.txt

     Authors:
             Ron Fox
             Giordano Cerriza
	     NSCL
	     Michigan State University
	     East Lansing, MI 48824-1321
*/

/** @file:  ModuleReader.cpp
 *  @brief: Implement the ModuleReader
 */
#include <config.h>
#include <config_pixie16api.h>
#include "ModuleReader.h"
#include "ReferenceCountedBuffer.h"
#include "ZeroCopyHit.h"
#include <sstream>
#include <stdexcept>
#include <iostream>
<<<<<<< HEAD
=======
#include <config.h>
>>>>>>> d990fadc
#include <string.h>

namespace DDASReadout {
    
/**
 * constructor
 *     Just save all the stuff for now:
 *
 *  @param module   - module number (needed for the read).
 *  @param evtlen   - Expected event length.
 *  @param moduleType -the module type word.
 *  @param timeMultiplier - Time calibration multiplier defaults to 1.0
 */
ModuleReader::ModuleReader(
    unsigned module, unsigned evtlen, uint32_t moduleType, double timeMultiplier
) :
    m_nModuleNumber(module), m_nExpectedEventLength(evtlen),
    m_tsMultiplier(timeMultiplier), m_moduleTypeWord(moduleType)
{
    reset();
    
}

/**
 * destructor
 *   kill off dynamic data we have. Note that if this is called prior to having
 *   all buffers returned holy hell will break loose -- eventually as there's
 *   no place to return the reference counted buffers.
 */
ModuleReader::~ModuleReader()
{
    
    // The buffer pool cleans itself up.  We need to clean up our hit pool:
    
    while (!m_freeHits.empty()) {
        ZeroCopyHit* pHit = m_freeHits.front();
        delete pHit;
        m_freeHits.pop_front();
    }
}

/**
 * read
 *    Reads a block of data from the module and marshalls it int oa hit list.
 *    Note that the hit list is not cleared, the data will be appended to any
 *    existing data.
 *
 *  @param hits - will get the parsed hits.
 *  @param nWords - Maximum read size .  If necessary this is reduced to a
 *                  size that is a multiple of the event length.  Note that this
 *                  value and the m_nExpectedEventLength are in uint32_t units.
 *  @note - Zerocopy strategy is used to ensure that once the data are read,
 *          they are not copied.
 *  @return size_t - number of words actually read.
 */
size_t
ModuleReader::read(HitList& hits, size_t nWords)
{
  int readstat;

  
    // Make nWords a multiple of m_nExpectedEventLength.

    unsigned remainder = nWords % m_nExpectedEventLength;;
    nWords   = nWords - remainder;
    if (nWords > 0) {
        ReferenceCountedBuffer* pBuffer =
            m_freeBuffers.allocate(nWords*sizeof(uint32_t));
        if ((readstat = Pixie16ReadDataFromExternalFIFO(
	   static_cast<unsigned int*>(pBuffer->s_pData), (unsigned long)(nWords),
	   (unsigned short)(m_nModuleNumber)
	   )) != 0) {
	    std::cerr << "Error reading module " << m_nModuleNumber << " FIFO\n";
	    std::cerr << "Tried to read " << nWords << " uin32_t's of data\n";
	    std::cerr << " Status: " << readstat << std::endl;
            std::cerr << "Acting as if there are no words to read\n";
            return 0;
        }
        parseHits(hits, *pBuffer, nWords);           // Zero copy process hits.
    }
    
    return nWords;
}
/**
 * freeHit
 *    Free a hit back to its appropriate hit pool.
 *
 *  @param hit - hit information.
 */
void
ModuleReader::freeHit(HitInfo& hit)
{
    hit.second->freeHit();                       // Prepare for re-use.
    hit.first->m_freeHits.push_back(hit.second);
}
/**
 * reset
 *    reset module last timestamps.
 */
void
ModuleReader::reset()
{
  std::cerr << "Resetting last channel timestamps on module: " << m_nModuleNumber << std::endl;
    memset(m_lastStamps, 0, 16*sizeof(double));  // start with stamps of zero.
    
}

////////////////////////////////////////////////////////////////////////////////
// Private utility methods.
//

/**
 * parseHits
 *    Creates a hit list that contains the events in a buffer read from the
 *    system.  Complains if any event is not the correct size.
 *
 *
 *  @param[out] hits - reference the hit list into which these hits will be
 *                     appended.
 *  @param[inout] pBuffer - the buffer containing the events. Note that
 *                     since hits are zero copy the buffer's reference
 *                     count will be incremented once for each event found.
 *  @param[in] nUsedWords - number of words read into the buffer.
 *  
 * @throw std::length_error is thrown if any of the hits in the buffer is not
 *                    the correct size (as defined by m_nExpectedEventLength).
 * @note The members of each hit are fully filled in with the data from
 *       the raw hit information.
 */
void
ModuleReader::parseHits(HitList& hits, ReferenceCountedBuffer& pBuffer, size_t nUsedWords)
{
    uint32_t* pData = (uint32_t*)(pBuffer);
    while(nUsedWords > 0) {
        uint32_t size = RawChannel::channelLength(pData);
        ZeroCopyHit* pHit = allocateHit();
        pHit->setHit(size, pData, &pBuffer, &m_freeBuffers);
        HitInfo hit = std::make_pair(this, pHit);
        if(pHit->Validate(m_nExpectedEventLength)) {
            std::stringstream s;
            s << "Event length inconsistent with event length in event length. \n";
            s << "Expected " << m_nExpectedEventLength << " got " << pHit->s_channelLength
              << " module number: " << m_nModuleNumber;
            throw std::length_error(s.str());
        }
        if(pHit->SetTime(m_tsMultiplier)) {
            std::cerr << "Warning Hit from module" << m_nModuleNumber
                << " does not contain a full header : tossing the  hit\n";
            
            freeHit(hit);
            continue;
        }
        if(pHit->SetChannel()) {
            std::cerr << "Warning Hit from module" << m_nModuleNumber
                << " does not contain a full header : tossing the  hit\n";
                
            freeHit(hit);
            continue;
        }
        checkOrder(pHit);
        hits.push_back(hit);
        
        pData += size;
        nUsedWords -= size;
        
    }
}
/**
 * allocateHit
 *    @return ZeroCopyHit*  - pointer to a neew hit.  If possible, this comes
 *                            from the hit pool.  If not, a new one is created
 *                            and, when it's finally freed, it will go back to the
 *                            hit pool.  The goal is that in the end the hit pool
 *                            will be large enough to satisfy all request without
 *                            dynamic memory allocation.
 */
ZeroCopyHit*
ModuleReader::allocateHit()
{
    if(m_freeHits.empty()) {
        m_freeHits.push_back(new ZeroCopyHit);
    }
    ZeroCopyHit* pResult = m_freeHits.front();
    m_freeHits.pop_front();
    
    return pResult;
}
/**
 * checkOrder
 *    Given a parsed hit, determine if it has a good timestamp and output
 *    an error message if not:
 *    -  The timestamp is bad if it's less than the last one from the channel
 *       since within a channel times monotonically increase.
 *    - The timestamp is bad (different message) if it's the same as the
 *      last timestamp from that channel.
 *
 * @param pHit - Pointer to the hit.
 */
void ModuleReader::checkOrder(ZeroCopyHit* pHit)
{
    double newTime = pHit->s_time;
    int    ch      = pHit->s_chanid;
    double oldTime = m_lastStamps[ch];
    m_lastStamps[ch] = newTime;
    
    if (newTime == oldTime) {
        std::cerr << "**Warning module " << m_nModuleNumber <<
            " channel " << ch << " Time is not incresing at timestamp " << newTime
            << std::endl;
    }
    if (newTime < oldTime) {
        std::cerr << "**Error: module " << m_nModuleNumber <<
            " channel " << ch << " time went backwards!!! Previous timestamp: " <<
            oldTime << " current timestamp: " << newTime << std::endl;
    }
}
}                             // namespace.
<|MERGE_RESOLUTION|>--- conflicted
+++ resolved
@@ -1,249 +1,246 @@
-/*
-    This software is Copyright by the Board of Trustees of Michigan
-    State University (c) Copyright 2017.
-
-    You may use this software under the terms of the GNU public license
-    (GPL).  The terms of this license are described at:
-
-     http://www.gnu.org/licenses/gpl.txt
-
-     Authors:
-             Ron Fox
-             Giordano Cerriza
-	     NSCL
-	     Michigan State University
-	     East Lansing, MI 48824-1321
-*/
-
-/** @file:  ModuleReader.cpp
- *  @brief: Implement the ModuleReader
- */
-#include <config.h>
-#include <config_pixie16api.h>
-#include "ModuleReader.h"
-#include "ReferenceCountedBuffer.h"
-#include "ZeroCopyHit.h"
-#include <sstream>
-#include <stdexcept>
-#include <iostream>
-<<<<<<< HEAD
-=======
-#include <config.h>
->>>>>>> d990fadc
-#include <string.h>
-
-namespace DDASReadout {
-    
-/**
- * constructor
- *     Just save all the stuff for now:
- *
- *  @param module   - module number (needed for the read).
- *  @param evtlen   - Expected event length.
- *  @param moduleType -the module type word.
- *  @param timeMultiplier - Time calibration multiplier defaults to 1.0
- */
-ModuleReader::ModuleReader(
-    unsigned module, unsigned evtlen, uint32_t moduleType, double timeMultiplier
-) :
-    m_nModuleNumber(module), m_nExpectedEventLength(evtlen),
-    m_tsMultiplier(timeMultiplier), m_moduleTypeWord(moduleType)
-{
-    reset();
-    
-}
-
-/**
- * destructor
- *   kill off dynamic data we have. Note that if this is called prior to having
- *   all buffers returned holy hell will break loose -- eventually as there's
- *   no place to return the reference counted buffers.
- */
-ModuleReader::~ModuleReader()
-{
-    
-    // The buffer pool cleans itself up.  We need to clean up our hit pool:
-    
-    while (!m_freeHits.empty()) {
-        ZeroCopyHit* pHit = m_freeHits.front();
-        delete pHit;
-        m_freeHits.pop_front();
-    }
-}
-
-/**
- * read
- *    Reads a block of data from the module and marshalls it int oa hit list.
- *    Note that the hit list is not cleared, the data will be appended to any
- *    existing data.
- *
- *  @param hits - will get the parsed hits.
- *  @param nWords - Maximum read size .  If necessary this is reduced to a
- *                  size that is a multiple of the event length.  Note that this
- *                  value and the m_nExpectedEventLength are in uint32_t units.
- *  @note - Zerocopy strategy is used to ensure that once the data are read,
- *          they are not copied.
- *  @return size_t - number of words actually read.
- */
-size_t
-ModuleReader::read(HitList& hits, size_t nWords)
-{
-  int readstat;
-
-  
-    // Make nWords a multiple of m_nExpectedEventLength.
-
-    unsigned remainder = nWords % m_nExpectedEventLength;;
-    nWords   = nWords - remainder;
-    if (nWords > 0) {
-        ReferenceCountedBuffer* pBuffer =
-            m_freeBuffers.allocate(nWords*sizeof(uint32_t));
-        if ((readstat = Pixie16ReadDataFromExternalFIFO(
-	   static_cast<unsigned int*>(pBuffer->s_pData), (unsigned long)(nWords),
-	   (unsigned short)(m_nModuleNumber)
-	   )) != 0) {
-	    std::cerr << "Error reading module " << m_nModuleNumber << " FIFO\n";
-	    std::cerr << "Tried to read " << nWords << " uin32_t's of data\n";
-	    std::cerr << " Status: " << readstat << std::endl;
-            std::cerr << "Acting as if there are no words to read\n";
-            return 0;
-        }
-        parseHits(hits, *pBuffer, nWords);           // Zero copy process hits.
-    }
-    
-    return nWords;
-}
-/**
- * freeHit
- *    Free a hit back to its appropriate hit pool.
- *
- *  @param hit - hit information.
- */
-void
-ModuleReader::freeHit(HitInfo& hit)
-{
-    hit.second->freeHit();                       // Prepare for re-use.
-    hit.first->m_freeHits.push_back(hit.second);
-}
-/**
- * reset
- *    reset module last timestamps.
- */
-void
-ModuleReader::reset()
-{
-  std::cerr << "Resetting last channel timestamps on module: " << m_nModuleNumber << std::endl;
-    memset(m_lastStamps, 0, 16*sizeof(double));  // start with stamps of zero.
-    
-}
-
-////////////////////////////////////////////////////////////////////////////////
-// Private utility methods.
-//
-
-/**
- * parseHits
- *    Creates a hit list that contains the events in a buffer read from the
- *    system.  Complains if any event is not the correct size.
- *
- *
- *  @param[out] hits - reference the hit list into which these hits will be
- *                     appended.
- *  @param[inout] pBuffer - the buffer containing the events. Note that
- *                     since hits are zero copy the buffer's reference
- *                     count will be incremented once for each event found.
- *  @param[in] nUsedWords - number of words read into the buffer.
- *  
- * @throw std::length_error is thrown if any of the hits in the buffer is not
- *                    the correct size (as defined by m_nExpectedEventLength).
- * @note The members of each hit are fully filled in with the data from
- *       the raw hit information.
- */
-void
-ModuleReader::parseHits(HitList& hits, ReferenceCountedBuffer& pBuffer, size_t nUsedWords)
-{
-    uint32_t* pData = (uint32_t*)(pBuffer);
-    while(nUsedWords > 0) {
-        uint32_t size = RawChannel::channelLength(pData);
-        ZeroCopyHit* pHit = allocateHit();
-        pHit->setHit(size, pData, &pBuffer, &m_freeBuffers);
-        HitInfo hit = std::make_pair(this, pHit);
-        if(pHit->Validate(m_nExpectedEventLength)) {
-            std::stringstream s;
-            s << "Event length inconsistent with event length in event length. \n";
-            s << "Expected " << m_nExpectedEventLength << " got " << pHit->s_channelLength
-              << " module number: " << m_nModuleNumber;
-            throw std::length_error(s.str());
-        }
-        if(pHit->SetTime(m_tsMultiplier)) {
-            std::cerr << "Warning Hit from module" << m_nModuleNumber
-                << " does not contain a full header : tossing the  hit\n";
-            
-            freeHit(hit);
-            continue;
-        }
-        if(pHit->SetChannel()) {
-            std::cerr << "Warning Hit from module" << m_nModuleNumber
-                << " does not contain a full header : tossing the  hit\n";
-                
-            freeHit(hit);
-            continue;
-        }
-        checkOrder(pHit);
-        hits.push_back(hit);
-        
-        pData += size;
-        nUsedWords -= size;
-        
-    }
-}
-/**
- * allocateHit
- *    @return ZeroCopyHit*  - pointer to a neew hit.  If possible, this comes
- *                            from the hit pool.  If not, a new one is created
- *                            and, when it's finally freed, it will go back to the
- *                            hit pool.  The goal is that in the end the hit pool
- *                            will be large enough to satisfy all request without
- *                            dynamic memory allocation.
- */
-ZeroCopyHit*
-ModuleReader::allocateHit()
-{
-    if(m_freeHits.empty()) {
-        m_freeHits.push_back(new ZeroCopyHit);
-    }
-    ZeroCopyHit* pResult = m_freeHits.front();
-    m_freeHits.pop_front();
-    
-    return pResult;
-}
-/**
- * checkOrder
- *    Given a parsed hit, determine if it has a good timestamp and output
- *    an error message if not:
- *    -  The timestamp is bad if it's less than the last one from the channel
- *       since within a channel times monotonically increase.
- *    - The timestamp is bad (different message) if it's the same as the
- *      last timestamp from that channel.
- *
- * @param pHit - Pointer to the hit.
- */
-void ModuleReader::checkOrder(ZeroCopyHit* pHit)
-{
-    double newTime = pHit->s_time;
-    int    ch      = pHit->s_chanid;
-    double oldTime = m_lastStamps[ch];
-    m_lastStamps[ch] = newTime;
-    
-    if (newTime == oldTime) {
-        std::cerr << "**Warning module " << m_nModuleNumber <<
-            " channel " << ch << " Time is not incresing at timestamp " << newTime
-            << std::endl;
-    }
-    if (newTime < oldTime) {
-        std::cerr << "**Error: module " << m_nModuleNumber <<
-            " channel " << ch << " time went backwards!!! Previous timestamp: " <<
-            oldTime << " current timestamp: " << newTime << std::endl;
-    }
-}
-}                             // namespace.
+/*
+    This software is Copyright by the Board of Trustees of Michigan
+    State University (c) Copyright 2017.
+
+    You may use this software under the terms of the GNU public license
+    (GPL).  The terms of this license are described at:
+
+     http://www.gnu.org/licenses/gpl.txt
+
+     Authors:
+             Ron Fox
+             Giordano Cerriza
+	     NSCL
+	     Michigan State University
+	     East Lansing, MI 48824-1321
+*/
+
+/** @file:  ModuleReader.cpp
+ *  @brief: Implement the ModuleReader
+ */
+#include <config.h>
+#include <config_pixie16api.h>
+#include "ModuleReader.h"
+#include "ReferenceCountedBuffer.h"
+#include "ZeroCopyHit.h"
+#include <sstream>
+#include <stdexcept>
+#include <iostream>
+
+#include <string.h>
+
+namespace DDASReadout {
+    
+/**
+ * constructor
+ *     Just save all the stuff for now:
+ *
+ *  @param module   - module number (needed for the read).
+ *  @param evtlen   - Expected event length.
+ *  @param moduleType -the module type word.
+ *  @param timeMultiplier - Time calibration multiplier defaults to 1.0
+ */
+ModuleReader::ModuleReader(
+    unsigned module, unsigned evtlen, uint32_t moduleType, double timeMultiplier
+) :
+    m_nModuleNumber(module), m_nExpectedEventLength(evtlen),
+    m_tsMultiplier(timeMultiplier), m_moduleTypeWord(moduleType)
+{
+    reset();
+    
+}
+
+/**
+ * destructor
+ *   kill off dynamic data we have. Note that if this is called prior to having
+ *   all buffers returned holy hell will break loose -- eventually as there's
+ *   no place to return the reference counted buffers.
+ */
+ModuleReader::~ModuleReader()
+{
+    
+    // The buffer pool cleans itself up.  We need to clean up our hit pool:
+    
+    while (!m_freeHits.empty()) {
+        ZeroCopyHit* pHit = m_freeHits.front();
+        delete pHit;
+        m_freeHits.pop_front();
+    }
+}
+
+/**
+ * read
+ *    Reads a block of data from the module and marshalls it int oa hit list.
+ *    Note that the hit list is not cleared, the data will be appended to any
+ *    existing data.
+ *
+ *  @param hits - will get the parsed hits.
+ *  @param nWords - Maximum read size .  If necessary this is reduced to a
+ *                  size that is a multiple of the event length.  Note that this
+ *                  value and the m_nExpectedEventLength are in uint32_t units.
+ *  @note - Zerocopy strategy is used to ensure that once the data are read,
+ *          they are not copied.
+ *  @return size_t - number of words actually read.
+ */
+size_t
+ModuleReader::read(HitList& hits, size_t nWords)
+{
+  int readstat;
+
+  
+    // Make nWords a multiple of m_nExpectedEventLength.
+
+    unsigned remainder = nWords % m_nExpectedEventLength;;
+    nWords   = nWords - remainder;
+    if (nWords > 0) {
+        ReferenceCountedBuffer* pBuffer =
+            m_freeBuffers.allocate(nWords*sizeof(uint32_t));
+        if ((readstat = Pixie16ReadDataFromExternalFIFO(
+	   static_cast<unsigned int*>(pBuffer->s_pData), (unsigned long)(nWords),
+	   (unsigned short)(m_nModuleNumber)
+	   )) != 0) {
+	    std::cerr << "Error reading module " << m_nModuleNumber << " FIFO\n";
+	    std::cerr << "Tried to read " << nWords << " uin32_t's of data\n";
+	    std::cerr << " Status: " << readstat << std::endl;
+            std::cerr << "Acting as if there are no words to read\n";
+            return 0;
+        }
+        parseHits(hits, *pBuffer, nWords);           // Zero copy process hits.
+    }
+    
+    return nWords;
+}
+/**
+ * freeHit
+ *    Free a hit back to its appropriate hit pool.
+ *
+ *  @param hit - hit information.
+ */
+void
+ModuleReader::freeHit(HitInfo& hit)
+{
+    hit.second->freeHit();                       // Prepare for re-use.
+    hit.first->m_freeHits.push_back(hit.second);
+}
+/**
+ * reset
+ *    reset module last timestamps.
+ */
+void
+ModuleReader::reset()
+{
+  std::cerr << "Resetting last channel timestamps on module: " << m_nModuleNumber << std::endl;
+    memset(m_lastStamps, 0, 16*sizeof(double));  // start with stamps of zero.
+    
+}
+
+////////////////////////////////////////////////////////////////////////////////
+// Private utility methods.
+//
+
+/**
+ * parseHits
+ *    Creates a hit list that contains the events in a buffer read from the
+ *    system.  Complains if any event is not the correct size.
+ *
+ *
+ *  @param[out] hits - reference the hit list into which these hits will be
+ *                     appended.
+ *  @param[inout] pBuffer - the buffer containing the events. Note that
+ *                     since hits are zero copy the buffer's reference
+ *                     count will be incremented once for each event found.
+ *  @param[in] nUsedWords - number of words read into the buffer.
+ *  
+ * @throw std::length_error is thrown if any of the hits in the buffer is not
+ *                    the correct size (as defined by m_nExpectedEventLength).
+ * @note The members of each hit are fully filled in with the data from
+ *       the raw hit information.
+ */
+void
+ModuleReader::parseHits(HitList& hits, ReferenceCountedBuffer& pBuffer, size_t nUsedWords)
+{
+    uint32_t* pData = (uint32_t*)(pBuffer);
+    while(nUsedWords > 0) {
+        uint32_t size = RawChannel::channelLength(pData);
+        ZeroCopyHit* pHit = allocateHit();
+        pHit->setHit(size, pData, &pBuffer, &m_freeBuffers);
+        HitInfo hit = std::make_pair(this, pHit);
+        if(pHit->Validate(m_nExpectedEventLength)) {
+            std::stringstream s;
+            s << "Event length inconsistent with event length in event length. \n";
+            s << "Expected " << m_nExpectedEventLength << " got " << pHit->s_channelLength
+              << " module number: " << m_nModuleNumber;
+            throw std::length_error(s.str());
+        }
+        if(pHit->SetTime(m_tsMultiplier)) {
+            std::cerr << "Warning Hit from module" << m_nModuleNumber
+                << " does not contain a full header : tossing the  hit\n";
+            
+            freeHit(hit);
+            continue;
+        }
+        if(pHit->SetChannel()) {
+            std::cerr << "Warning Hit from module" << m_nModuleNumber
+                << " does not contain a full header : tossing the  hit\n";
+                
+            freeHit(hit);
+            continue;
+        }
+        checkOrder(pHit);
+        hits.push_back(hit);
+        
+        pData += size;
+        nUsedWords -= size;
+        
+    }
+}
+/**
+ * allocateHit
+ *    @return ZeroCopyHit*  - pointer to a neew hit.  If possible, this comes
+ *                            from the hit pool.  If not, a new one is created
+ *                            and, when it's finally freed, it will go back to the
+ *                            hit pool.  The goal is that in the end the hit pool
+ *                            will be large enough to satisfy all request without
+ *                            dynamic memory allocation.
+ */
+ZeroCopyHit*
+ModuleReader::allocateHit()
+{
+    if(m_freeHits.empty()) {
+        m_freeHits.push_back(new ZeroCopyHit);
+    }
+    ZeroCopyHit* pResult = m_freeHits.front();
+    m_freeHits.pop_front();
+    
+    return pResult;
+}
+/**
+ * checkOrder
+ *    Given a parsed hit, determine if it has a good timestamp and output
+ *    an error message if not:
+ *    -  The timestamp is bad if it's less than the last one from the channel
+ *       since within a channel times monotonically increase.
+ *    - The timestamp is bad (different message) if it's the same as the
+ *      last timestamp from that channel.
+ *
+ * @param pHit - Pointer to the hit.
+ */
+void ModuleReader::checkOrder(ZeroCopyHit* pHit)
+{
+    double newTime = pHit->s_time;
+    int    ch      = pHit->s_chanid;
+    double oldTime = m_lastStamps[ch];
+    m_lastStamps[ch] = newTime;
+    
+    if (newTime == oldTime) {
+        std::cerr << "**Warning module " << m_nModuleNumber <<
+            " channel " << ch << " Time is not incresing at timestamp " << newTime
+            << std::endl;
+    }
+    if (newTime < oldTime) {
+        std::cerr << "**Error: module " << m_nModuleNumber <<
+            " channel " << ch << " time went backwards!!! Previous timestamp: " <<
+            oldTime << " current timestamp: " << newTime << std::endl;
+    }
+}
+}                             // namespace.