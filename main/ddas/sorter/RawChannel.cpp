/*
    This software is Copyright by the Board of Trustees of Michigan
    State University (c) Copyright 2017.

    You may use this software under the terms of the GNU public license
    (GPL).  The terms of this license are described at:

     http://www.gnu.org/licenses/gpl.txt

     Authors:
             Ron Fox
             Giordano Cerriza
	     NSCL
	     Michigan State University
	     East Lansing, MI 48824-1321
*/

/** @file:  RawChannel.cpp
 *  @brief: Implement the raw channel struct.
 */

#include "RawChannel.h"
#include <stdlib.h>
#include <string.h>
#include <new>
#include <iostream>
#include <sstream>
#include <map>
#include <stdexcept>

namespace DDASReadout {
static const uint32_t CHANNELIDMASK(0xF);            // bits 0-3 inclusive
static const uint32_t SLOTIDMASK(0xF0);              // bits 4-7 inclusive
static const uint32_t CRATEIDMASK(0xF00);            // bits 8-11 inclusive
static const uint32_t HEADERLENGTHMASK(0x1F000);     // bits 12-16 inclusive
static const uint32_t CHANNELLENGTHMASK(0x3FFE0000); // bits 17-29 inclusive
static const uint32_t CHANNELLENGTHSHIFT(17);        // Shift chan length to right justify.
static const uint32_t OVERFLOWMASK(0x40000000);      // bit 30
static const uint32_t FINISHCODEMASK(0x80000000);    // bit 31
static const uint32_t LOWER16BITMASK(0xFFFF);        // lower 16 bits
/**
 * constructor
 *    Constructs a new raw channel that could be used in either zerocopy or
 *    copy mode.   The size and data are not yet set and the
 *    owndata flag is set false since we never need to delete nothing.
 */
RawChannel::RawChannel() :
    s_moduleType(0),s_time(0.0), s_chanid(0), s_ownData(false), s_ownDataSize(0),
    s_channelLength(0), s_data(nullptr)
{}

/**
 * constructor
 *   Construts a channel for copy in data.  Data are pre-allocated as
 *   demanded but not initialized.  We use malloc rather than new because
 *   new will construct (initialize) ints to zero and we don't want to take
 *   that time.
 *
 *   Data must eventually be provided by calling copyInData.
 *
 * @param nWords - number of words of data to preallocate
 * @note after this call, m_ownData is true and m_ownDataSize is set to
 *       nWords.
 * @throws std::bad_alloc if the malloc fails.
 */
RawChannel::RawChannel(size_t nWords) :
s_moduleType(0),
s_time(0.0), s_chanid(0), s_ownData(true), s_ownDataSize(nWords),
    s_channelLength(0), s_data(nullptr)
{
    s_data = static_cast<uint32_t*>(malloc(nWords * sizeof(uint32_t)));
    if (!s_data) {
        throw std::bad_alloc();
    }
}
/**
 * constructor
 *    Constructs, initialized with zero copy data.
 *
 *  @param nWords  - Number of 32 bit words of data in the hit.
 *  @param pZcopyData - pointer to the data of the hit.
 *  @note The data pointed to by pZcopyData must be in scope for the
 *        duration of this object's lifetime else probably segfaults or
 *        buserrors will happen in the best case.
 */
RawChannel::RawChannel(size_t nWords, void* pZCopyData) :
s_moduleType(0),
s_time(0.0), s_chanid(0), s_ownData(false), s_ownDataSize(nWords),
    s_channelLength(nWords), s_data(static_cast<uint32_t*>(pZCopyData))
{}
/**
 * destructor
 *   If we own the data, this will free it.
 */
RawChannel::~RawChannel()
{
    if(s_ownData) free(s_data);
}
/**
 * SetTime
 *    Assumes that the data are set (either by zero copy or by copyInData).
 *    determines the raw timestamp from the 48 bit timestamp data in the
 *    hit and set it in s_time.
 *  @return int - 0 - success 1 if the number of words is insufficient.
 *  @note - if the data have not yet been set, number of words is 0 so this is
 *          well behaved.
 */
int
RawChannel::SetTime()
{
    if (s_channelLength >=4) {
        uint64_t t = s_data[2] & LOWER16BITMASK;
        t          = t << 32;
        t         |= (s_data[1]);
        s_time = t;
        return 0;
    } else {
        return 1;
    }
}
/**
 * SetTime
 *    Set the time in ns.
 *    @param ticksPerNs - nanoseconds each tick is worth.
 *    @param useExt   - true if base timestamp comes from ext stamp
 */
int
RawChannel::SetTime(double ticksPerNs, bool useExt)
{
    if (useExt) {
        // The external timestamp requires a header length of at
        // least 6 words and is always the last two words of the
        // header:
        
        uint32_t headerSize = (s_data[0] & 0x1f000) >> 12;
        if (headerSize >= 6) {
           uint64_t extStampHi = s_data[headerSize-1] & 0xffff;
           uint64_t extStampLo = s_data[headerSize-2];
           uint64_t stamp      = (extStampHi << 32) | (extStampLo);
           s_time = stamp;
        } else {
            return 1;          // There's no external stamp.
        }
        
    } else {
        if (s_channelLength >= 4) {
            SetTime();
        
        } else {
            return 1;
        }
    }
    s_time *= ticksPerNs;
    return 0;
}
/**
 * SetLength
 *    Set the correct length for the data.
 */
int
RawChannel::SetLength()
{
    s_channelLength = channelLength(s_data);
<<<<<<< HEAD
    return s_channelLength;
=======
    return 0;
>>>>>>> d990fadc
}

/**
 * SetChannel
 *    Sets the correct channel value from the data.
 *    @return int 0 correct, 1 if failed.  Failure means there's not sufficient
 *    data in the hit or the hit hasn't been set.
 */
int
RawChannel::SetChannel()
{
    if (s_channelLength >=4) {
        s_chanid = (s_data[0] & CHANNELIDMASK);
        return 0;
    } else {
        return 1;
    }
}
/**
 * Validate
 *    Determines if a channel has the correct amount of data.
 * @param expecting
 * @return int 0 - correct, 1, incorrect and a message is output to std::cerr.
 *                Hate the output but this retains rough compatibility with the old
 *                channel class.
 */
int
RawChannel::Validate(int expecting)
{
    if (s_channelLength == expecting) {
        return 0;
    } else {
        std::cerr << "Data is corrupt or the setting for in ModEvtLen.txt is wrong\n";
        std::cerr << "Expected " << expecting << " got " << s_channelLength << std::endl;
        return 1;
    }
}

/**
 * setData
 *    - If we own data already it's freed.
 *    - Our data and channelLength are set from the parameters.
 *
 *    @param nWords - new channelLength
 *    @param pZCopyData  - New value for s_data.
 */
void
RawChannel::setData(size_t nWords, void* pZCopyData)
{
    if (s_ownData) {
        free(s_data);
        s_ownData = false;
        s_ownDataSize = 0;
    }
    
    s_channelLength = nWords;
    s_data          = static_cast<uint32_t*>(pZCopyData);
}
/**
 * copyInData
 *    Copies in data:
 *    - If s_ownData is false, then allocate sufficient storage for the hit.
 *    - If s_ownData is true, and the amount of data we have is too small,
 *      allocate new data to hold it.
 *    - Copy the hit into our owned data.
 *
 * @param nWords - number of uint32_t words.
 * @param pData  - Pointer to the data to copy in.
 */
void
RawChannel::copyInData(size_t nWords, const void* pData)
{
    // we need to allocate unless we're already dynamic and have a big enough
    // block allocated;  This minimizes allocations.
    
    bool mustAllocate = !(s_ownData && (nWords <= s_ownDataSize));
    
    if (mustAllocate) {
        if (s_ownData) free(s_data);
        s_data        = static_cast<uint32_t*>(malloc(nWords * sizeof(uint32_t)));
        s_ownData     = true;
        s_ownDataSize = nWords;
    }
    s_channelLength = nWords;
    memcpy(s_data, pData, nWords * sizeof(uint32_t));
    
}

/**
 * copy Construction
 *    This is just assignment to *this once we're appropriately initialized.
 *
 * @param rhs - the object we're copying into this.
 */
RawChannel::RawChannel(const RawChannel& rhs) :
    s_ownData(false), s_ownDataSize(0), s_data(nullptr)
{
    *this = rhs;
}

/**
 * assignment
 *   Only works if this != &rhs.
 *   There are piles of cases to consider:
 *   - rhs is zero copy - we'll zero copy.
 *   - rhs is dynamic - we'll be a dynamic deep copy.
 *
 * These two cases and their subcases are handled by setData and copyInData
 * respectively.
 *
 *  @param rhs - the object being assigned to us.
 *  @return *this.
 */
RawChannel&
RawChannel::operator=(const RawChannel& rhs)
{
    if (this != &rhs) {
        if (rhs.s_ownData) {
            copyInData(rhs.s_channelLength, rhs.s_data);
        } else {
            const void* p = static_cast<const void*>(rhs.s_data);
            setData(rhs.s_channelLength, const_cast<void*>(p));
        }
        // now all the other stuff not set by the above:
        
        s_time = rhs.s_time;
        s_chanid = rhs.s_chanid;
        
    }
    return *this;
}


/**
 * channelLength
 *    Given a pointer to a hit, extracts the number of words in the hit:
 * @param pData - pointer to the hit.
 * @return uint32_t - length of the hit
 */
uint32_t
RawChannel::channelLength(void* pData)
{
    uint32_t* p = static_cast<uint32_t*>(pData);
<<<<<<< HEAD

    return (*p & CHANNELLENGTHMASK) >> CHANNELLENGTHSHIFT;

=======
    uint32_t result = (*p & CHANNELLENGTHMASK) >> CHANNELLENGTHSHIFT;
    return result;
>>>>>>> d990fadc
}


static std::map<uint32_t, double> freqToCalibration = {
    {100, 10.0}, {250, 8.0}, {500, 10.0}

};


/**
 *  moduleCalibration
 *     Returns the multiplier used to convert the module raw timestamp into
 *     nanoseconds.
 *
 *  @param moduleType - the module type/speed etc. word that's normally
 *                      prepended to hit data.
 *  @return double  - the multiplier.
 */
double
RawChannel::moduleCalibration(uint32_t moduleType)
{
    uint32_t freq = moduleType & 0xffff;
    double result = freqToCalibration[freq];
    if (result == 0.0) {                     // No map entry!!
        std::stringstream  err;
        err << " No frequency calibration for " << freq << "MHz modules ";
        err << " update freqToCalibration in RawChannel.cpp";
        throw std::invalid_argument(err.str());
    }
    return result;
    
}
 
}                               // Namespace.


// Comparison operations allow sorts to work without anything special
// This assumes that SetTime() has been called.

bool
operator<(const DDASReadout::RawChannel& c1, const DDASReadout::RawChannel& c2)
{
    return c1.s_time < c2.s_time;
}
bool
operator>(const DDASReadout::RawChannel& c1, const DDASReadout::RawChannel& c2)
{
    return c1.s_time > c2.s_time;
}
bool
operator==(const DDASReadout::RawChannel& c1, const DDASReadout::RawChannel& c2)
{
    return c1.s_time == c2.s_time;
}

<|MERGE_RESOLUTION|>--- conflicted
+++ resolved
@@ -1,374 +1,364 @@
-/*
-    This software is Copyright by the Board of Trustees of Michigan
-    State University (c) Copyright 2017.
-
-    You may use this software under the terms of the GNU public license
-    (GPL).  The terms of this license are described at:
-
-     http://www.gnu.org/licenses/gpl.txt
-
-     Authors:
-             Ron Fox
-             Giordano Cerriza
-	     NSCL
-	     Michigan State University
-	     East Lansing, MI 48824-1321
-*/
-
-/** @file:  RawChannel.cpp
- *  @brief: Implement the raw channel struct.
- */
-
-#include "RawChannel.h"
-#include <stdlib.h>
-#include <string.h>
-#include <new>
-#include <iostream>
-#include <sstream>
-#include <map>
-#include <stdexcept>
-
-namespace DDASReadout {
-static const uint32_t CHANNELIDMASK(0xF);            // bits 0-3 inclusive
-static const uint32_t SLOTIDMASK(0xF0);              // bits 4-7 inclusive
-static const uint32_t CRATEIDMASK(0xF00);            // bits 8-11 inclusive
-static const uint32_t HEADERLENGTHMASK(0x1F000);     // bits 12-16 inclusive
-static const uint32_t CHANNELLENGTHMASK(0x3FFE0000); // bits 17-29 inclusive
-static const uint32_t CHANNELLENGTHSHIFT(17);        // Shift chan length to right justify.
-static const uint32_t OVERFLOWMASK(0x40000000);      // bit 30
-static const uint32_t FINISHCODEMASK(0x80000000);    // bit 31
-static const uint32_t LOWER16BITMASK(0xFFFF);        // lower 16 bits
-/**
- * constructor
- *    Constructs a new raw channel that could be used in either zerocopy or
- *    copy mode.   The size and data are not yet set and the
- *    owndata flag is set false since we never need to delete nothing.
- */
-RawChannel::RawChannel() :
-    s_moduleType(0),s_time(0.0), s_chanid(0), s_ownData(false), s_ownDataSize(0),
-    s_channelLength(0), s_data(nullptr)
-{}
-
-/**
- * constructor
- *   Construts a channel for copy in data.  Data are pre-allocated as
- *   demanded but not initialized.  We use malloc rather than new because
- *   new will construct (initialize) ints to zero and we don't want to take
- *   that time.
- *
- *   Data must eventually be provided by calling copyInData.
- *
- * @param nWords - number of words of data to preallocate
- * @note after this call, m_ownData is true and m_ownDataSize is set to
- *       nWords.
- * @throws std::bad_alloc if the malloc fails.
- */
-RawChannel::RawChannel(size_t nWords) :
-s_moduleType(0),
-s_time(0.0), s_chanid(0), s_ownData(true), s_ownDataSize(nWords),
-    s_channelLength(0), s_data(nullptr)
-{
-    s_data = static_cast<uint32_t*>(malloc(nWords * sizeof(uint32_t)));
-    if (!s_data) {
-        throw std::bad_alloc();
-    }
-}
-/**
- * constructor
- *    Constructs, initialized with zero copy data.
- *
- *  @param nWords  - Number of 32 bit words of data in the hit.
- *  @param pZcopyData - pointer to the data of the hit.
- *  @note The data pointed to by pZcopyData must be in scope for the
- *        duration of this object's lifetime else probably segfaults or
- *        buserrors will happen in the best case.
- */
-RawChannel::RawChannel(size_t nWords, void* pZCopyData) :
-s_moduleType(0),
-s_time(0.0), s_chanid(0), s_ownData(false), s_ownDataSize(nWords),
-    s_channelLength(nWords), s_data(static_cast<uint32_t*>(pZCopyData))
-{}
-/**
- * destructor
- *   If we own the data, this will free it.
- */
-RawChannel::~RawChannel()
-{
-    if(s_ownData) free(s_data);
-}
-/**
- * SetTime
- *    Assumes that the data are set (either by zero copy or by copyInData).
- *    determines the raw timestamp from the 48 bit timestamp data in the
- *    hit and set it in s_time.
- *  @return int - 0 - success 1 if the number of words is insufficient.
- *  @note - if the data have not yet been set, number of words is 0 so this is
- *          well behaved.
- */
-int
-RawChannel::SetTime()
-{
-    if (s_channelLength >=4) {
-        uint64_t t = s_data[2] & LOWER16BITMASK;
-        t          = t << 32;
-        t         |= (s_data[1]);
-        s_time = t;
-        return 0;
-    } else {
-        return 1;
-    }
-}
-/**
- * SetTime
- *    Set the time in ns.
- *    @param ticksPerNs - nanoseconds each tick is worth.
- *    @param useExt   - true if base timestamp comes from ext stamp
- */
-int
-RawChannel::SetTime(double ticksPerNs, bool useExt)
-{
-    if (useExt) {
-        // The external timestamp requires a header length of at
-        // least 6 words and is always the last two words of the
-        // header:
-        
-        uint32_t headerSize = (s_data[0] & 0x1f000) >> 12;
-        if (headerSize >= 6) {
-           uint64_t extStampHi = s_data[headerSize-1] & 0xffff;
-           uint64_t extStampLo = s_data[headerSize-2];
-           uint64_t stamp      = (extStampHi << 32) | (extStampLo);
-           s_time = stamp;
-        } else {
-            return 1;          // There's no external stamp.
-        }
-        
-    } else {
-        if (s_channelLength >= 4) {
-            SetTime();
-        
-        } else {
-            return 1;
-        }
-    }
-    s_time *= ticksPerNs;
-    return 0;
-}
-/**
- * SetLength
- *    Set the correct length for the data.
- */
-int
-RawChannel::SetLength()
-{
-    s_channelLength = channelLength(s_data);
-<<<<<<< HEAD
-    return s_channelLength;
-=======
-    return 0;
->>>>>>> d990fadc
-}
-
-/**
- * SetChannel
- *    Sets the correct channel value from the data.
- *    @return int 0 correct, 1 if failed.  Failure means there's not sufficient
- *    data in the hit or the hit hasn't been set.
- */
-int
-RawChannel::SetChannel()
-{
-    if (s_channelLength >=4) {
-        s_chanid = (s_data[0] & CHANNELIDMASK);
-        return 0;
-    } else {
-        return 1;
-    }
-}
-/**
- * Validate
- *    Determines if a channel has the correct amount of data.
- * @param expecting
- * @return int 0 - correct, 1, incorrect and a message is output to std::cerr.
- *                Hate the output but this retains rough compatibility with the old
- *                channel class.
- */
-int
-RawChannel::Validate(int expecting)
-{
-    if (s_channelLength == expecting) {
-        return 0;
-    } else {
-        std::cerr << "Data is corrupt or the setting for in ModEvtLen.txt is wrong\n";
-        std::cerr << "Expected " << expecting << " got " << s_channelLength << std::endl;
-        return 1;
-    }
-}
-
-/**
- * setData
- *    - If we own data already it's freed.
- *    - Our data and channelLength are set from the parameters.
- *
- *    @param nWords - new channelLength
- *    @param pZCopyData  - New value for s_data.
- */
-void
-RawChannel::setData(size_t nWords, void* pZCopyData)
-{
-    if (s_ownData) {
-        free(s_data);
-        s_ownData = false;
-        s_ownDataSize = 0;
-    }
-    
-    s_channelLength = nWords;
-    s_data          = static_cast<uint32_t*>(pZCopyData);
-}
-/**
- * copyInData
- *    Copies in data:
- *    - If s_ownData is false, then allocate sufficient storage for the hit.
- *    - If s_ownData is true, and the amount of data we have is too small,
- *      allocate new data to hold it.
- *    - Copy the hit into our owned data.
- *
- * @param nWords - number of uint32_t words.
- * @param pData  - Pointer to the data to copy in.
- */
-void
-RawChannel::copyInData(size_t nWords, const void* pData)
-{
-    // we need to allocate unless we're already dynamic and have a big enough
-    // block allocated;  This minimizes allocations.
-    
-    bool mustAllocate = !(s_ownData && (nWords <= s_ownDataSize));
-    
-    if (mustAllocate) {
-        if (s_ownData) free(s_data);
-        s_data        = static_cast<uint32_t*>(malloc(nWords * sizeof(uint32_t)));
-        s_ownData     = true;
-        s_ownDataSize = nWords;
-    }
-    s_channelLength = nWords;
-    memcpy(s_data, pData, nWords * sizeof(uint32_t));
-    
-}
-
-/**
- * copy Construction
- *    This is just assignment to *this once we're appropriately initialized.
- *
- * @param rhs - the object we're copying into this.
- */
-RawChannel::RawChannel(const RawChannel& rhs) :
-    s_ownData(false), s_ownDataSize(0), s_data(nullptr)
-{
-    *this = rhs;
-}
-
-/**
- * assignment
- *   Only works if this != &rhs.
- *   There are piles of cases to consider:
- *   - rhs is zero copy - we'll zero copy.
- *   - rhs is dynamic - we'll be a dynamic deep copy.
- *
- * These two cases and their subcases are handled by setData and copyInData
- * respectively.
- *
- *  @param rhs - the object being assigned to us.
- *  @return *this.
- */
-RawChannel&
-RawChannel::operator=(const RawChannel& rhs)
-{
-    if (this != &rhs) {
-        if (rhs.s_ownData) {
-            copyInData(rhs.s_channelLength, rhs.s_data);
-        } else {
-            const void* p = static_cast<const void*>(rhs.s_data);
-            setData(rhs.s_channelLength, const_cast<void*>(p));
-        }
-        // now all the other stuff not set by the above:
-        
-        s_time = rhs.s_time;
-        s_chanid = rhs.s_chanid;
-        
-    }
-    return *this;
-}
-
-
-/**
- * channelLength
- *    Given a pointer to a hit, extracts the number of words in the hit:
- * @param pData - pointer to the hit.
- * @return uint32_t - length of the hit
- */
-uint32_t
-RawChannel::channelLength(void* pData)
-{
-    uint32_t* p = static_cast<uint32_t*>(pData);
-<<<<<<< HEAD
-
-    return (*p & CHANNELLENGTHMASK) >> CHANNELLENGTHSHIFT;
-
-=======
-    uint32_t result = (*p & CHANNELLENGTHMASK) >> CHANNELLENGTHSHIFT;
-    return result;
->>>>>>> d990fadc
-}
-
-
-static std::map<uint32_t, double> freqToCalibration = {
-    {100, 10.0}, {250, 8.0}, {500, 10.0}
-
-};
-
-
-/**
- *  moduleCalibration
- *     Returns the multiplier used to convert the module raw timestamp into
- *     nanoseconds.
- *
- *  @param moduleType - the module type/speed etc. word that's normally
- *                      prepended to hit data.
- *  @return double  - the multiplier.
- */
-double
-RawChannel::moduleCalibration(uint32_t moduleType)
-{
-    uint32_t freq = moduleType & 0xffff;
-    double result = freqToCalibration[freq];
-    if (result == 0.0) {                     // No map entry!!
-        std::stringstream  err;
-        err << " No frequency calibration for " << freq << "MHz modules ";
-        err << " update freqToCalibration in RawChannel.cpp";
-        throw std::invalid_argument(err.str());
-    }
-    return result;
-    
-}
- 
-}                               // Namespace.
-
-
-// Comparison operations allow sorts to work without anything special
-// This assumes that SetTime() has been called.
-
-bool
-operator<(const DDASReadout::RawChannel& c1, const DDASReadout::RawChannel& c2)
-{
-    return c1.s_time < c2.s_time;
-}
-bool
-operator>(const DDASReadout::RawChannel& c1, const DDASReadout::RawChannel& c2)
-{
-    return c1.s_time > c2.s_time;
-}
-bool
-operator==(const DDASReadout::RawChannel& c1, const DDASReadout::RawChannel& c2)
-{
-    return c1.s_time == c2.s_time;
-}
-
+/*
+    This software is Copyright by the Board of Trustees of Michigan
+    State University (c) Copyright 2017.
+
+    You may use this software under the terms of the GNU public license
+    (GPL).  The terms of this license are described at:
+
+     http://www.gnu.org/licenses/gpl.txt
+
+     Authors:
+             Ron Fox
+             Giordano Cerriza
+	     NSCL
+	     Michigan State University
+	     East Lansing, MI 48824-1321
+*/
+
+/** @file:  RawChannel.cpp
+ *  @brief: Implement the raw channel struct.
+ */
+
+#include "RawChannel.h"
+#include <stdlib.h>
+#include <string.h>
+#include <new>
+#include <iostream>
+#include <sstream>
+#include <map>
+#include <stdexcept>
+
+namespace DDASReadout {
+static const uint32_t CHANNELIDMASK(0xF);            // bits 0-3 inclusive
+static const uint32_t SLOTIDMASK(0xF0);              // bits 4-7 inclusive
+static const uint32_t CRATEIDMASK(0xF00);            // bits 8-11 inclusive
+static const uint32_t HEADERLENGTHMASK(0x1F000);     // bits 12-16 inclusive
+static const uint32_t CHANNELLENGTHMASK(0x3FFE0000); // bits 17-29 inclusive
+static const uint32_t CHANNELLENGTHSHIFT(17);        // Shift chan length to right justify.
+static const uint32_t OVERFLOWMASK(0x40000000);      // bit 30
+static const uint32_t FINISHCODEMASK(0x80000000);    // bit 31
+static const uint32_t LOWER16BITMASK(0xFFFF);        // lower 16 bits
+/**
+ * constructor
+ *    Constructs a new raw channel that could be used in either zerocopy or
+ *    copy mode.   The size and data are not yet set and the
+ *    owndata flag is set false since we never need to delete nothing.
+ */
+RawChannel::RawChannel() :
+    s_moduleType(0),s_time(0.0), s_chanid(0), s_ownData(false), s_ownDataSize(0),
+    s_channelLength(0), s_data(nullptr)
+{}
+
+/**
+ * constructor
+ *   Construts a channel for copy in data.  Data are pre-allocated as
+ *   demanded but not initialized.  We use malloc rather than new because
+ *   new will construct (initialize) ints to zero and we don't want to take
+ *   that time.
+ *
+ *   Data must eventually be provided by calling copyInData.
+ *
+ * @param nWords - number of words of data to preallocate
+ * @note after this call, m_ownData is true and m_ownDataSize is set to
+ *       nWords.
+ * @throws std::bad_alloc if the malloc fails.
+ */
+RawChannel::RawChannel(size_t nWords) :
+s_moduleType(0),
+s_time(0.0), s_chanid(0), s_ownData(true), s_ownDataSize(nWords),
+    s_channelLength(0), s_data(nullptr)
+{
+    s_data = static_cast<uint32_t*>(malloc(nWords * sizeof(uint32_t)));
+    if (!s_data) {
+        throw std::bad_alloc();
+    }
+}
+/**
+ * constructor
+ *    Constructs, initialized with zero copy data.
+ *
+ *  @param nWords  - Number of 32 bit words of data in the hit.
+ *  @param pZcopyData - pointer to the data of the hit.
+ *  @note The data pointed to by pZcopyData must be in scope for the
+ *        duration of this object's lifetime else probably segfaults or
+ *        buserrors will happen in the best case.
+ */
+RawChannel::RawChannel(size_t nWords, void* pZCopyData) :
+s_moduleType(0),
+s_time(0.0), s_chanid(0), s_ownData(false), s_ownDataSize(nWords),
+    s_channelLength(nWords), s_data(static_cast<uint32_t*>(pZCopyData))
+{}
+/**
+ * destructor
+ *   If we own the data, this will free it.
+ */
+RawChannel::~RawChannel()
+{
+    if(s_ownData) free(s_data);
+}
+/**
+ * SetTime
+ *    Assumes that the data are set (either by zero copy or by copyInData).
+ *    determines the raw timestamp from the 48 bit timestamp data in the
+ *    hit and set it in s_time.
+ *  @return int - 0 - success 1 if the number of words is insufficient.
+ *  @note - if the data have not yet been set, number of words is 0 so this is
+ *          well behaved.
+ */
+int
+RawChannel::SetTime()
+{
+    if (s_channelLength >=4) {
+        uint64_t t = s_data[2] & LOWER16BITMASK;
+        t          = t << 32;
+        t         |= (s_data[1]);
+        s_time = t;
+        return 0;
+    } else {
+        return 1;
+    }
+}
+/**
+ * SetTime
+ *    Set the time in ns.
+ *    @param ticksPerNs - nanoseconds each tick is worth.
+ *    @param useExt   - true if base timestamp comes from ext stamp
+ */
+int
+RawChannel::SetTime(double ticksPerNs, bool useExt)
+{
+    if (useExt) {
+        // The external timestamp requires a header length of at
+        // least 6 words and is always the last two words of the
+        // header:
+        
+        uint32_t headerSize = (s_data[0] & 0x1f000) >> 12;
+        if (headerSize >= 6) {
+           uint64_t extStampHi = s_data[headerSize-1] & 0xffff;
+           uint64_t extStampLo = s_data[headerSize-2];
+           uint64_t stamp      = (extStampHi << 32) | (extStampLo);
+           s_time = stamp;
+        } else {
+            return 1;          // There's no external stamp.
+        }
+        
+    } else {
+        if (s_channelLength >= 4) {
+            SetTime();
+        
+        } else {
+            return 1;
+        }
+    }
+    s_time *= ticksPerNs;
+    return 0;
+}
+/**
+ * SetLength
+ *    Set the correct length for the data.
+ */
+int
+RawChannel::SetLength()
+{
+    s_channelLength = channelLength(s_data);
+    return 0;
+}
+
+/**
+ * SetChannel
+ *    Sets the correct channel value from the data.
+ *    @return int 0 correct, 1 if failed.  Failure means there's not sufficient
+ *    data in the hit or the hit hasn't been set.
+ */
+int
+RawChannel::SetChannel()
+{
+    if (s_channelLength >=4) {
+        s_chanid = (s_data[0] & CHANNELIDMASK);
+        return 0;
+    } else {
+        return 1;
+    }
+}
+/**
+ * Validate
+ *    Determines if a channel has the correct amount of data.
+ * @param expecting
+ * @return int 0 - correct, 1, incorrect and a message is output to std::cerr.
+ *                Hate the output but this retains rough compatibility with the old
+ *                channel class.
+ */
+int
+RawChannel::Validate(int expecting)
+{
+    if (s_channelLength == expecting) {
+        return 0;
+    } else {
+        std::cerr << "Data is corrupt or the setting for in ModEvtLen.txt is wrong\n";
+        std::cerr << "Expected " << expecting << " got " << s_channelLength << std::endl;
+        return 1;
+    }
+}
+
+/**
+ * setData
+ *    - If we own data already it's freed.
+ *    - Our data and channelLength are set from the parameters.
+ *
+ *    @param nWords - new channelLength
+ *    @param pZCopyData  - New value for s_data.
+ */
+void
+RawChannel::setData(size_t nWords, void* pZCopyData)
+{
+    if (s_ownData) {
+        free(s_data);
+        s_ownData = false;
+        s_ownDataSize = 0;
+    }
+    
+    s_channelLength = nWords;
+    s_data          = static_cast<uint32_t*>(pZCopyData);
+}
+/**
+ * copyInData
+ *    Copies in data:
+ *    - If s_ownData is false, then allocate sufficient storage for the hit.
+ *    - If s_ownData is true, and the amount of data we have is too small,
+ *      allocate new data to hold it.
+ *    - Copy the hit into our owned data.
+ *
+ * @param nWords - number of uint32_t words.
+ * @param pData  - Pointer to the data to copy in.
+ */
+void
+RawChannel::copyInData(size_t nWords, const void* pData)
+{
+    // we need to allocate unless we're already dynamic and have a big enough
+    // block allocated;  This minimizes allocations.
+    
+    bool mustAllocate = !(s_ownData && (nWords <= s_ownDataSize));
+    
+    if (mustAllocate) {
+        if (s_ownData) free(s_data);
+        s_data        = static_cast<uint32_t*>(malloc(nWords * sizeof(uint32_t)));
+        s_ownData     = true;
+        s_ownDataSize = nWords;
+    }
+    s_channelLength = nWords;
+    memcpy(s_data, pData, nWords * sizeof(uint32_t));
+    
+}
+
+/**
+ * copy Construction
+ *    This is just assignment to *this once we're appropriately initialized.
+ *
+ * @param rhs - the object we're copying into this.
+ */
+RawChannel::RawChannel(const RawChannel& rhs) :
+    s_ownData(false), s_ownDataSize(0), s_data(nullptr)
+{
+    *this = rhs;
+}
+
+/**
+ * assignment
+ *   Only works if this != &rhs.
+ *   There are piles of cases to consider:
+ *   - rhs is zero copy - we'll zero copy.
+ *   - rhs is dynamic - we'll be a dynamic deep copy.
+ *
+ * These two cases and their subcases are handled by setData and copyInData
+ * respectively.
+ *
+ *  @param rhs - the object being assigned to us.
+ *  @return *this.
+ */
+RawChannel&
+RawChannel::operator=(const RawChannel& rhs)
+{
+    if (this != &rhs) {
+        if (rhs.s_ownData) {
+            copyInData(rhs.s_channelLength, rhs.s_data);
+        } else {
+            const void* p = static_cast<const void*>(rhs.s_data);
+            setData(rhs.s_channelLength, const_cast<void*>(p));
+        }
+        // now all the other stuff not set by the above:
+        
+        s_time = rhs.s_time;
+        s_chanid = rhs.s_chanid;
+        
+    }
+    return *this;
+}
+
+
+/**
+ * channelLength
+ *    Given a pointer to a hit, extracts the number of words in the hit:
+ * @param pData - pointer to the hit.
+ * @return uint32_t - length of the hit
+ */
+uint32_t
+RawChannel::channelLength(void* pData)
+{
+    uint32_t* p = static_cast<uint32_t*>(pData);
+    uint32_t result = (*p & CHANNELLENGTHMASK) >> CHANNELLENGTHSHIFT;
+    return result;
+}
+
+
+static std::map<uint32_t, double> freqToCalibration = {
+    {100, 10.0}, {250, 8.0}, {500, 10.0}
+
+};
+
+
+/**
+ *  moduleCalibration
+ *     Returns the multiplier used to convert the module raw timestamp into
+ *     nanoseconds.
+ *
+ *  @param moduleType - the module type/speed etc. word that's normally
+ *                      prepended to hit data.
+ *  @return double  - the multiplier.
+ */
+double
+RawChannel::moduleCalibration(uint32_t moduleType)
+{
+    uint32_t freq = moduleType & 0xffff;
+    double result = freqToCalibration[freq];
+    if (result == 0.0) {                     // No map entry!!
+        std::stringstream  err;
+        err << " No frequency calibration for " << freq << "MHz modules ";
+        err << " update freqToCalibration in RawChannel.cpp";
+        throw std::invalid_argument(err.str());
+    }
+    return result;
+    
+}
+ 
+}                               // Namespace.
+
+
+// Comparison operations allow sorts to work without anything special
+// This assumes that SetTime() has been called.
+
+bool
+operator<(const DDASReadout::RawChannel& c1, const DDASReadout::RawChannel& c2)
+{
+    return c1.s_time < c2.s_time;
+}
+bool
+operator>(const DDASReadout::RawChannel& c1, const DDASReadout::RawChannel& c2)
+{
+    return c1.s_time > c2.s_time;
+}
+bool
+operator==(const DDASReadout::RawChannel& c1, const DDASReadout::RawChannel& c2)
+{
+    return c1.s_time == c2.s_time;
+}
+