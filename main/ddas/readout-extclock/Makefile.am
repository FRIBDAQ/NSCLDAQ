
#
# This requires that DDAS_INSTDIR be defined
# This gets defined with --enable-ddas=path-to-ddas-installation
#
# We also require PLX_LDFLAGS, PLX_CCFLAGS  be defined.  If --enable-ddas can't
# figure it out by knowing where fthe PLX_SDK_DIR is, the user
# must help out with:
#
#  --with-plx-sdk=path-to-plx-directory-tree.
#

bin_PROGRAMS=DDASReadout_extcl


DDASReadout_extcl_SOURCES=Skeleton.cpp CMyEventSegment.cpp CMyTrigger.cpp CMyBusy.cpp CMyScaler.cpp CMyEndCommand.cpp \
	Skeleton.h CMyEventSegment.h CMyTrigger.h CMyBusy.h CMyScaler.h CMyEndCommand.h \
	CSyncCommand.h CSyncCommand.cpp CBootCommand.cpp CBootCommand.h


DDASReadout_extcl_CPPFLAGS=-I@DDAS_INSTDIR@/include -I@top_srcdir@/daq/format \
	@PIXIE_CPPFLAGS@					\
	-I@top_srcdir@/sbs/readout -I@top_srcdir@/base/dataflow		\
	-I@top_srcdir@/sbs/nsclapi					\
<<<<<<< HEAD
	-I@top_srcdir@/ddas						\
=======
	-I@top_srcdir@/base/os						\
>>>>>>> d990fadc
	@LIBTCLPLUS_CFLAGS@ @TCL_FLAGS@         			\
	@PIXIE_CPPFLAGS@			\
	-fPIC -DFIRMWARE_FILE=\"@DDAS_INSTDIR@/share/readout/DDASFirmwareVersions_ExtClock.txt\"

DDASReadout_extcl_LDFLAGS= \
	@top_builddir@/sbs/readout/libSBSProductionReadout.la   \
	@top_builddir@/sbs/nsclapi/libSBSVmeAPI.la		\
	@top_builddir@/base/thread/libdaqthreads.la		\
	@top_builddir@/base/os/libdaqshm.la			\
<<<<<<< HEAD
	-L@DDAS_INSTDIR@/lib  @PIXIE_LDFLAGS@          \
=======
	-L@DDAS_INSTDIR@/lib @PIXIE_LDFLAGS@          \
>>>>>>> d990fadc
	-lConfiguration -lSystemBooter @PLX_LDFLAGS@ 		\
	@LIBTCLPLUS_LDFLAGS@	@TCL_LDFLAGS@			\
	-Wl,"-rpath=@DDAS_INSTDIR@/lib"

<|MERGE_RESOLUTION|>--- conflicted
+++ resolved
@@ -22,11 +22,7 @@
 	@PIXIE_CPPFLAGS@					\
 	-I@top_srcdir@/sbs/readout -I@top_srcdir@/base/dataflow		\
 	-I@top_srcdir@/sbs/nsclapi					\
-<<<<<<< HEAD
-	-I@top_srcdir@/ddas						\
-=======
 	-I@top_srcdir@/base/os						\
->>>>>>> d990fadc
 	@LIBTCLPLUS_CFLAGS@ @TCL_FLAGS@         			\
 	@PIXIE_CPPFLAGS@			\
 	-fPIC -DFIRMWARE_FILE=\"@DDAS_INSTDIR@/share/readout/DDASFirmwareVersions_ExtClock.txt\"
@@ -36,11 +32,7 @@
 	@top_builddir@/sbs/nsclapi/libSBSVmeAPI.la		\
 	@top_builddir@/base/thread/libdaqthreads.la		\
 	@top_builddir@/base/os/libdaqshm.la			\
-<<<<<<< HEAD
-	-L@DDAS_INSTDIR@/lib  @PIXIE_LDFLAGS@          \
-=======
 	-L@DDAS_INSTDIR@/lib @PIXIE_LDFLAGS@          \
->>>>>>> d990fadc
 	-lConfiguration -lSystemBooter @PLX_LDFLAGS@ 		\
 	@LIBTCLPLUS_LDFLAGS@	@TCL_LDFLAGS@			\
 	-Wl,"-rpath=@DDAS_INSTDIR@/lib"
