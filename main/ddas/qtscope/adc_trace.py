import inspect

import bitarray as ba
ver = [int(i) for i in ba.__version__.split(".")]
if bool(ver[0] >= 1 or (ver[0] == 1 and ver[1] >= 6)):
    from bitarray.util import ba2int, int2ba
else:
    from converters import ba2int, int2ba

from PyQt5.QtCore import Qt
from PyQt5.QtWidgets import QCheckBox, QWidget, QHBoxLayout

import xia_constants as xia
from chan_dsp_widget import ChanDSPWidget

class Trace(ChanDSPWidget):
    """Trace DSP tab (ChanDSPWidget)."""
    
    def __init__(self, *args, **kwargs):
        """Trace class constructor.  

        Keyword arguments
        -----------------
        module : int
            Module number from factory create method.

        Methods
        -------
        configure(mgr, mod)
            Configure the Trace class. Overridden from base class.
        update(mgr, mod)
            Update DSP from GUI. Overridden from base class.
        display_dsp(mgr, mod)
            Display DSP from the dataframe. Overridden from base class.
        """
        
        # XIA API parameter names:
        
        param_names = [
            "TRACE_LENGTH",
            "TRACE_DELAY"
        ]

        # Parameter labels on the GUI:
        
        param_labels = [
            "TraceLength [us]",
            "TraceDelay [us]"
        ]
        
        # Create instance of the parent class with these variables. Module
        # number gets passed via kwargs.
        
        super().__init__(param_names, param_labels, *args, **kwargs)
        
        # Add trace capture CSRA checkbox:

        self.has_extra_params = True        
        self.extra_params = ["CHANNEL_CSRA"]
        
        self.cb_enabled = QCheckBox("Record traces", self)
        widget = QWidget()
        hbox = QHBoxLayout()
        hbox.addWidget(self.cb_enabled)
        widget.setLayout(hbox)
        widget.setFixedWidth(150)

        layout = self.layout()
        layout.addWidget(widget)
        self.setLayout(layout)

    ##
    # Overriden class methods
    #

    def configure(self, mgr, mod):
        """
        Overridden configure options.

        Parameters
        ----------
        mgr : DSPManager 
            Manager for internal DSP and interface for XIA API read/write 
            operations.
        mod : int
            Module number.

        Raises
        ------
        ValueError: 
            If trace enable bits are not consistent for all channels on 
            the module.
        """
        enb_list = []
        for i in range(self.nchannels):
            csra = int2ba(
                int(mgr.get_chan_par(mod, i, "CHANNEL_CSRA")), 32, "little"
            )
            enb = csra[xia.CSRA_TRACE_ENABLE]
            enb_list.append(enb)

        try:
            if not all(enb == enb_list[0] for enb in enb_list):
<<<<<<< HEAD
                raise ValueError("Inconsistent trace enable CSRA bits read on Mod. {}: read {}, expected {}".format(mod, enb, enb_list[0]))
        except ValueError as e:
            print("{}:{}: Caught exception -- {}. Setting all trace enable CSRA bits to the trace enable CSRA bit value read from Ch. 0. Click 'Apply' on the Mod. {} CSRA tab to update settings. Check your settings file, it may be corrupt.".format(self.__class__.__name__, inspect.currentframe().f_code.co_name, e, mod))
            for i in range(self.nchannels):
                csra = int2ba(
                    int(mgr.get_chan_par(mod, i, "CHANNEL_CSRA")), 32, "little"
=======
                raise ValueError(
                    f"Inconsistent trace enable CSRA bits read on Mod. {mod}"
>>>>>>> 4331a06c
                )
        except ValueError as e:
            print("{}:{}: Caught exception -- {}. Check your settings file, it may be corrupt.".format(self.__class__.__name__, inspect.currentframe().f_code.co_name, e))
        finally:
            super().configure(mgr, mod)
    
    def update_dsp(self, mgr, mod):
        """Overridden update operations.

        Update DSP storage CSRA from based on the trace enable setting from 
        the GUI.

        Parameters
        ----------
        mgr : DSPManager 
            Manager for internal DSP and interface for XIA API read/write 
            operations.
        mod : int
            Module number.
        """        
        enb = self.cb_enabled.isChecked()        
        for i in range(self.nchannels):            
            csra = int2ba(
                int(mgr.get_chan_par(mod, i, "CHANNEL_CSRA")), 32, "little"
            )
            csra[xia.CSRA_TRACE_ENABLE] = enb            
            mgr.set_chan_par(mod, i, "CHANNEL_CSRA", float(ba2int(csra)))
            
        super().update_dsp(mgr, mod)
            
    def display_dsp(self, mgr, mod):
        """Overridden display operations.

        Display trace enable bit from CSRA. Consistency of trace enable bits 
        across channels is checked on configure and individual channels cannot 
        be manipulated on the GUI, so we assume here that CSRA trace enable bit
        on channel 0 is shared by all other channels.

        Parameters
        ----------
        mgr : DSPManager 
            Manager for internal DSP and interface for XIA API read/write 
            operations.
        mod : int
            Module number.
        """        
        csra = int2ba (
            int(mgr.get_chan_par(mod, 0, "CHANNEL_CSRA")), 32, "little"
        )
        enb = csra[xia.CSRA_TRACE_ENABLE]
        self.cb_enabled.setChecked(enb)
        super().display_dsp(mgr, mod)
        
class TraceBuilder:
    """Builder method for factory creation."""
    
    def __init__(self, *args, **kwargs):
        """TraceBuilder class constructor."""
        
    def __call__(self, *args, **kwargs):
        """Create an instance of the widget and return it to the caller.

        Returns
        -------
        Trace
            Instance of the DSP class widget.
        """            
        return Trace(*args, **kwargs)<|MERGE_RESOLUTION|>--- conflicted
+++ resolved
@@ -101,17 +101,8 @@
 
         try:
             if not all(enb == enb_list[0] for enb in enb_list):
-<<<<<<< HEAD
-                raise ValueError("Inconsistent trace enable CSRA bits read on Mod. {}: read {}, expected {}".format(mod, enb, enb_list[0]))
-        except ValueError as e:
-            print("{}:{}: Caught exception -- {}. Setting all trace enable CSRA bits to the trace enable CSRA bit value read from Ch. 0. Click 'Apply' on the Mod. {} CSRA tab to update settings. Check your settings file, it may be corrupt.".format(self.__class__.__name__, inspect.currentframe().f_code.co_name, e, mod))
-            for i in range(self.nchannels):
-                csra = int2ba(
-                    int(mgr.get_chan_par(mod, i, "CHANNEL_CSRA")), 32, "little"
-=======
                 raise ValueError(
                     f"Inconsistent trace enable CSRA bits read on Mod. {mod}"
->>>>>>> 4331a06c
                 )
         except ValueError as e:
             print("{}:{}: Caught exception -- {}. Check your settings file, it may be corrupt.".format(self.__class__.__name__, inspect.currentframe().f_code.co_name, e))
