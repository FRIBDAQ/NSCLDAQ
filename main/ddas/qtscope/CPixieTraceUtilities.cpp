/**
 * @file  CPixieTraceUtilities.cpp
 * @brief Implementation of the trace utilities class.
 */

#include "CPixieTraceUtilities.h"

#include <iostream>
#include <sstream>
#include <algorithm>
#include <cmath>

#include <config.h>
#include <config_pixie16api.h>
#include <CXIAException.h>

#include "CDataGenerator.h"

/**
 * @details
 * The CPixieTraceUtilities class has ownership of a CDataGenerator object 
 * and is responsible for managing it.
 */
CPixieTraceUtilities::CPixieTraceUtilities() :
    m_useGenerator(false),
    m_trace(MAX_ADC_TRACE_LEN, 0),
    m_validAmplitude(20)
{}

/**
 * @details
 * Traces are "validated" (_not_ triggered!) if:
 * 1. The max/min value exceeds the median value +/- 10*SD where SD is the 
 *    standard deviation estimated from the median absolute deviation.
 * 2. The max/min value differs from the median value by at least 
 *    m_validAmplitude ADC units.
 */ 
int
CPixieTraceUtilities::ReadTrace(int module, int channel)
{
    int maxAttempts = 100;  // Reacquire attempts.
    bool goodTrace = false; // Trace meets validation requirements.

    int attempt = 0;  
    while ((goodTrace == false) && (attempt < maxAttempts)) {
	try {
	    AcquireADCTrace(module, channel);
    
	    // Check for good trace (signal likely present) and validate.
	    // Median is more robust measure of baseline than mean for signals
	    // with long decay time e.g. HPGe detectors, Si.      
	    double median = GetMedianValue(m_trace);
	    std::vector<double> traceMAD; // To hold the med. abs. dev. values.
	    for (const auto &ele : m_trace) {
		traceMAD.push_back(std::abs(ele-median));
	    }
	    // Unbiased estimator of Gaussian SD.
	    double sigma = 1.4826*GetMedianValue(traceMAD); 

	    // iterators
	    auto max = std::max_element(m_trace.begin(), m_trace.end());
	    auto min = std::min_element(m_trace.begin(), m_trace.end());
    
	    // 10 standard deviations ought to do it for a good signal. Check
	    // negative as well in case the signal polarity is wrong.      
	    if (
		(*max > median + 10.0*sigma) || (*min < median - 10.0*sigma)
		) {
		if (
		    ((*max - median) > m_validAmplitude)
		    || (std::abs(*min-median) > m_validAmplitude)
		    ) { // Some (small) minimum amplitude.
		    goodTrace = true;
		}
	    }
      
	    // Try again
	    attempt++;
	}
	catch (const CXIAException& e) {
	    std::cerr << e.ReasonText() << std::endl;      
	    return -1;
	}
	catch (const std::invalid_argument& e) {
	    std::cerr << e.what() << std::endl;      
	    return -2;
	}
    }
  
    return 0;
}

/**
 * @details
 * Read an ADC trace without signal validation.
 */
int
CPixieTraceUtilities::ReadFastTrace(int module, int channel)
{
    try {
	AcquireADCTrace(module, channel);
    }
    catch (const CXIAException& e) {
	std::cerr << e.ReasonText() << std::endl;    
	return -1; 
    }
  
    return 0;
}

///
// Private methods
//

/**
 * @details
 * This function is used internally by the public-facing class members to 
 * manage the internal trace storage, acquire, and read out single channel
 * ADC traces from the module. All exceptions are raised to the caller.
 */
void
CPixieTraceUtilities::AcquireADCTrace(int module, int channel)
{
<<<<<<< HEAD
    // Fill internal DSP memory prior to trace read:
    int retval = Pixie16AcquireADCTrace(module);
    
    if (retval < 0) {
	std::stringstream msg;
	msg << "Failed to allocate memory for trace in module " << module;
	throw CXIAException(msg.str(), "Pixie16AcquireADCTrace()", retval);
    }

    if (!m_useGenerator) {
	unsigned int len;
	PixieGetTraceLength(module, channel, &len);
	ResetTrace(len);

	retval = Pixie16ReadSglChanADCTrace(
	    m_trace.data(), len, module, channel
	    );
	    
	if (retval < 0) {
	    std::stringstream msg;
	    msg << "Failed to read trace from module " << module;
	    throw CXIAException(
		msg.str(), "PixieReadSglChanADCTrace()", retval
		);
=======
    std::fill(m_trace.begin(), m_trace.end(), 0); // Reset trace.
  
    // Fill internal DSP memory prior to trace read:  
    int retval = Pixie16AcquireADCTrace(module);
  
    if (retval < 0) {
	std::stringstream errmsg;
	errmsg << "CPixieTraceUtilities::AcquireADCTrace() failed";
	errmsg << " to allocate memory for trace in module " << module
	       << " with retval " << retval;
	throw std::runtime_error(errmsg.str());
    }
 
    // Traces are in memory and can be read out, or read generator data:  
    try {
	if (!m_useGenerator) {
	    retval = Pixie16ReadSglChanADCTrace(
		m_trace.data(), MAX_ADC_TRACE_LEN, module, channel
		);
    
	    if (retval < 0) {
		std::stringstream errmsg;
		errmsg << "CPixieTraceUtilities::AcquireADCTrace() failed";
		errmsg << " to read trace from module " << module
		       << " channel " << channel
		       << " with retval " << retval;	
		throw std::runtime_error(errmsg.str());
	    }
      
	} else {      
	    // Get the trace binning and if successful generate a pulse:      
	    const char* pXDT = "XDT";
	    double xdt = 0;
	    retval = Pixie16ReadSglChanPar(pXDT, &xdt, module, channel);

	    if (retval < 0) {
		std::stringstream errmsg;
		errmsg << "CPixieTraceUtilities::AcquireADCTrace() failed";
		errmsg << " to read parameter " << pXDT
		       << " from module " << module
		       << " channel " << channel
		       << " with retval " << retval;
		throw std::runtime_error(errmsg.str());
	    }

	    CDataGenerator gen;
	    retval = gen.GetTraceData(m_trace.data(), MAX_ADC_TRACE_LEN, xdt);

	    if (retval < 0) {
		std::stringstream errmsg;
		errmsg << "CPixieTraceUtilities::AcquireADCTrace() failed";
		errmsg << " to read trace from module " << module
		       << " channel " << channel
		       << " with retval " << retval;
		throw std::runtime_error(errmsg.str());
	    }
>>>>>>> e9ac7964
	}
    } else {
	std::cerr << "Offline data generation using the generator is not"
		  << " supported for XIA API 3+" << std::endl;
    }
<<<<<<< HEAD
    
=======
    catch (std::runtime_error& e) {
	throw e;
    }
>>>>>>> e9ac7964
}

/**
 * @details
 * By default the trace length is 8192 samples. This function will calculate 
 * the median value for any trace length, whether or not the number of samples
 * is even or odd. All exceptions are raised to the caller.
 */
template<typename T> double
CPixieTraceUtilities::GetMedianValue(std::vector<T> v)
{  
    if (v.empty()) {
	std::stringstream errmsg;
	errmsg << "CPixieTraceUtilities::GetMedianValue() failed";
	errmsg << " to calculate the median value: the trace is empty";
	errmsg << " and the median is undefined";
	throw std::invalid_argument(errmsg.str());
    }
  
    const auto midItr = v.begin() + v.size()/2;
    std::nth_element(v.begin(), midItr, v.end());
  
    if ((v.size() % 2) == 0) { // Even number of samples (default 8192).
	const auto leftItr = std::max_element(v.begin(), midItr);
	return 0.5*(*leftItr + *midItr);
    } else { // Odd number of samples, just in case someone changes it.
	return (double)(*midItr);
    }
}<|MERGE_RESOLUTION|>--- conflicted
+++ resolved
@@ -23,7 +23,6 @@
  */
 CPixieTraceUtilities::CPixieTraceUtilities() :
     m_useGenerator(false),
-    m_trace(MAX_ADC_TRACE_LEN, 0),
     m_validAmplitude(20)
 {}
 
@@ -121,7 +120,6 @@
 void
 CPixieTraceUtilities::AcquireADCTrace(int module, int channel)
 {
-<<<<<<< HEAD
     // Fill internal DSP memory prior to trace read:
     int retval = Pixie16AcquireADCTrace(module);
     
@@ -146,76 +144,11 @@
 	    throw CXIAException(
 		msg.str(), "PixieReadSglChanADCTrace()", retval
 		);
-=======
-    std::fill(m_trace.begin(), m_trace.end(), 0); // Reset trace.
-  
-    // Fill internal DSP memory prior to trace read:  
-    int retval = Pixie16AcquireADCTrace(module);
-  
-    if (retval < 0) {
-	std::stringstream errmsg;
-	errmsg << "CPixieTraceUtilities::AcquireADCTrace() failed";
-	errmsg << " to allocate memory for trace in module " << module
-	       << " with retval " << retval;
-	throw std::runtime_error(errmsg.str());
-    }
- 
-    // Traces are in memory and can be read out, or read generator data:  
-    try {
-	if (!m_useGenerator) {
-	    retval = Pixie16ReadSglChanADCTrace(
-		m_trace.data(), MAX_ADC_TRACE_LEN, module, channel
-		);
-    
-	    if (retval < 0) {
-		std::stringstream errmsg;
-		errmsg << "CPixieTraceUtilities::AcquireADCTrace() failed";
-		errmsg << " to read trace from module " << module
-		       << " channel " << channel
-		       << " with retval " << retval;	
-		throw std::runtime_error(errmsg.str());
-	    }
-      
-	} else {      
-	    // Get the trace binning and if successful generate a pulse:      
-	    const char* pXDT = "XDT";
-	    double xdt = 0;
-	    retval = Pixie16ReadSglChanPar(pXDT, &xdt, module, channel);
-
-	    if (retval < 0) {
-		std::stringstream errmsg;
-		errmsg << "CPixieTraceUtilities::AcquireADCTrace() failed";
-		errmsg << " to read parameter " << pXDT
-		       << " from module " << module
-		       << " channel " << channel
-		       << " with retval " << retval;
-		throw std::runtime_error(errmsg.str());
-	    }
-
-	    CDataGenerator gen;
-	    retval = gen.GetTraceData(m_trace.data(), MAX_ADC_TRACE_LEN, xdt);
-
-	    if (retval < 0) {
-		std::stringstream errmsg;
-		errmsg << "CPixieTraceUtilities::AcquireADCTrace() failed";
-		errmsg << " to read trace from module " << module
-		       << " channel " << channel
-		       << " with retval " << retval;
-		throw std::runtime_error(errmsg.str());
-	    }
->>>>>>> e9ac7964
 	}
     } else {
 	std::cerr << "Offline data generation using the generator is not"
 		  << " supported for XIA API 3+" << std::endl;
     }
-<<<<<<< HEAD
-    
-=======
-    catch (std::runtime_error& e) {
-	throw e;
-    }
->>>>>>> e9ac7964
 }
 
 /**
@@ -244,4 +177,18 @@
     } else { // Odd number of samples, just in case someone changes it.
 	return (double)(*midItr);
     }
+}
+
+/**
+ * @details
+ * Resize the trace storage if necessary based on the length of the data to be
+ * read. Reset stored trace values to 0.
+ */
+void
+CPixieTraceUtilities::ResetTrace(unsigned int len)
+{
+    if (m_trace.size() != len) {
+	m_trace.resize(len);
+    }
+    std::fill(m_trace.begin(), m_trace.end(), 0);
 }