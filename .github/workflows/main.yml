--- conflicted
+++ resolved
@@ -3,17 +3,11 @@
 on:
   push:
     branches: 
-<<<<<<< HEAD
-      - '12.1-dev'
-=======
       - '12.0-maint'
->>>>>>> 48d76550
     tags:
       - '*'
     paths-ignore:
       - 'release_notes'
-<<<<<<< HEAD
-=======
       - '**.md'
       - '**/README'
       - '**/NEWS'
@@ -21,7 +15,6 @@
       - '**/COPYING'
       - '**/INSTALL'
       - '**/ChangeLog'
->>>>>>> 48d76550
 
 jobs:
   buster:
@@ -29,10 +22,7 @@
     with:
       os-version: buster
       packaging: ${{ startsWith(github.ref, 'refs/tags') }}
-<<<<<<< HEAD
-=======
       dist-packaging: true
->>>>>>> 48d76550
     secrets: inherit
   bullseye:
     uses: ./.github/workflows/build.yml
