--- conflicted
+++ resolved
@@ -151,40 +151,18 @@
   CRunState* pState = CRunState::getInstance();
   pState->setState(CRunState::Starting);
   try {
-<<<<<<< HEAD
     m_Running = true;   // Thread is off and running now.
 
 
     startDaq();             // Setup and start data taking.
-    CRunState* pState = CRunState::getInstance();
-    pState->setState(CRunState::Active);
 
 
     beginRun();     // Emit begin run buffer.
-=======
-    m_Running = true;		// Thread is off and running now.
-    
-    
-    startDaq();  		        // Setup and start data taking.
-
-
-    beginRun();			// Emit begin run buffer.
     std::string errorMessage;
->>>>>>> 660f6b19
     try {
 
       mainLoop();     // Enter the main processing loop.
     }
-<<<<<<< HEAD
-    catch (...) {     // exceptions are used to exit the main loop.?
-    }
-    Globals::running = false;
-    endRun();     // Emit end run buffer.
-    pState->setState(CRunState::Idle);
-
-    m_Running = false;    // Exiting.
-    return      0;    // Successful exit I suppose.
-=======
     catch (std::string msg) {
         stopDaq();                       // Ensure we're not in ACQ moe.
         errorMessage = msg;
@@ -215,7 +193,6 @@
         reportErrorToMainThread(errorMessage);
     }
     return      0;		// Successful exit I suppose.
->>>>>>> 660f6b19
   }
   catch (string msg) {
     Globals::running = false;
@@ -435,19 +412,11 @@
   //   Flush scalers on a single event.
   //
   m_pVme->writeGlobalMode((4 << CVMUSB::GlobalModeRegister::busReqLevelShift) | 
-<<<<<<< HEAD
-      //        CVMUSB::GlobalModeRegister::flushScalers            |
-      CVMUSB::GlobalModeRegister::mixedBuffers            |
-      // CVMUSB::GlobalModeRegister::spanBuffers             |
-      (CVMUSB::GlobalModeRegister::bufferLen13K << 
-       CVMUSB::GlobalModeRegister::bufferLenShift));
-=======
-			  //			  CVMUSB::GlobalModeRegister::flushScalers            |
-			  // CVMUSB::GlobalModeRegister::mixedBuffers            |
-			  // CVMUSB::GlobalModeRegister::spanBuffers             |
-			  (CVMUSB::GlobalModeRegister::bufferLen13K << 
-			   CVMUSB::GlobalModeRegister::bufferLenShift));
->>>>>>> 660f6b19
+                            //        CVMUSB::GlobalModeRegister::flushScalers |
+                            // CVMUSB::GlobalModeRegister::mixedBuffers        |
+                            // CVMUSB::GlobalModeRegister::spanBuffers         |
+                            (CVMUSB::GlobalModeRegister::bufferLen13K << 
+                                  CVMUSB::GlobalModeRegister::bufferLenShift));
 
 
 
@@ -464,18 +433,11 @@
 
   CStack::resetStackOffset();
 
-<<<<<<< HEAD
   cerr << "Loading " << m_Stacks.size() << " stacks to vm-usb\n";
-  for(int i =0; i < m_Stacks.size(); i++) {
-    CStack* pStack = dynamic_cast<CStack*>(m_Stacks[i]->getHardwarePointer());
-
-=======
-  cerr << "Loading " << m_Stacks.size() << " Stacks to vm-usb\n";
   m_haveScalerStack = false;
   for(int i =0; i < m_Stacks.size(); i++) {
     CStack* pStack = dynamic_cast<CStack*>(m_Stacks[i]->getHardwarePointer());
    
->>>>>>> 660f6b19
     assert(pStack);
     if (pStack->getTriggerType()  == CStack::Scaler) {
       m_haveScalerStack = true;
@@ -665,7 +627,6 @@
   void
 CAcquisitionThread::bootToTheHead()
 {
-<<<<<<< HEAD
   uint32_t junk;
   cerr << "Desperate measures being employed to attempt final drain\n";
   m_pVme->writeActionRegister(CVMUSB::ActionRegister::sysReset);
@@ -679,20 +640,6 @@
       &bytesRead, DRAINTIMEOUTS*1000);
   cerr << "Final desparate attempt to flush usb fifo got status: " 
     << status << endl;
-=======
-	uint32_t junk;
-	cerr << "Attempting final drain\n";
-	m_pVme->writeActionRegister(CVMUSB::ActionRegister::sysReset);
-	m_pVme->writeActionRegister(0);
-	Os::usleep(100);
-	m_pVme->vmeRead32(0, CVMUSBReadoutList::a32UserData, &junk);
-	uint8_t buffer[13*1024*2];
-	size_t  bytesRead;
-	int status = m_pVme->usbRead(buffer,
-		 		     sizeof(buffer),
-				     &bytesRead, DRAINTIMEOUTS*1000);
-	cerr << "Final desparate attempt to flush usb fifo got status: " 
-	     << status << endl;
 }
 /**
  * report an error during acquisition to the main thread by scheduling
@@ -720,5 +667,4 @@
     );
     
     
->>>>>>> 660f6b19
 }