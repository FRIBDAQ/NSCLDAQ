
/*
   This software is Copyright by the Board of Trustees of Michigan
   State University (c) Copyright 2005.

   You may use this software under the terms of the GNU public license
   (GPL).  The terms of this license are described at:

http://www.gnu.org/licenses/gpl.txt

Author:
Ron Fox
NSCL
Michigan State University
East Lansing, MI 48824-1321
 */

#include <config.h>
#include "CAcquisitionThread.h"
#include "CTheApplication.h"
#include <CSystemControl.h>
#include <CReadoutModule.h>
#include <CStack.h>
#include <CVMUSB.h>
#include <CVMUSBReadoutList.h>
#include <DataBuffer.h>
#include <CControlQueues.h>
#include <event.h>
#include "CRunState.h" 
#include <CConfiguration.h>
#include <Globals.h>     // Need to maintain the running global. 
#include <assert.h>
#include <time.h>
#include <string>
#include <Exception.h>
#include <TclServer.h>
#include <os.h>
#include <tcl.h>
#include <CVMUSBHighLevelController.h>

#include <iostream>

#include <string.h>
#include <errno.h>
#include <unistd.h>

using namespace std;


static const unsigned DRAINTIMEOUTS(5); // # consecutive drain read timeouts before giving up.
static const unsigned USBTIMEOUT(2);

static const unsigned ReadoutStackNum(0);
static const unsigned ScalerStackNum(1);

static const unsigned HungCount(3); // Hung if HungCount * USBTimeout seconds without data.


// buffer types:
//


bool                CAcquisitionThread::m_Running(false);
CVMUSB*             CAcquisitionThread::m_pVme(0);
CAcquisitionThread* CAcquisitionThread::m_pTheInstance(0);
vector<CReadoutModule*> CAcquisitionThread::m_Stacks;

unsigned long CAcquisitionThread::m_tid; // Thread id of the running thread.


/*!
  Construct the the acquisition thread object.
  This is just data initialization its the start member that is
  important.
 */

CAcquisitionThread::CAcquisitionThread() {

}

/*!
  Return the singleton instance of the acquisition thread object:

 */
  CAcquisitionThread*
CAcquisitionThread::getInstance() 
{
  if (!m_pTheInstance) {
    m_pTheInstance =  new CAcquisitionThread;
  }
  return m_pTheInstance;
}

/*!
  Start the thread.
  - get an instance which, if necessary forces creation.
  - Set the adc/scaler lists.
  - Initiate the thread which gets the ball rolling.
  \param usb    :CVMUSB*
  Pointer to the vme interface object we use to deal with all this stuff.

 */
  void
CAcquisitionThread::start(CVMUSB* usb)
{

  CAcquisitionThread* pThread = getInstance();
  m_pVme = usb;



  // starting the thread will eventually get operator() called and that
  // will do all the rest of the work in thread context.

  pThread->CSynchronizedThread::start();


}
/**
 * Adaptor to between spectrodaq and nextgen threading models:
 */
//  void
//CAcquisitionThread::run()
//{
//  m_tid = getId();
//  operator()();
//}

/**
 * 
 */
void CAcquisitionThread::init()
{
  m_tid = getId();

  try {

    cout << "CAcquisitionThread::init started" << endl;

    Globals::running = true;
    CRunState::getInstance()->setState(CRunState::Starting);

    m_Running = true;   // Thread is off and running now.

    startDaq();
    beginRun();     // Emit begin run buffer.
  
    cout << "CAcquisitionThread::init done" << endl;
  }
    catch (string msg) {
    Globals::running = false;
    cerr << "CAcquisition thread caught a string exception: " << msg << endl;
  }
  catch (char* msg) {
    Globals::running = false;
    cerr << "CAcquisition thread caught a char* exception: " << msg << endl;
  }
  catch (CException& err) {
    Globals::running = false;
    cerr << "CAcquisition thread caught a daq exception: "
      << err.ReasonText() << " while " << err.WasDoing() << endl;
  }
  catch (...) {
    Globals::running = false;
    cerr << "CAcquisition thread caught some other exception type.\n";
  }

}

/*!
  Returns true if the thread is running.
 */
  bool
CAcquisitionThread::isRunning()
{
  return m_Running;
}

/*!
  Wait for the thread to exit.
 */
  void
CAcquisitionThread::waitExit()
{
  getInstance()->join();
}

/*!
  Entry point for the thread.
 */
void CAcquisitionThread::operator()()
{
  std::string errorMessage;
  try {

    mainLoop();     // Enter the main processing loop.
  }
  catch (std::string msg) {
    stopDaq();                       // Ensure we're not in ACQ moe.
    errorMessage = msg;
  }
  catch (const char* msg) {
    stopDaq();                       // Ensure we're not in ACQ moe.
    errorMessage = msg;
  }
  catch (CException err) {
    stopDaq();                       // Ensure we're not in ACQ moe.
    errorMessage = err.ReasonText();
  }
  catch (...) {
    std::cerr << "Acquisition thread exiting\n";
    //  This is a normal exit...
  }
  Globals::running = false;

  CRunState* pState = CRunState::getInstance();
  pState->setState(CRunState::Idle);
  endRun();			// Emit end run buffer.
<<<<<<< HEAD
  std::cerr << "End run item emitted .. VMUSB already stopped\n";
=======



>>>>>>> 1289ba9a
  // If there's an error message report the error to the main thread:

  if (errorMessage != "") {
    reportErrorToMainThread(errorMessage);
    return;
  }

  sleep(4);                         // Seems to need some time for the VMUSB to settle.
  Globals::running = false;
  pState->setState(CRunState::Idle);
  m_Running = false;
<<<<<<< HEAD
  std::cerr << "Acquisition thread exiting\n";
=======
 

>>>>>>> 1289ba9a
}

/*!
  The main loop is simply one that loops:
  - Reading a buffer from the vm-usb and processing it if one comes in.
  - Checking for control commands and processing them if they come in.
 */
  void
CAcquisitionThread::mainLoop()
{
  DataBuffer*     pBuffer   = gFreeBuffers.get();
  CControlQueues* pCommands = CControlQueues::getInstance(); 
  try {
    unsigned int consecutiveTimeouts = 0;
    while (true) {

      // Event data from the VM-usb.

      size_t bytesRead;
      int status = m_pVme->usbRead(pBuffer->s_rawData, pBuffer->s_storageSize,
          &bytesRead,
          USBTIMEOUT*1000 );
      if (status == 0) {
        consecutiveTimeouts = 0;
        pBuffer->s_bufferSize = bytesRead;
        pBuffer->s_bufferType   = TYPE_EVENTS;
        processBuffer(pBuffer); // Submitted to output thread so...
        pBuffer = gFreeBuffers.get(); // need a new one.
      } 
      else {
        if (errno != ETIMEDOUT) {
          cerr << "Bad status from usbread: " << strerror(errno) << endl;
          cerr << "Ending the run... check the VME Crate.. If it power cycled restart this program\n";
          throw 1;
        }

        consecutiveTimeouts++;
        // 
        // The VM-USB can drop out of data taking mode.
        // in that case all our reads will time out.
        // so if we have a bunch of of timeouts in a row, restart the VM-USB

        if((consecutiveTimeouts > HungCount) && 0) { // disable hung reset.
          cerr << "Looks like VM-USB may be hung.. attempting to restart\n";
          stopDaq();
          startDaq();
          consecutiveTimeouts = 0;

        }
      }
      // Commands from our command queue.

      CControlQueues::opCode request;
      bool   gotOne = pCommands->testRequest(request);
      if (gotOne) {
        processCommand(request);
      }
    }
  }
  catch (...) {
    gFreeBuffers.queue(pBuffer);  // Don't lose buffers!!
    throw;
  }
}
/*!
  Process a command from our command queue.  The command can be one of the
following:
ACQUIRE   - The commander wants to acquire the VM-USB we must temporarily
shutdown data taking and drain the VMusb...then ack the message
and wait paitently for a RELEASE before restarting.
PAUSE     - Commander wants the run to pause.
END       - The commander wants the run to end.
 */
  void
CAcquisitionThread::processCommand(CControlQueues::opCode command)
{
  CControlQueues* queues = CControlQueues::getInstance();
  CRunState* pState = CRunState::getInstance();
  pState->setState(CRunState::Stopping);
  if (command == CControlQueues::ACQUIRE) {
    stopDaq();
    queues->Acknowledge();
    CControlQueues::opCode release  = queues->getRequest();
    assert(release == CControlQueues::RELEASE);
    queues->Acknowledge();
    VMusbToAutonomous();
    pState->setState(CRunState::Active);
  }
  else if (command == CControlQueues::END) {
    stopDaq();
    queues->Acknowledge();
    throw 0;
  }
  else if (command == CControlQueues::PAUSE) {
    pauseDaq();

  }
  else {
    // bad error:

    assert(0);
  }
}
/*!
  Process a buffer of data from the VM-USB (not artificially generated
  buffers.  There are only two types of buffers that can come from the
  VM-USB:
  - Event data
  - Scalers
  These are distinguishable from the Scaler bit in the header word of the
  data from the VM-USB.
  \param buffer : DataBuffer*
  the buffer of data from the VM-USB.  The following fiels have been set:
  - s_storageSize  : number of bytes of physical storage in a buffer. 
  - s_bufferType.
  - s_buffersSize  : number of bytes read from the USB.
  - s_rawData      : the data read from the USB.

  The disposition of full buffers is done by another thread that is connected
  to us by a buffer queue.  Once we fill in the buffer type we just have to
  submit the buffer to the queue.. which can wake up the output thread and
  cause a scheduler pass... or not.

 */
  void
CAcquisitionThread::processBuffer(DataBuffer* pBuffer)
{
  timespec acquiredTime;
  clock_gettime(CLOCK_REALTIME, &acquiredTime); // CLOCK_REALTIME is the only gaurantee
  pBuffer->s_timeStamp  = acquiredTime;

  // In this version, all stack ids are good. 
  // stack 7 is queued as an event to the tcl server as it contains monitor events.
  //
  // The output thread get all other stack data and will ensure that
  // stack 1 completions are scalers and all others are events.

  if ((pBuffer->s_bufferType == TYPE_EVENTS) &&((pBuffer->s_rawData[0] >> 13) & 0x7) == 7) {
    ::Globals::pTclServer->QueueBuffer(pBuffer);
    gFreeBuffers.queue(pBuffer);

  } 
  else {
    gFilledBuffers.queue(pBuffer);  // Send it on to be routed to spectrodaq in another thread.
  }
}
/*!
  startDaq start data acquisition from a standing stop. To do this we need to:
  All the preparation except turning on the DAQ has been done in the main thread
  by the prebegin command object.

 */
  void
CAcquisitionThread::startDaq()
{


  // Start the VMUSB in data taking mode:

  VMusbToAutonomous();

}
/*!
  Stop data taking this involves:
  - Forcing a scaler trigger (action register write)
  - Setting clearing the DAQ start bit (action register write)
  - draining data from the VMUSB:
  - Call shutdown the hardware in the stacks
 */
  void
CAcquisitionThread::stopDaq()
{

  Globals::pHLController->stopAcquisition();
  Globals::pHLController->performStopOperations();


}
/*!
  Pause the daq. This means doing a stopDaq() and fielding 
  requests until resume or stop was sent.

 */
  void
CAcquisitionThread::pauseDaq()
{
  CControlQueues* queues = CControlQueues::getInstance();
  CRunState* pState = CRunState::getInstance();
  pState->setState(CRunState::Stopping); // No monitoring for now.
  stopDaq();
  pState->setState(CRunState::Paused);    // Fully paused.
  queues->Acknowledge();
  

  while (1) {
    CControlQueues::opCode req = queues->getRequest();

    // Acceptable actions are to acquire the USB, 
    // End the run or resume the run.
    //

    if (req == CControlQueues::ACQUIRE) {
      queues->Acknowledge();
      CControlQueues::opCode release = queues->getRequest();
      assert (release == CControlQueues::RELEASE);
      queues->Acknowledge();
    }
    else if (req == CControlQueues::END) {
      queues->Acknowledge();
      throw 0;
    }
    else if (req == CControlQueues::RESUME) {
      startDaq();
      queues->Acknowledge();
      return;
    }
    else {
      assert(0);
    }
  }
  pState->setState(CRunState::Active);

}
/*!
  Turn on Data taking this is just a write of CVMUSB::ActionRegister::startDAQ
  to the action register
 */
  void
CAcquisitionThread::VMusbToAutonomous()
{
    ::Globals::pHLController->startAcquisition();
    CRunState* pState = CRunState::getInstance();
    pState->setState(CRunState::Active);
}
/*!
  Drain usb - We read buffers from the DAQ (with an extended timeout)
  until the buffer we get indicates it was the last one (data taking turned off).
  Each buffer is processed normally.
 */
  void
CAcquisitionThread::drainUsb()
{
  bool done = false;
  DataBuffer* pBuffer = gFreeBuffers.get();
  int timeouts(0);
  size_t bytesRead;
  cerr << "CAcquisitionThread::drainUsb...\n";
  do {
    int    status = m_pVme->usbRead(pBuffer->s_rawData, pBuffer->s_storageSize,
        &bytesRead, 
        DRAINTIMEOUTS*1000); // 5 second timeout!!
    if (status == 0) {
      pBuffer->s_bufferSize = bytesRead;
      pBuffer->s_bufferType   = TYPE_EVENTS;
      cerr << "Got a buffer, with type header: " << hex << pBuffer->s_rawData[0] << endl;
      if (pBuffer->s_rawData[0] & VMUSBLastBuffer) {
        bootToTheHead();
        cerr << "Done\n";
        done = true;
      }
      processBuffer(pBuffer);
      pBuffer = gFreeBuffers.get();
    }
    else {
      timeouts++;   // By the time debugged this is only failure.
      cerr << "Read timed out\n";
      if(timeouts >= DRAINTIMEOUTS) {
        cerr << "Warning: drainUsb() persistent timeout assuming already drained\n";
        bootToTheHead();
        done = true;
      }
    }
  } while (!done);


  gFreeBuffers.queue(pBuffer);
  cerr << "Done finished\n";

}
/*!
  Emit a begin run buffer to the output thread.
  the key info in this buffer is just its type and timestamp.
  No info at all is in the body, however since the buffer will be returned
  to the free list we have to get it from there to begin with:
 */
  void
CAcquisitionThread::beginRun()
{
  DataBuffer* pBuffer   = gFreeBuffers.get();
  pBuffer->s_bufferSize = pBuffer->s_storageSize;
  pBuffer->s_bufferType = TYPE_START;
  processBuffer(pBuffer); // Rest gets taken care of there.
}
/*!
  Emit an end of run buffer.
  This is just like a begin run buffer except for the buffer type:
 */
  void
CAcquisitionThread::endRun()
{

  DataBuffer* pBuffer   = gFreeBuffers.get();
  pBuffer->s_bufferSize = pBuffer->s_storageSize;
  pBuffer->s_bufferType = TYPE_STOP;
  processBuffer(pBuffer);

} 

/*!
  Do a 'drastic purge' of the VM-USB.
 */
  void
CAcquisitionThread::bootToTheHead()
{
  ::Globals::pHLController->stopAcquisition();
  ::Globals::pHLController->flushBuffers();

}
/**
 * report an error during acquisition to the main thread by scheduling
 * an event.
 *
 * @param msg - the error message to report.
 */
void
CAcquisitionThread::reportErrorToMainThread(std::string msg)
{
    struct event {
        Tcl_Event     event;
        StringPayload payload;
    } ;
    
    // Allocate and fill in the event:
    
    event* pEvent = reinterpret_cast<event*>(Tcl_Alloc(sizeof(event)));
    pEvent->event.proc = CSystemControl::AcquisitionErrorHandler;
    pEvent->payload.pMessage = Tcl_Alloc(msg.size() +1);
    strcpy(pEvent->payload.pMessage, msg.c_str());
    Tcl_ThreadQueueEvent(
        Globals::mainThreadId, reinterpret_cast<Tcl_Event*>(pEvent),
        TCL_QUEUE_TAIL
    );
    
    
}<|MERGE_RESOLUTION|>--- conflicted
+++ resolved
@@ -216,13 +216,7 @@
   CRunState* pState = CRunState::getInstance();
   pState->setState(CRunState::Idle);
   endRun();			// Emit end run buffer.
-<<<<<<< HEAD
-  std::cerr << "End run item emitted .. VMUSB already stopped\n";
-=======
-
-
-
->>>>>>> 1289ba9a
+
   // If there's an error message report the error to the main thread:
 
   if (errorMessage != "") {
@@ -234,12 +228,6 @@
   Globals::running = false;
   pState->setState(CRunState::Idle);
   m_Running = false;
-<<<<<<< HEAD
-  std::cerr << "Acquisition thread exiting\n";
-=======
- 
-
->>>>>>> 1289ba9a
 }
 
 /*!
