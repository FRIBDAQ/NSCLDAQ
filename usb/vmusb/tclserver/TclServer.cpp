--- conflicted
+++ resolved
@@ -452,21 +452,11 @@
   if (state  == CRunState::Active) {
     try {
       pController->writeActionRegister( CVMUSB::ActionRegister::triggerL7 | 
-<<<<<<< HEAD
-          CVMUSB::ActionRegister::startDAQ); // StartDAQ keeps acquisition alive.
-      pObject->m_waitingMonitor = true;
-    } catch (...) {
-      cout << "Exception thrown and caught in TclServer::MonitorDevices(void*) ";
-      cout << " while writing to action register. Status returned from ";
-      cout << " writeActionRegister.";
-      cout << endl;
-=======
 					CVMUSB::ActionRegister::startDAQ); // StartDAQ keeps acquisition alive.
       pObject->m_waitingMonitor = true;
     }
     catch (...) {
       std::cerr << "Could not trigger monitor list.  No harm, this will be retried soon\n";
->>>>>>> dbe47177
     }
   }
   else if ((state != CRunState::Starting) && (state != CRunState::Stopping)) {
