--- conflicted
+++ resolved
@@ -239,542 +239,11 @@
     of the Wiener VM-USB manual for more information
     \param value : uint16_t
        The register value to write.
-<<<<<<< HEAD
  */
 void CVMUSBusb::writeActionRegister(uint16_t data) 
-=======
-*/
-void
-CVMUSBusb::writeActionRegister(uint16_t value)
 {
     CriticalSection s(*m_pMutex);
     char outPacket[100];
-
-
-    // Build up the output packet:
-
-    char* pOut = outPacket;
-    
-    pOut = static_cast<char*>(addToPacket16(pOut, 5)); // Select Register block for transfer.
-    pOut = static_cast<char*>(addToPacket16(pOut, 10)); // Select action register wthin block.
-    pOut = static_cast<char*>(addToPacket16(pOut, value));
-
-    // This operation is write only.
-
-    int outSize = pOut - outPacket;
-    int status = usb_bulk_write(m_handle, ENDPOINT_OUT, 
-				outPacket, outSize, m_timeout);
-    if (status < 0) {
-	string message = "Error in usb_bulk_write, writing action register ";
-	message == strerror(-status);
-	throw message;
-    }
-    if (status != outSize) {
-	throw "usb_bulk_write wrote different size than expected";
-    }
-}
-
-////////////////////////////////////////////////////////////////////////
-/*!
-   Read the firmware id register.  This is register 0.
-   Doing this is a matter of building a CVMUSBReadoutList to do the
-   job and then submitting it for immediate execution.
-
-   \return uint16_t
-   \retval The value of the firmware Id register.
-
-*/
-int
-CVMUSBusb::readFirmwareID()
-{
-    return readRegister(FIDRegister);
-}
-
-////////////////////////////////////////////////////////////////////////
-
-/*!
-   Write the global mode register (GMODERegister).
-  \param value :uint16_t 
-     The 16 bit global mode register value.
-*/
-void
-CVMUSBusb::writeGlobalMode(uint16_t value)
-{
-    writeRegister(GMODERegister, static_cast<uint32_t>(value));
-}
-
-/*!
-    Read the global mode register (GMODERegistesr).
-    \return uint16_t  
-    \retval the value of the register.
-*/
-int
-CVMUSBusb::readGlobalMode()
-{
-    return static_cast<uint16_t>(readRegister(GMODERegister));
-}
-
-/////////////////////////////////////////////////////////////////////////
-
-/*!
-   Write the data acquisition settings register.
-  (DAQSetRegister)
-  \param value : uint32_t
-     The value to write to the register
-*/
-void
-CVMUSBusb::writeDAQSettings(uint32_t value)
-{
-    writeRegister(DAQSetRegister, value);
-}
-/*!
-  Read the data acquisition settings register.
-  \return uint32_t
-  \retval The value read from the register.
-*/
-int
-CVMUSBusb::readDAQSettings()
-{
-    return readRegister(DAQSetRegister);
-}
-//////////////////////////////////////////////////////////////////////////
-/*!
-  Write the LED source register.  All of the LEDs on the VMUSB
-  are essentially user programmable.   The LED Source register determines
-  which LEDS display what.  The register is made up of a bunch of
-  3 bit fields, invert and latch bits.  These fields are defined by the
-  constants in the CVMUSBusb::LedSourceRegister class.  For example
-  CVMUSBusb::LedSourceRegister::topYellowInFifoFull ored in to this register
-  will make the top yellow led light when the input fifo is full.
-
-
-  \param value : uint32_t
-     The value to write to the LED Src register.
-*/
-void
-CVMUSBusb::writeLEDSource(uint32_t value)
-{
-    writeRegister(LEDSrcRegister, value);
-}
-/*!
-   Read the LED Source register.  
-   \return uint32_t
-   \retval The current value of the LED source register.
-*/
-int
-CVMUSBusb::readLEDSource()
-{
-    return readRegister(LEDSrcRegister);
-}
-/////////////////////////////////////////////////////////////////////////
-/*!
-   Write the device source register.  This register determines the
-   source of the start for the gate and delay generators. What makes
-   scalers increment and which signals are routed to the NIM out
-   lemo connectors.
-   \param value :uint32_t
-      The new value to write to this register.   This is a bitmask that
-      consists of code fields along with latch and invert bits.
-      These bits are defined in the CVMUSBusb::DeviceSourceRegister
-      class.  e.g. CVMUSBusb::DeviceSourceRegister::nimO2UsbTrigger1 
-      ored into value will cause the O2 to pulse when a USB initiated
-      trigger is produced.
-*/
-void
-CVMUSBusb::writeDeviceSource(uint32_t value)
-{
-    writeRegister(DEVSrcRegister, value);
-}
-/*!
-   Read the device source register.
-   \return uint32_t
-   \retval current value of the register.
-*/
-int
-CVMUSBusb::readDeviceSource()
-{
-    return readRegister(DEVSrcRegister);
-}
-/////////////////////////////////////////////////////////////////////////
-/*!
-     Write the gate width and delay for delay and gate generator A
-     \param value : uint32_t 
-       The gate and delay generator value.  This value is split into 
-       two fields, the gate width and delay.  Note that the width is
-       further modified by the value written to the DGGExtended register.
-*/
-void
-CVMUSBusb::writeDGG_A(uint32_t value)
-{
-    writeRegister(DGGARegister, value);
-}
-/*!
-   Read the register controlling the delay and fine width of 
-   Delay and Gate register A.
-   \return uint32_t
-   \retval  register value.
-*/
-uint32_t
-CVMUSBusb::readDGG_A()
-{
-    return readRegister(DGGARegister);
-}
-/*!
-  Write the gate with and delay for the B dgg. See writeDGG_A for
-  details.
-*/
-void
-CVMUSBusb::writeDGG_B(uint32_t value)
-{
-    writeRegister(DGGBRegister, value);
-}
-/*!
-   Reads the control register for the B channel DGG.  See readDGG_A
-   for details.
-*/
- uint32_t
- CVMUSBusb::readDGG_B()
-{
-    return readRegister(DGGBRegister);
-}
-
-/*!
-   Write the DGG Extension register.  This register was added
-   to provide longer gate widths.  It contains the high order
-   bits of the widths for both the A and B channels of DGG.
-*/
-void
-CVMUSBusb::writeDGG_Extended(uint32_t value)
-{
-    writeRegister(DGGExtended, value);
-}
-/*!
-   Read the value of the DGG extension register.
-*/
-uint32_t
-CVMUSBusb::readDGG_Extended()
-{
-    return readRegister(DGGExtended);
-}
-
-//////////////////////////////////////////////////////////////////////////
-/*!
-   Read the A scaler channel
-   \return uint32_t
-   \retval the value read from the A channel.
-*/
-uint32_t
-CVMUSBusb::readScalerA()
-{
-    return readRegister(ScalerA);
-}
-/*!
-   Read the B scaler channel
-*/
-uint32_t
-CVMUSBusb::readScalerB()
-{
-    return readRegister(ScalerB);
-}
-
-
-/////////////////////////////////////////////////////////////////////
-
-/*!
-    Write an interrupt service vector register.  The
-    ISV's allow the application to specific a list to be associated
-    with specific VME interrupts.  Each ISV register
-    contains a pair of ISV specifications. See the
-    CVMSUSB::ISVregister class for bit/mask/shift definitions in this
-    register.
-    \param which : int
-      Specifies which of the ISV registers to write.  This is a value
-      between 1 and 4.  1 is ISV12, 2 ISV34 ... 4 ISV78.
-    \param value : uint32_t
-       The new value to write to the register.
-
-    \throw string  - if the which value is illegal.
-*/
-void
-CVMUSBusb::writeVector(int which, uint32_t value)
-{
-    unsigned int regno = whichToISV(which);
-    writeRegister(regno, value);
-    
-    // Horrible kluge... 
-    // set the tops of the vectors to 0xfffffff in keeping with what 8bit
-    // interrupters (the only type  I know of) require).
-
-    writeRegister(USBVHIGH1, 0xffffffff);
-    writeRegister(USBVHIGH2, 0xffffffff);
-}
-
-
-/*!
-  Read an interrupt service vector register.  See writeVector for
-  a discussion that describes these registers.
-  \param which : int
-      Specifies the ISV register to to read.
-  \return int
-  \retval the register contents.
- 
-  \throw string  - if thwhich is illegal.
-*/
-int
-CVMUSBusb::readVector(int which)
-{
-    unsigned int regno = whichToISV(which);
-    return readRegister(regno);
-}
-
-/*!
-   Write the interrupt mask.  This 8 bit register has bits that are set for
-   each interrupt level that should be ignored by the VM-USB.
-   @param mask Interrupt mask to write.
-*/
-void
-CVMUSBusb::writeIrqMask(uint8_t mask)
-{
-  // Well this is a typical VM-USB abomination:
-  // - First save the global (mode?) register as we're going to wipe it out
-  // - Next write the irqmask | 0x8000 to the glboal mode register.
-  // - Write a USB trigger to the action register.
-  // - Clear the action register(?)
-  // - Write 0 to the global mode register.
-  // - restore the saved global mode register.
-
-  uint16_t oldGlobalMode = readGlobalMode();
-  uint16_t gblmask      = mask;
-  gblmask              |= 0x8000;
-  writeGlobalMode(gblmask);
-  writeActionRegister(2);	// Hopefully bit 1 numbered from zero not one.
-  uint32_t maskValue         = readFirmwareID(); // should have the mask.
-  writeGlobalMode(0);			    // Turn off this nonesense
-
-  writeGlobalMode(oldGlobalMode); // restor the old globalmode.
-
-  m_irqMask = mask;
-}
-/*!
-   Read the interrupt mask.  This 8 bit register has bits set for each
-   interrupt level that should be ignoered by the VM-USB.
-   @return uint8_t
-   @retval contents of the mask register.
-*/;
-int
-CVMUSBusb::readIrqMask()
-{
-  // Since the interrupt mask register appears cleverly crafted so that you
-  // can't actually read it without destroying it, we're just going to use
-  // a copy of the value:
-
-  return m_irqMask;
-}
-
-
-///////////////////////////////////////////////////////////////////////
-/*!
-    write the bluk transfer setup register.  This register
-    sets up a few of the late breaking data taking parameters
-    that are built to allow data to flow through the USB more
-    effectively.  For bit/mask/shift-count definitions of this
-    register see CVMUSBusb::TransferSetup.
-    \param value : uint32_t
-      The value to write to the register.
-*/
-void
-CVMUSBusb::writeBulkXferSetup(uint32_t value)
-{
-    writeRegister(USBSetup, value);
-}
-/*!
-   Read the bulk transfer setup register.
-*/
-int
-CVMUSBusb::readBulkXferSetup()
-{
-    return readRegister(USBSetup);
-}
-/////////////////////////////////////////////////////////////////////////
-/////////////////////////// VME Transfer Ops ////////////////////////////
-/////////////////////////////////////////////////////////////////////////
-
-/*!
-   Write a 32 bit word to the VME for some specific address modifier.
-   This is done by creating a list, inserting a single
-   32bit write into it and executing the list.
-   \param address  : uint32_t 
-      Address to which the write is done.
-   \param aModifier : uint8_t
-      Address modifier for the operation.  This should not be a block transfer
-      address modifier... those may not work for single shots and in any
-      event would not pay.
-    \param data   : uint32_t
-      The datum to write.
- 
-   \return int
-   \retval 0   - Success.
-   \retval -1  - USB write failed.
-   \retval -2  - USB read failed.
-   \retval -3  - VME Bus error.
-
-    \note In case of failure, errno, contains the reason.
-*/
-int
-CVMUSBusb::vmeWrite32(uint32_t address, uint8_t aModifier, uint32_t data)
-{
-  CVMUSBReadoutList list;
-
-  list.addWrite32(address, aModifier, data);
-  return doVMEWrite(list);
-
-}
-/*!
-   Write a 16 bit word to the VME.  This is identical to vmeWrite32,
-   however the data is 16 bits wide.
-*/
-int
-CVMUSBusb::vmeWrite16(uint32_t address, uint8_t aModifier, uint16_t data)
-{
-  CVMUSBReadoutList list;
-  list.addWrite16(address, aModifier, data);
-  return doVMEWrite(list);
-}
-/*!
-  Do an 8 bit write to the VME bus.
-*/
-int
-CVMUSBusb::vmeWrite8(uint32_t address, uint8_t aModifier, uint8_t data)
-{
-  CVMUSBReadoutList list;
-  list.addWrite8(address, aModifier, data);
-  return doVMEWrite(list);
-}
-
-/*!
-   Read a 32 bit word from the VME.  This is done by creating a list,
-   inserting a single VME read operation in it and executing the list in 
-   immediate mode.
-   \param address : uint32_t
-      The address to read.
-   \param amod    : uint8_t
-      The address modifier that selects the address space used for the
-      transfer.  You should not use a block transfer modifier for this.
-   \param data    : uint32_t*
-      Pointer to the location in which the data will be placed.
-
-   \return int
-    \retval  0    - All went well.
-    \retval -1    - The usb_bulk_write failed.
-    \retval -2    - The usb_bulk_read failed.
-*/
-int
-CVMUSBusb::vmeRead32(uint32_t address, uint8_t aModifier, uint32_t* data)
-{
-  CVMUSBReadoutList list;
-  list.addRead32(address, aModifier);
-  uint32_t      lData;
-  int status = doVMERead(list, &lData);
-  *data      = lData;
-  return status;
-}
-
-/*!
-    Read a 16 bit word from the VME.  This is just like the previous
-    function but the data transfer width is 16 bits.
-*/
-int
-CVMUSBusb::vmeRead16(uint32_t address, uint8_t aModifier, uint16_t* data)
-{
-  CVMUSBReadoutList list;
-  list.addRead16(address, aModifier);
-  uint32_t lData;
-  int      status = doVMERead(list, &lData);
-  *data = static_cast<uint16_t>(lData);
-
-  return status;
-}
-/*!
-   Read an 8 bit byte from the VME... see vmeRead32 for information about
-   this.
-*/
-int
-CVMUSBusb::vmeRead8(uint32_t address, uint8_t aModifier, uint8_t* data)
-{
-  CVMUSBReadoutList list;
-  list.addRead8(address, aModifier);
-  uint32_t lData;
-  int      status = doVMERead(list, &lData);
-  *data  = static_cast<uint8_t>(lData);
-  return status;
-}
-
-//////////////////////////////////////////////////////////////////////////
-/////////////////////////// Block read operations ////////////////////////
-/////////////////////////////////////////////////////////////////////////
-
-/*!
-    Read a block of longwords from the VME.  It is the caller's responsibility
-    to:
-    - Ensure that the starting address of the transfer is block aligned
-      (that is a multiple of 0x100).
-    - That the address modifier is  block transfer modifier such as
-      CVMUSBReadoutList::a32UserBlock.
-    The list construction takes care of the case where the count spans block
-    boundaries or requires a trailing partial block transfer.  Note that
-    transfers are done in 32 bit width.
-
-    \param baseAddress : uint32_t
-      Fisrt transfer address of the transfer.
-    \param aModifier   : uint8_t
-      Address modifier of the transfer.  See above for restrictions.
-    \param data        : void*
-       Buffer to hold the data read.
-    \param transferCount : size_t
-       Number of \em Longwords to transfer.
-    \param countTransferred : size_t*
-        Pointer to a size_t into which will be written the number of longwords
-        actually transferred.  This can be used to determine if the list
-        exited prematurely (e.g. due to a bus error).
-
-     \return int
-     \retval 0  - Successful completion.  Note that a BERR in the middle
-                  of the transfer is successful completion.  The countTransferred
-                  will be less than transferCount in that case.
-     \retval -1 - Failure on usb_bulk_write, the actual cause of the error is
-                  in errno, countTransferred will be 0.
-     \retval -2 - Failure on the usb_bulk_write, The actual error will be in 
-                  errno.  countTransferred will be 0.
-
-*/
-int
-CVMUSBusb::vmeBlockRead(uint32_t baseAddress, uint8_t aModifier,
-		     void*    data,        size_t transferCount, 
-		     size_t*  countTransferred)
-{
-  // Create the list:
-
-  CVMUSBReadoutList list;
-  list.addBlockRead32(baseAddress, aModifier, transferCount);
-
-
-  *countTransferred = 0;
-  int status = executeList(list, data, transferCount*sizeof(uint32_t),
-			   countTransferred);
-  *countTransferred = *countTransferred/sizeof(uint32_t); // bytes -> transfers.
-  return status;
-}
-/*!
-   Do a 32 bit wide block read from a FIFO.  The only difference between
-   this and vmeBlockRead is that the address read from is the same for the
-   entire block transfer.
-*/
-int 
-CVMUSBusb::vmeFifoRead(uint32_t address, uint8_t aModifier,
-		    void*    data,    size_t transferCount, size_t* countTransferred)
->>>>>>> 5dfdfb8d
-{
-  char outPacket[100];
 
 
   // Build up the output packet:
