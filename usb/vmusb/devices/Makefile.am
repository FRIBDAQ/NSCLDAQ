--- conflicted
+++ resolved
@@ -68,8 +68,6 @@
 
 
 
-<<<<<<< HEAD
-=======
 install-data-local:
 	$(mkinstalldirs) @prefix@/vmusbdriver
 	$(mkinstalldirs) @prefix@/vmusbdriver/includes
@@ -83,16 +81,5 @@
 	-Wl,"-rpath=$(libdir)" -Wl,"-rpath=$(daqdir)/lib" \
 	$(CPPUNIT_LDFLAGS)
 
-configtests:	TestRunner.cpp configtest.cpp
-	$(CXX) -g -o configtests -I. -I$(prefix)/include $(CPPUNIT_INCLUDES) \
-	TestRunner.cpp  configtest.cpp -L$(prefix)/lib -lVMUSBDevices -lVMUSB -lConfig \
-	$(NSCLDAQ_LIB) -ltclPlus -lException  $(TCL_LDFLAGS) \
-	-Wl,"-rpath=$(libdir)" -Wl,"-rpath=$(daqdir)/lib" \
-	$(CPPUNIT_LDFLAGS)
-
-
-installcheck-local:	tests
-	./tests
->>>>>>> 9da5ccc4
 
 EXTRA_DIST=TestRunner.cpp $(TESTS)