/*
    This software is Copyright by the Board of Trustees of Michigan
    State University (c) Copyright 2005.

    You may use this software under the terms of the GNU public license
    (GPL).  The terms of this license are described at:

     http://www.gnu.org/licenses/gpl.txt

     Author:
             Ron Fox
	     NSCL
	     Michigan State University
	     East Lansing, MI 48824-1321
*/
/*
Device driver for the HINP chip using XLM controller and Vmusb interface

*/

#include <config.h>
#include "CHINP.h"
#include "CReadoutModule.h"

#include <CVMUSB.h>
#include <CVMUSBReadoutList.h>

#include <stdlib.h>
#include <errno.h>
#include <string.h>
#include <stdio.h>
#include <unistd.h>

using namespace std;

////////////////////////////////////////////////////////////////////////////////////////
// Local constant definitions:
////////////////////////////////////////////////////////////////////////////////////////

// Address modifiers we are going to use:

static const uint8_t   registerAmod(CVMUSBReadoutList::a32UserData);
static const uint8_t   blockTransferAmod(CVMUSBReadoutList::a32UserBlock); 

// Clock ns per VMUSB delay tick.

static const float     vmusbClockTick(12.5);
static const float     busDelay(10/vmusbClockTick); // ticks to delay prior to getting the bus.
// map some XLM register addresses
static const uint32_t  BUSAOwner  (0x810000); // Shows who has bus A (SRAM A)
static const uint32_t  BUSBOwner  (0x810004); // Shows who has bus B (SRAM B)
static const uint32_t  BUSXOwner  (0x810008); // Shows who has bus X (FPGA).
static const uint32_t  ForceOffBus(0x80000c); // Register to force FPGA/DSP off bus.
// bits in XLM registers
static const uint32_t ForceOffBusForce(0x00000001); // Force all but VME off bus.

// FPGA mode bits:

static const uint32_t MODE_UNIFIED(1);
static const uint32_t MODE_HAVEFADC(4);

////////////////////////////////////////////////////////////////////////////////////////
//  Canonical function implementations:
////////////////////////////////////////////////////////////////////////////////////////
/*!
  Construction.. the baseclass constructor is just fine for us now:
*/
CHINP::CHINP() {}
/*!  Copy Construction: base class is fine for us too:

 */
CHINP::CHINP(const CHINP& rhs) :
  CXLM(rhs) {}
/*!
  Destructor is here to chain to the base class too:
*/
CHINP::~CHINP() {}

/*!
  Assignment is also just fine in the base class:


   @param rhs What we are `assigning' to *this.
   @return CHINP&
   @retval *this
*/
CHINP&
CHINP::operator=(const CHINP& rhs)
{
  return reinterpret_cast<CHINP&>(CXLM::operator=(rhs));
}

/**
 * onAttach
 * 
 *  Defines configuration parameters for the device:
 *
 * @param configuration - reference to the configuration database for this object.
 */
void
CHINP::onAttach(CReadoutModule& configuration)
{
  CXLM::onAttach(configuration); // base class stuff too.
  configuration.addParameter("-readsramb", CConfigurableObject::isBool, 
			     NULL, "false");
<<<<<<< HEAD
  configuration.addParameter("-havefadc", CConfigurableObject::isBool, NULL, "true");
=======
>>>>>>> 5b5d07a8
}

///////////////////////////////////////////////////////////////////////////////////
// CReadoutHardware interfac methods
///////////////////////////////////////////////////////////////////////////////////

/*!
   At initialization time, we don't load the firmware file.
   @param CVMUSB& controller - Reference to a VM-USB controller object.
*/
void
CHINP::Initialize(CVMUSB& controller)
{
  int i,j,k,status;
  uint32_t response[2048];
  size_t bytesRead;
  uint32_t base, fpga, srama;
  uint16_t test1;
  uint32_t test2;

  bool haveFadc = m_pConfiguration->getBoolParameter("-havefadc");

  uint32_t fpgaMode = MODE_UNIFIED;
  if (haveFadc) fpgaMode |=  MODE_HAVEFADC;


  base = sramA();  // base addr of VME module
  CXLM::accessBus(controller, static_cast<uint32_t>(CXLM::REQ_X));
  controller.vmeRead32(base+BUSXOwner, registerAmod, &test2);
  printf("CHINP 5/1/2012\n");
  printf("bus control X reads %x\n",test2);
  fpga = FPGA();           // establish base address of module's FPGA
  controller.vmeRead32(base+0x820048, registerAmod, &test2);
  printf("XLM serial number read from VME addr 0x%x\n",base+0x820048);
  printf("XLM serial number is 0x%x\n",test2);
  controller.vmeWrite32(fpga+FPGA_ABus*4, registerAmod, static_cast<uint32_t>(0)); // turn off glbl_enbl
  controller.vmeWrite32(fpga+FPGA_ABus*4, registerAmod, static_cast<uint32_t>(forcereset)); // reset the chips
  controller.vmeWrite32(fpga+FPGA_ABus*4, registerAmod, static_cast<uint32_t>(0)); // turn off reset

  // This could just be a usleep right(?).


  controller.vmeWrite32(fpga+FPGA_ABus*4, registerAmod, static_cast<uint32_t>(0)); // wait
  controller.vmeWrite32(fpga+FPGA_ABus*4, registerAmod, static_cast<uint32_t>(0)); // wait
  controller.vmeWrite32(fpga+FPGA_ABus*4, registerAmod, static_cast<uint32_t>(0)); // wait
  controller.vmeWrite32(fpga+FPGA_ABus*4, registerAmod, static_cast<uint32_t>(0)); // wait
  controller.vmeWrite32(fpga+FPGA_ABus*4, registerAmod, static_cast<uint32_t>(0)); // wait
  controller.vmeWrite32(fpga+FPGA_ABus*4, registerAmod, static_cast<uint32_t>(0)); // wait
  controller.vmeWrite32(fpga+FPGA_ABus*4, registerAmod, static_cast<uint32_t>(0)); // wait
 // now set XLM to Unified readout mode, without internal ADC
  printf("Setting mode to %d 5 means you selected XLM-XXV 1 means you have an external FADC\n", fpgaMode);
  controller.vmeWrite32(fpga+ReadoutMode*4, registerAmod, fpgaMode); // ADC on, Unified On
  // prepare XLM to accept triggers
  controller.vmeWrite32(fpga+FPGA_enblA*4, registerAmod, static_cast<uint32_t>(1)); // turn on ext enbl
  controller.vmeWrite32(fpga+FPGA_ABus*4, registerAmod, static_cast<uint32_t>(glbl_enable)); // turn on glbl_enbl

  if(m_pConfiguration->getBoolParameter("-readsramb")) {
    controller.vmeWrite32(fpga+FPGA_enblB*4, registerAmod, static_cast<uint32_t>(1)); // external enable for B.
    controller.vmeWrite32(fpga+FPGA_Bbus*4, registerAmod, static_cast<uint32_t>(glbl_enable)); // Global enable for B.
  }

  controller.vmeWrite32(fpga+FPGA_clear_veto*4, registerAmod, static_cast<uint32_t>(1)); // clear veto_reset
  CXLM::accessBus(controller, static_cast<uint32_t>(0)); // release bus

}

/*!
  Sets the readout list for the HINP-XLM module.  The assumption is that by now sufficient
  delay has been added that we can just get going:
  - Acquire SRAMA.
  - delay 200ns for the XLM to get off the bus since we can't check that we have it yet.
  - Read location 0 of the XLM SRAMA as the word count.
  - Do a block read using the count from the prior operation.
  - Release SRAMA and acquire BUS X to the FPGA register set.
  - delay 200ns
  - Turn off global enable, enable external trigger, then turn on global enable
  - Release Xbus.
  @param list - The VMUSB Readout list to which we are adding our instructions.

*/
void
CHINP::addReadoutList(CVMUSBReadoutList& list)
{
  // Figure out my bus delay in integer ticks.. fractional clock ticks result in an extra
  // tick being added:

  unsigned int busDelayTicks = static_cast<unsigned int>(busDelay);
  uint32_t fpga = FPGA();

  addBusAccess(list, CXLM::REQ_A | CXLM::REQ_B | CXLM::REQ_X,
	       static_cast<uint8_t>(2));
  //  list.addWrite32(fpga+FPGA_ABus*4, registerAmod, static_cast<uint32_t>(0)); // turn off glbl_enbl
  uint32_t srama = sramA();	// Base address of sram A
  uint32_t sramb = sramB();	// Base address of sram B
  //  read chip ID and channel address
  list.addMarker(static_cast<uint16_t>((fpga >> 27) & 0x07 | 0x1ff0));           // add ID for XLM slot #
  list.addBlockCountRead32(srama, static_cast<uint32_t>(0x00000ffe), registerAmod); // Transfer count for 32-bit word data
<<<<<<< HEAD
  list.addMaskedCountBlockRead32(srama + sizeof(uint32_t), blockTransferAmod);  

=======
  list.addMaskedCountBlockRead32(srama + sizeof(uint32_t), blockTransferAmod);  list.addBlockCountRead32(srama, static_cast<uint32_t>(0x00000ffe), registerAmod); // Transfer count for 32-bit word data
  list.addMaskedCountBlockRead32(srama + sizeof(uint32_t), blockTransferAmod);
>>>>>>> 5b5d07a8
  if (m_pConfiguration->getBoolParameter("-readsramb")) {
    list.addMarker(static_cast<uint16_t>((fpga >> 27) & 0x07 | 0x2ff0));           // add ID for XLM slot #
    list.addBlockCountRead32(sramb, static_cast<uint32_t>(0x00000ffe), registerAmod); // Transfer count for 32-bit word data
    list.addMaskedCountBlockRead32(sramb + sizeof(uint32_t), blockTransferAmod);
  }
  // read ADC data (non-unified only)
  //  list.addBlockCountRead32(srama, 0x00000fff, registerAmod); // Transfer count for data
  //  list.addMaskedCountBlockRead32(sramb, blockTransferAmod);
  //  list.addWrite32(fpga+FPGA_ABus*4, registerAmod, forcereset); // reset the chips
  //  list.addWrite32(fpga+FPGA_enblA*4, registerAmod, 1); // turn on ext enbl
  //  list.addDelay(50);              // allow things to quiet down before enabling discs
  //  list.addWrite32(fpga+FPGA_ABus*4, registerAmod, glbl_enable); // turn on glbl_enbl
  printf("clear_veto reg addr is %x\n",fpga+FPGA_clear_veto*4);
  // zero the word count to prevent rereading this event
  //  list.addWrite32(srama, registerAmod, static_cast<uint32_t>(0));
  list.addWrite32(fpga+FPGA_clear_veto*4, registerAmod, static_cast<uint32_t>(1)); // clear veto_reset

  addBusAccess(list, 0, static_cast<uint8_t>(0)); // Release all busses and off we go.

}

/*!
  Clone, as usual, is just a call to our copy constructor:
*/
CReadoutHardware*
CHINP::clone() const
{
  return new CHINP(*this);
}<|MERGE_RESOLUTION|>--- conflicted
+++ resolved
@@ -103,10 +103,9 @@
   CXLM::onAttach(configuration); // base class stuff too.
   configuration.addParameter("-readsramb", CConfigurableObject::isBool, 
 			     NULL, "false");
-<<<<<<< HEAD
+
   configuration.addParameter("-havefadc", CConfigurableObject::isBool, NULL, "true");
-=======
->>>>>>> 5b5d07a8
+  configuration.addParameter("-clearveto", CConfigurableObject::isBool, NULL, "true");
 }
 
 ///////////////////////////////////////////////////////////////////////////////////
@@ -163,12 +162,16 @@
   controller.vmeWrite32(fpga+FPGA_enblA*4, registerAmod, static_cast<uint32_t>(1)); // turn on ext enbl
   controller.vmeWrite32(fpga+FPGA_ABus*4, registerAmod, static_cast<uint32_t>(glbl_enable)); // turn on glbl_enbl
 
+
   if(m_pConfiguration->getBoolParameter("-readsramb")) {
     controller.vmeWrite32(fpga+FPGA_enblB*4, registerAmod, static_cast<uint32_t>(1)); // external enable for B.
     controller.vmeWrite32(fpga+FPGA_Bbus*4, registerAmod, static_cast<uint32_t>(glbl_enable)); // Global enable for B.
   }
 
-  controller.vmeWrite32(fpga+FPGA_clear_veto*4, registerAmod, static_cast<uint32_t>(1)); // clear veto_reset
+  if (m_pConfiguration->getBoolParameter("-clearveto")) {
+      controller.vmeWrite32(fpga+FPGA_clear_veto*4, registerAmod, static_cast<uint32_t>(1)); // clear veto_reset
+  }
+
   CXLM::accessBus(controller, static_cast<uint32_t>(0)); // release bus
 
 }
@@ -204,13 +207,8 @@
   //  read chip ID and channel address
   list.addMarker(static_cast<uint16_t>((fpga >> 27) & 0x07 | 0x1ff0));           // add ID for XLM slot #
   list.addBlockCountRead32(srama, static_cast<uint32_t>(0x00000ffe), registerAmod); // Transfer count for 32-bit word data
-<<<<<<< HEAD
   list.addMaskedCountBlockRead32(srama + sizeof(uint32_t), blockTransferAmod);  
 
-=======
-  list.addMaskedCountBlockRead32(srama + sizeof(uint32_t), blockTransferAmod);  list.addBlockCountRead32(srama, static_cast<uint32_t>(0x00000ffe), registerAmod); // Transfer count for 32-bit word data
-  list.addMaskedCountBlockRead32(srama + sizeof(uint32_t), blockTransferAmod);
->>>>>>> 5b5d07a8
   if (m_pConfiguration->getBoolParameter("-readsramb")) {
     list.addMarker(static_cast<uint16_t>((fpga >> 27) & 0x07 | 0x2ff0));           // add ID for XLM slot #
     list.addBlockCountRead32(sramb, static_cast<uint32_t>(0x00000ffe), registerAmod); // Transfer count for 32-bit word data
@@ -226,8 +224,9 @@
   printf("clear_veto reg addr is %x\n",fpga+FPGA_clear_veto*4);
   // zero the word count to prevent rereading this event
   //  list.addWrite32(srama, registerAmod, static_cast<uint32_t>(0));
-  list.addWrite32(fpga+FPGA_clear_veto*4, registerAmod, static_cast<uint32_t>(1)); // clear veto_reset
-
+  if (m_pConfiguration->getBoolParameter("-clearveto")) {
+    list.addWrite32(fpga+FPGA_clear_veto*4, registerAmod, static_cast<uint32_t>(1)); // clear veto_reset
+  }
   addBusAccess(list, 0, static_cast<uint8_t>(0)); // Release all busses and off we go.
 
 }
