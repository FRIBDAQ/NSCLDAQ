/*
    This software is Copyright by the Board of Trustees of Michigan
    State University (c) Copyright 2005.

    You may use this software under the terms of the GNU public license
    (GPL).  The terms of this license are described at:

     http://www.gnu.org/licenses/gpl.txt

     Author:
             Ron Fox
	     NSCL
	     Michigan State University
	     East Lansing, MI 48824-1321
*/
/*
Device driver for the HINP chip using XLM controller and Vmusb interface

*/

#include <config.h>
#include "CHINP.h"
#include "CReadoutModule.h"

#include <CVMUSB.h>
#include <CVMUSBReadoutList.h>

#include <stdlib.h>
#include <errno.h>
#include <string.h>
#include <stdio.h>
#include <unistd.h>

using namespace std;

////////////////////////////////////////////////////////////////////////////////////////
// Local constant definitions:
////////////////////////////////////////////////////////////////////////////////////////

// Address modifiers we are going to use:

static const uint8_t   registerAmod(CVMUSBReadoutList::a32UserData);
static const uint8_t   blockTransferAmod(CVMUSBReadoutList::a32UserBlock); 

// Clock ns per VMUSB delay tick.

static const float     vmusbClockTick(12.5);
static const float     busDelay(10/vmusbClockTick); // ticks to delay prior to getting the bus.
// map some XLM register addresses
static const uint32_t  BUSAOwner  (0x810000); // Shows who has bus A (SRAM A)
static const uint32_t  BUSBOwner  (0x810004); // Shows who has bus B (SRAM B)
static const uint32_t  BUSXOwner  (0x810008); // Shows who has bus X (FPGA).
static const uint32_t  ForceOffBus(0x80000c); // Register to force FPGA/DSP off bus.
// bits in XLM registers
static const uint32_t ForceOffBusForce(0x00000001); // Force all but VME off bus.

// FPGA mode bits:

static const uint32_t MODE_UNIFIED(1);
static const uint32_t MODE_HAVEFADC(4);

////////////////////////////////////////////////////////////////////////////////////////
//  Canonical function implementations:
////////////////////////////////////////////////////////////////////////////////////////
/*!
  Construction.. the baseclass constructor is just fine for us now:
*/
CHINP::CHINP() {}
/*!  Copy Construction: base class is fine for us too:

 */
CHINP::CHINP(const CHINP& rhs) :
  CXLM(rhs) {}
/*!
  Destructor is here to chain to the base class too:
*/
CHINP::~CHINP() {}

/*!
  Assignment is also just fine in the base class:


   @param rhs What we are `assigning' to *this.
   @return CHINP&
   @retval *this
*/
CHINP&
CHINP::operator=(const CHINP& rhs)
{
  return reinterpret_cast<CHINP&>(CXLM::operator=(rhs));
}

/**
 * onAttach
 * 
 *  Defines configuration parameters for the device:
 *
 * @param configuration - reference to the configuration database for this object.
 */
void
CHINP::onAttach(CReadoutModule& configuration)
{
  CXLM::onAttach(configuration); // base class stuff too.
  configuration.addParameter("-readsramb", CConfigurableObject::isBool, 
			     NULL, "false");
<<<<<<< HEAD
=======
  configuration.addParameter("-havefadc", CConfigurableObject::isBool, NULL, "true");
>>>>>>> 203b4b13
}

///////////////////////////////////////////////////////////////////////////////////
// CReadoutHardware interfac methods
///////////////////////////////////////////////////////////////////////////////////

/*!
   At initialization time, we don't load the firmware file.
   @param CVMUSB& controller - Reference to a VM-USB controller object.
*/
void
CHINP::Initialize(CVMUSB& controller)
{
  int i,j,k,status;
  uint32_t response[2048];
  size_t bytesRead;
  uint32_t base, fpga, srama;
  uint16_t test1;
  uint32_t test2;

  bool haveFadc = m_pConfiguration->getBoolParameter("-havefadc");

  uint32_t fpgaMode = MODE_UNIFIED;
  if (haveFadc) fpgaMode |=  MODE_HAVEFADC;


  base = sramA();  // base addr of VME module
  CXLM::accessBus(controller, static_cast<uint32_t>(CXLM::REQ_X));
  controller.vmeRead32(base+BUSXOwner, registerAmod, &test2);
  printf("CHINP 5/1/2012\n");
  printf("bus control X reads %x\n",test2);
  fpga = FPGA();           // establish base address of module's FPGA
  controller.vmeRead32(base+0x820048, registerAmod, &test2);
  printf("XLM serial number read from VME addr 0x%x\n",base+0x820048);
  printf("XLM serial number is 0x%x\n",test2);
  controller.vmeWrite32(fpga+FPGA_ABus*4, registerAmod, static_cast<uint32_t>(0)); // turn off glbl_enbl
  controller.vmeWrite32(fpga+FPGA_ABus*4, registerAmod, static_cast<uint32_t>(forcereset)); // reset the chips
  controller.vmeWrite32(fpga+FPGA_ABus*4, registerAmod, static_cast<uint32_t>(0)); // turn off reset

  // This could just be a usleep right(?).


  controller.vmeWrite32(fpga+FPGA_ABus*4, registerAmod, static_cast<uint32_t>(0)); // wait
  controller.vmeWrite32(fpga+FPGA_ABus*4, registerAmod, static_cast<uint32_t>(0)); // wait
  controller.vmeWrite32(fpga+FPGA_ABus*4, registerAmod, static_cast<uint32_t>(0)); // wait
  controller.vmeWrite32(fpga+FPGA_ABus*4, registerAmod, static_cast<uint32_t>(0)); // wait
  controller.vmeWrite32(fpga+FPGA_ABus*4, registerAmod, static_cast<uint32_t>(0)); // wait
  controller.vmeWrite32(fpga+FPGA_ABus*4, registerAmod, static_cast<uint32_t>(0)); // wait
  controller.vmeWrite32(fpga+FPGA_ABus*4, registerAmod, static_cast<uint32_t>(0)); // wait
 // now set XLM to Unified readout mode, without internal ADC
  printf("Setting mode to %d 5 means you selected XLM-XXV 1 means you have an external FADC\n", fpgaMode);
  controller.vmeWrite32(fpga+ReadoutMode*4, registerAmod, fpgaMode); // ADC on, Unified On
  // prepare XLM to accept triggers
  controller.vmeWrite32(fpga+FPGA_enblA*4, registerAmod, static_cast<uint32_t>(1)); // turn on ext enbl
  controller.vmeWrite32(fpga+FPGA_ABus*4, registerAmod, static_cast<uint32_t>(glbl_enable)); // turn on glbl_enbl

  if(m_pConfiguration->getBoolParameter("-readsramb")) {
    controller.vmeWrite32(fpga+FPGA_enblB*4, registerAmod, static_cast<uint32_t>(1)); // external enable for B.
    controller.vmeWrite32(fpga+FPGA_Bbus*4, registerAmod, static_cast<uint32_t>(glbl_enable)); // Global enable for B.
  }

  controller.vmeWrite32(fpga+FPGA_clear_veto*4, registerAmod, static_cast<uint32_t>(1)); // clear veto_reset
  CXLM::accessBus(controller, static_cast<uint32_t>(0)); // release bus

}

/*!
  Sets the readout list for the HINP-XLM module.  The assumption is that by now sufficient
  delay has been added that we can just get going:
  - Acquire SRAMA.
  - delay 200ns for the XLM to get off the bus since we can't check that we have it yet.
  - Read location 0 of the XLM SRAMA as the word count.
  - Do a block read using the count from the prior operation.
  - Release SRAMA and acquire BUS X to the FPGA register set.
  - delay 200ns
  - Turn off global enable, enable external trigger, then turn on global enable
  - Release Xbus.
  @param list - The VMUSB Readout list to which we are adding our instructions.

*/
void
CHINP::addReadoutList(CVMUSBReadoutList& list)
{
  // Figure out my bus delay in integer ticks.. fractional clock ticks result in an extra
  // tick being added:

  unsigned int busDelayTicks = static_cast<unsigned int>(busDelay);
  uint32_t fpga = FPGA();

  addBusAccess(list, CXLM::REQ_A | CXLM::REQ_B | CXLM::REQ_X,
	       static_cast<uint8_t>(2));
  //  list.addWrite32(fpga+FPGA_ABus*4, registerAmod, static_cast<uint32_t>(0)); // turn off glbl_enbl
  uint32_t srama = sramA();	// Base address of sram A
  uint32_t sramb = sramB();	// Base address of sram B
  //  read chip ID and channel address
  list.addMarker(static_cast<uint16_t>((fpga >> 27) & 0x07 | 0x1ff0));           // add ID for XLM slot #
  list.addBlockCountRead32(srama, static_cast<uint32_t>(0x00000ffe), registerAmod); // Transfer count for 32-bit word data
<<<<<<< HEAD
  list.addMaskedCountBlockRead32(srama + sizeof(uint32_t), blockTransferAmod);  list.addBlockCountRead32(srama, static_cast<uint32_t>(0x00000ffe), registerAmod); // Transfer count for 32-bit word data
  list.addMaskedCountBlockRead32(srama + sizeof(uint32_t), blockTransferAmod);
=======
  list.addMaskedCountBlockRead32(srama + sizeof(uint32_t), blockTransferAmod);  

>>>>>>> 203b4b13
  if (m_pConfiguration->getBoolParameter("-readsramb")) {
    list.addMarker(static_cast<uint16_t>((fpga >> 27) & 0x07 | 0x2ff0));           // add ID for XLM slot #
    list.addBlockCountRead32(sramb, static_cast<uint32_t>(0x00000ffe), registerAmod); // Transfer count for 32-bit word data
    list.addMaskedCountBlockRead32(sramb + sizeof(uint32_t), blockTransferAmod);
  }
  // read ADC data (non-unified only)
  //  list.addBlockCountRead32(srama, 0x00000fff, registerAmod); // Transfer count for data
  //  list.addMaskedCountBlockRead32(sramb, blockTransferAmod);
  //  list.addWrite32(fpga+FPGA_ABus*4, registerAmod, forcereset); // reset the chips
  //  list.addWrite32(fpga+FPGA_enblA*4, registerAmod, 1); // turn on ext enbl
  //  list.addDelay(50);              // allow things to quiet down before enabling discs
  //  list.addWrite32(fpga+FPGA_ABus*4, registerAmod, glbl_enable); // turn on glbl_enbl
  printf("clear_veto reg addr is %x\n",fpga+FPGA_clear_veto*4);
  // zero the word count to prevent rereading this event
  //  list.addWrite32(srama, registerAmod, static_cast<uint32_t>(0));
  list.addWrite32(fpga+FPGA_clear_veto*4, registerAmod, static_cast<uint32_t>(1)); // clear veto_reset

  addBusAccess(list, 0, static_cast<uint8_t>(0)); // Release all busses and off we go.

}

/*!
  Clone, as usual, is just a call to our copy constructor:
*/
CReadoutHardware*
CHINP::clone() const
{
  return new CHINP(*this);
}<|MERGE_RESOLUTION|>--- conflicted
+++ resolved
@@ -103,10 +103,7 @@
   CXLM::onAttach(configuration); // base class stuff too.
   configuration.addParameter("-readsramb", CConfigurableObject::isBool, 
 			     NULL, "false");
-<<<<<<< HEAD
-=======
   configuration.addParameter("-havefadc", CConfigurableObject::isBool, NULL, "true");
->>>>>>> 203b4b13
 }
 
 ///////////////////////////////////////////////////////////////////////////////////
@@ -204,13 +201,8 @@
   //  read chip ID and channel address
   list.addMarker(static_cast<uint16_t>((fpga >> 27) & 0x07 | 0x1ff0));           // add ID for XLM slot #
   list.addBlockCountRead32(srama, static_cast<uint32_t>(0x00000ffe), registerAmod); // Transfer count for 32-bit word data
-<<<<<<< HEAD
-  list.addMaskedCountBlockRead32(srama + sizeof(uint32_t), blockTransferAmod);  list.addBlockCountRead32(srama, static_cast<uint32_t>(0x00000ffe), registerAmod); // Transfer count for 32-bit word data
-  list.addMaskedCountBlockRead32(srama + sizeof(uint32_t), blockTransferAmod);
-=======
   list.addMaskedCountBlockRead32(srama + sizeof(uint32_t), blockTransferAmod);  
 
->>>>>>> 203b4b13
   if (m_pConfiguration->getBoolParameter("-readsramb")) {
     list.addMarker(static_cast<uint16_t>((fpga >> 27) & 0x07 | 0x2ff0));           // add ID for XLM slot #
     list.addBlockCountRead32(sramb, static_cast<uint32_t>(0x00000ffe), registerAmod); // Transfer count for 32-bit word data
