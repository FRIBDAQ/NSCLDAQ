/*
    This software is Copyright by the Board of Trustees of Michigan
    State University (c) Copyright 2014.

    You may use this software under the terms of the GNU public license
    (GPL).  The terms of this license are described at:

     http://www.gnu.org/licenses/gpl.txt

     Author:
             Jeromy Tompkins
	     NSCL
	     Michigan State University
	     East Lansing, MI 48824-1321
*/


static const char* Copyright = "(C) Copyright Michigan State University 2014, All rights reserved";


#include <cppunit/extensions/HelperMacros.h>
#include <algorithm>
#include <COneShotException.h>
#include <stdint.h>
#include <limits>
#include <CRingStateChangeItem.h>
#include <CDataFormatItem.h>

#define private public
#define protected public
#include "COneShotHandler.h"
#undef private
#undef protected 

// A test suite 
class COneShotHandlerTest : public CppUnit::TestFixture
{
  public:
    COneShotHandlerTest();

    CPPUNIT_TEST_SUITE( COneShotHandlerTest );
    CPPUNIT_TEST ( testConstructor );
    CPPUNIT_TEST ( testWaitForBegin );
    CPPUNIT_TEST ( testCount );
    CPPUNIT_TEST ( testSkipUntilBegin );
    CPPUNIT_TEST ( testThrowOnExtraStateChange );
    CPPUNIT_TEST ( testThrowOnRunNoChange );
    CPPUNIT_TEST ( testBecomesComplete );
    CPPUNIT_TEST ( testTooManyBegins );
<<<<<<< HEAD
=======
    CPPUNIT_TEST ( testUpdateNull );
    CPPUNIT_TEST ( testWaitForBegin_1 );
>>>>>>> 470ffee1
    CPPUNIT_TEST_SUITE_END();

  public:
    void setUp();
    void tearDown();

    void testConstructor();
    void testWaitForBegin();
    void testCount();
    void testComplete();
    void testSkipUntilBegin();
    void testThrowOnExtraStateChange();
    void testThrowOnRunNoChange();
    void testBecomesComplete();
    void testTooManyBegins();
<<<<<<< HEAD
=======
    void testUpdateNull();
    void testWaitForBegin_1();
>>>>>>> 470ffee1
};


// Register it with the test factory
CPPUNIT_TEST_SUITE_REGISTRATION( COneShotHandlerTest );

COneShotHandlerTest::COneShotHandlerTest()
{}

void COneShotHandlerTest::setUp()
{
}

void COneShotHandlerTest::tearDown()
{
}


void COneShotHandlerTest::testConstructor()
{
  std::cout << "BEGIN COneShotHandlerTest " << std::endl;
  uint32_t nsources= 1;
  COneShotHandler handler(nsources);

  CPPUNIT_ASSERT_EQUAL(nsources, handler.m_nExpectedSources);
  CPPUNIT_ASSERT_EQUAL(4, (int)handler.m_stateCounts.size());
  CPPUNIT_ASSERT_EQUAL(false, handler.m_complete);
  CPPUNIT_ASSERT_EQUAL(std::numeric_limits<uint32_t>::max(), handler.m_cachedRunNo);

  std::map<uint32_t,uint32_t>::iterator it = handler.m_stateCounts.begin();
  std::map<uint32_t,uint32_t>::iterator itend = handler.m_stateCounts.end();
  
  int i=1;
  while (it != itend) {
    CPPUNIT_ASSERT_EQUAL(i, (int) it->first);
    CPPUNIT_ASSERT_EQUAL(0, (int) it->second);

    ++it;
    ++i;
  } 
  
}

void COneShotHandlerTest::testWaitForBegin()
{
  std::cout << "BEGIN COneShotHandlerTest:: wait for begin " << std::endl;
  uint32_t nsources= 2;
  COneShotHandler handler(nsources);
  
  CRingStateChangeItem begin0(BEGIN_RUN);
  begin0.setRunNumber(40);
  
  // We should be waiting
  CPPUNIT_ASSERT_EQUAL(true, handler.waitingForBegin());
  
  // Handle an event
  handler.update(&begin0);

  // we should not longer be waiting
  CPPUNIT_ASSERT_EQUAL(false, handler.waitingForBegin());
  
  std::cout << "DONE COneShotHandlerTest:: wait for begin " << std::endl;

}


void COneShotHandlerTest::testCount()
{
  COneShotHandler handler(0);
  handler.m_stateCounts[BEGIN_RUN]=1; 
  handler.m_stateCounts[END_RUN]=2; 
  handler.m_stateCounts[PAUSE_RUN]=3; 
  handler.m_stateCounts[RESUME_RUN]=4;

  CPPUNIT_ASSERT_EQUAL(1, (int) handler.getCount(BEGIN_RUN));
  CPPUNIT_ASSERT_EQUAL(2, (int) handler.getCount(END_RUN));
  CPPUNIT_ASSERT_EQUAL(3, (int) handler.getCount(PAUSE_RUN));
  CPPUNIT_ASSERT_EQUAL(4, (int) handler.getCount(RESUME_RUN));
}


void COneShotHandlerTest::testComplete()
{
  COneShotHandler handler(1);
  
  CRingStateChangeItem begin(BEGIN_RUN);
  handler.update(&begin);

  CPPUNIT_ASSERT_EQUAL(false,handler.complete());
}

void COneShotHandlerTest::testSkipUntilBegin()
{
  COneShotHandler handler(1);
  
  CRingStateChangeItem pause(PAUSE_RUN);
  std::cout << "Before : " << handler.getCount(PAUSE_RUN) << std::endl;
  handler.update(&pause);

  CPPUNIT_ASSERT_EQUAL(0, (int)handler.getCount(PAUSE_RUN));
}


void COneShotHandlerTest::testThrowOnExtraStateChange()
{
  COneShotHandler handler(1);
  handler.m_complete = true;
  
  CRingStateChangeItem pause(PAUSE_RUN);
  CPPUNIT_ASSERT_THROW(handler.update(&pause), COneShotException);
  
}

void COneShotHandlerTest::testThrowOnRunNoChange()
{
  COneShotHandler handler(1);
  handler.m_cachedRunNo = 3;
  
  CRingStateChangeItem end(END_RUN);
  end.setRunNumber(30);
  CPPUNIT_ASSERT_THROW(handler.update(&end), COneShotException);
  
  CRingStateChangeItem begin(BEGIN_RUN);
  begin.setRunNumber(30);
  CPPUNIT_ASSERT_THROW(handler.update(&begin), COneShotException);

  CRingStateChangeItem pause(PAUSE_RUN);
  pause.setRunNumber(30);
  CPPUNIT_ASSERT_THROW(handler.update(&pause), COneShotException);

  CRingStateChangeItem resume(RESUME_RUN);
  resume.setRunNumber(30);
  CPPUNIT_ASSERT_THROW(handler.update(&resume), COneShotException);
}


void COneShotHandlerTest::testBecomesComplete()
{
  COneShotHandler handler(1);
  // make sure that we are not waitingForBegin
  handler.m_stateCounts[BEGIN_RUN] = 1;

  CPPUNIT_ASSERT_EQUAL(false, handler.complete());

  CRingStateChangeItem end(END_RUN);
  handler.update(&end);
  CPPUNIT_ASSERT_EQUAL(true, handler.complete());

}

void COneShotHandlerTest::testTooManyBegins()
{
  COneShotHandler handler(1);
  handler.m_stateCounts[BEGIN_RUN] = 1;

  CRingStateChangeItem begin(BEGIN_RUN);
  
  CPPUNIT_ASSERT_THROW(handler.update(&begin),COneShotException);
<<<<<<< HEAD
=======
}

void COneShotHandlerTest::testUpdateNull()
{
  COneShotHandler handler(1);

  CPPUNIT_ASSERT_THROW(handler.update(0),COneShotException);
}

void COneShotHandlerTest::testWaitForBegin_1()
{
  std::cout << "BEGIN COneShotHandlerTest:: wait for begin " << std::endl;
  uint32_t nsources= 2;
  COneShotHandler handler(nsources);
  
  CDataFormatItem format;
  CRingStateChangeItem begin0(BEGIN_RUN);
  begin0.setRunNumber(40);
  
  // We should be waiting
  CPPUNIT_ASSERT_EQUAL(true, handler.waitingForBegin());
  
  // Handle an event
  handler.update(&format);

  // we should still be waiting 
  CPPUNIT_ASSERT_EQUAL(true, handler.waitingForBegin());

  handler.update(&begin0);

  // we should not longer be waiting
  CPPUNIT_ASSERT_EQUAL(false, handler.waitingForBegin());
  
  std::cout << "DONE COneShotHandlerTest:: wait for begin " << std::endl;

>>>>>>> 470ffee1
}<|MERGE_RESOLUTION|>--- conflicted
+++ resolved
@@ -47,11 +47,7 @@
     CPPUNIT_TEST ( testThrowOnRunNoChange );
     CPPUNIT_TEST ( testBecomesComplete );
     CPPUNIT_TEST ( testTooManyBegins );
-<<<<<<< HEAD
-=======
-    CPPUNIT_TEST ( testUpdateNull );
     CPPUNIT_TEST ( testWaitForBegin_1 );
->>>>>>> 470ffee1
     CPPUNIT_TEST_SUITE_END();
 
   public:
@@ -67,11 +63,7 @@
     void testThrowOnRunNoChange();
     void testBecomesComplete();
     void testTooManyBegins();
-<<<<<<< HEAD
-=======
-    void testUpdateNull();
     void testWaitForBegin_1();
->>>>>>> 470ffee1
 };
 
 
@@ -230,8 +222,6 @@
   CRingStateChangeItem begin(BEGIN_RUN);
   
   CPPUNIT_ASSERT_THROW(handler.update(&begin),COneShotException);
-<<<<<<< HEAD
-=======
 }
 
 void COneShotHandlerTest::testUpdateNull()
@@ -267,5 +257,4 @@
   
   std::cout << "DONE COneShotHandlerTest:: wait for begin " << std::endl;
 
->>>>>>> 470ffee1
 }