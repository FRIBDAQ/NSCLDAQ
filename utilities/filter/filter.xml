--- conflicted
+++ resolved
@@ -1,1030 +1,1039 @@
-<!-- chapter frameworks -->
-
-<chapter id="ch.filter">
-  <title id="ch.filter-title">Filter framework</title>
-
-  <section>
-    <title>Overview</title>
-
-    <para>
-      The data stream in nscldaq is flexibly configured and consists of
-      streaming data between nodes, which are most commonly ringbuffers. Data is
-      pulled from the upstream node, the source, and passed on to the downstream
-      node, the sink. Occasionally, it is useful to be able to insert a program
-      to inspect or manipulate the data in between nodes. Probably the most
-      common example of this is a data integrity checker program. Other
-      scenarios that may find use for a filter program are when a program
-      downstream, like SpecTcl, expects a certain data format and the data is
-      not originally formatted that way or if for diagnostic purposes one needs
-      to implement a program to count events in a channel for which there are no
-      hardware scalers setup.
-    </para>
-
-    <para>
-      The nscldaq provides a framework for constructing a filter program that aims
-      to greatly simplify the development of a filter program. A filter program
-      essentially consists of three stages. 
-    </para>
-
-    <variablelist>
-      <title>Stages of a filter program</title>
-      <varlistentry>
-        <term>Extraction</term>
-        <listitem>
-          <para>
-            In this stage the ring items are read from the data source.
-          </para>
-        </listitem>
-      </varlistentry>
-      <varlistentry>
-        <term>Filtering / Handling</term>
-        <listitem>
-          <para>
-            The filtering or handling stage deals with how the ring items are to
-            be manipulated. It is here that the differing functionality of filter
-            programs is defined and consists of experiment-specific code.
-          </para>
-        </listitem>
-      </varlistentry>
-      <varlistentry>
-        <term>Insertion</term>
-        <listitem>
-          <para>
-            The final stage inserts the filtered ring items back into the data
-            stream to send to the sink.
-          </para>
-        </listitem>
-      </varlistentry>
-    </variablelist>
-
-    <para>
-      The first and the last stages of the filter program are completely generic
-      to all filter programs because all must read data from the source before
-      processing it and then subsequently send the data to the sink. Because these
-      are generic, the nscldaq filter framework has already implemented those
-      stages out of the box. The user is left the responsibility of implementing
-      the second stage. Implementation of stage 2 consists of defining C++ classes
-      that instantiate primitive filter objects to be registered to the framework.
-      Though initially this may sound like some work, it is only as complicated as
-      the filter the user desires to construct. For example, the trivial task of
-      counting the number of physics event items in the data stream, can be
-      accomplished with the following primitive filter:
-
-      <programlisting>
-#include &lt;CFilter.h&gt;
-
-class CounterFilter : public CFilter
-{
-  int m_count;
-
-  public:
-    CounterFilter() : m_count(0) {}
-
-    CounterFilter* clone() const { return new CounterFilter(*this); }
-
-    CRingItem* handlePhysicsEventItem(CPhysicsEventItem* item) 
-    { ++m_count; }
-};
-      </programlisting>
-    </para>
-
-  </section>
-  
-  <section>
-    <title>Getting Started</title>
-
-    <para>
-      A small kit is provided in the /usr/opt/nscldaq/VERSION/filterkit
-      directory. All of the source code needed to build a fully functional
-      filter program is provided in this directory. It is recommended that the
-      user start with these files to begin the process of creating his/her
-      filter program. Simply copy the entire directory to a working location or
-      the relevant files: Makefile, SkeletonMain.cpp, and CTemplateFilter.cpp. I
-      will explain the contents of each of these files in the following
-      sections.
-    </para>
-
-  </section>
-
-  <section>
-    <title>Defining a primitive filter</title>
-
-    <para>
-      Let's move to stage 2 of the filter program. The user defines the behavior
-      of the filter program by defining primitive filter objects that are
-      constructed by the user and registered to the framework. For the remainder
-      of this section, the term filter will refer to these objects rather than
-      the program. 
-    </para>
-
-    <para>
-      All filters used in the filter framework must derive from the CFilter base
-      class. A derived class of CFilter will define specific operations on the
-      different types of ring items by providing a new implementation of the
-      specific ring item handler. There are handlers defined for each of the
-      different ring item types:
-
-      <programlisting>
-CRingItem* handleStateChangeItem(CRingStateChangeItem*);
-CRingItem* handleScalerItem(CRingScalerItem*);
-CRingItem* handlePhysicsEventItem(CPhysicsEventItem*);
-CRingItem* handleFragmentItem(CRingFragmentItem*);
-CRingItem* handlePhysicsEventCountItem(CRingPhysicsEventCountItem*);
-CRingItem* handleTextItem(CRingTextItem*);
-CRingItem* handleRingItem(CRingItem*);       
-      </programlisting>
-    </para>
-
-    <para>
-     Each handler accepts as an argument a ring item read from the source and
-     will output a ring item to send to the sink. The framework will use the
-     type of each ring item it reads from the source to call the appropriate
-     handler method. Also, it is worth noting that handlers receiving a
-     specific ring item type can actually output any ring item type.
-     <footnote>
-       <para>
-         There is a limitation to this behavior though. If you have registered
-         more than one filter to the framework, and the first one mutates the
-         type of the ring item, the handler of the second filter will operate on
-         the ring item as though it were the original type.
-       </para>
-     </footnote>
-     It is not clear why the user would want to do this, but it is possible to,
-     for example, mutate scaler items into physics event items by means of a
-     filter.  It is also possible to prevent an item from being sent to the sink
-     by return 0 or nullptr from a handler. 
-    </para>
-
-    <para>
-      Implementing code for all of the handlers listed above is not necessary
-      because each handler has a default implementation in the base class. These
-      base implementations do nothing more than return the argument. An example
-      code snippet is included to illustrate this:
-      <programlisting>
-CRingItem* CFilter::handleTextItem(CRingTextItem* item) {
-
-	return static_cast&lt;CRingItem*&gt;(item);
-
-}
-      </programlisting>
-    </para>
-
-    <para>
-      The CFilter base class provides transparent handlers, i.e. it outputs the
-      exact data it receives as input. The base class handlers are defined as
-      virtual methods so that if the derived class implements a method with the
-      same signature as the base class, its implementation will be used instead
-      of the base implementation. This allows the user to define only the
-      handlers relevant to their problem area.
-    </para>
-
-    <para>
-      The CTemplateFilter.cpp source file contains a basic implementation of a
-      filter. It solves the unrealistic problem of needing to produce a mirror
-      image of event data. It copies event data in reverse order to the end of
-      the body. This hopefully demonstrates the flexibility that exists in the
-      framework. Notice that the TemplateFilter only implements one handler. 
-    </para>
-
-    <para>
-      In addition to handlers, user-defined filters can implement hooks that get
-      called prior to and after processing all ring items. The two methods have
-      the following signatures:
-    </para>
-
-    <classsynopsis language="c++">
-      <ooclass>
-        <classname>CFilter</classname>
-      </ooclass>
-
-      <methodsynopsis>
-        <void/> <methodname>initialize</methodname> <void/>
-      </methodsynopsis>
-
-      <methodsynopsis>
-        <void/> <methodname>finalize</methodname> <void/>
-      </methodsynopsis>
-    </classsynopsis>
-
-    <para>
-      The initialize() method is executed prior to the first ring item is
-      processed and the finalize() method is executed after the last ring item is
-      processed.
-    </para>
-
-
-  </section> 
-  <!-- End of building a primitive filter -->
-
-  <section>
-    <title>Building a composite filter</title>
-
-    <para>
-     A special filter is provided that allows users to stack primitive filters
-     together into a composite filter. This composite filter, CCompositeFilter,
-     maintains a list of registered filters and will call their respective
-     handlers in the order in which they were registered to it. The output of
-     the first filter is fed as an input to the second filter and so on. For
-     this reason, each subsequent filter must know how to parse the data
-     outputted from the previous filter. If a primitive filter returns 0, the
-     composite filter will stop iterating through its filters and return 0.
-    </para> 
-
-    <para>
-      Earlier it was mentioned that the user registers primitive filters to the
-      framework. To be more explicit, the framework maintains a composite filter
-      that the user registers his/her primitive filters to. Even though this is
-      the most basic and ubiquitous usage of the composite filter, one can
-      actually register composite filters to the filter framework as well. This
-      is possible because in the end, the composite filter is just another
-      filter. So have fun and don?t fear building composite filters to use in
-      the filter framework if it makes sense.
-    </para>
-
-  </section>
-  <!-- End of building a composite filter -->
-
-  <section>
-    <title>The main function</title> 
-
-    <para>
-      The main function of the program is where the user instantiates the
-      experiment specific filters and registers them to the framework. The
-      framework clones the filter objects and manages the cloned objects. The
-      original filter objects are left to the user to clean up. The
-      SkeletonMain.cpp file contains the main function for the filter kit. 
-    </para>
-
-    <programlisting>
-#include &lt;iostream&gt;
-#include &lt;CFatalException.h&gt; 
-#include &lt;CFilterMain.h&gt;     
-
-#include "CTemplateFilter.cpp"     <co id='filter-main-tempfiltinc' />
-
-int main(int argc, char* argv[])
-{
-  int status = 0;
-
-  try {
-
-    // Create the main
-    CFilterMain theApp(argc,argv); <co id='filter-main-maininst' />
-
-
-    // Construct filter(s) here.
-    CTemplateFilter user_filter;   <co id='filter-main-userfiltinst' />
-
-    // Register the filter(s) here. Note that if more than
-    // one filter will be registered, the order of registration
-    // will define the order of execution. If multiple filters are
-    // registered, the output of the first filter will become the
-    // input of the second filter and so on. 
-    theApp.registerFilter(&amp;user_filter); <co id='filter-main-register' />
-
-    // Run the main loop
-    theApp();                       <co id='filter-main-mainloop' />
-
-  } catch (CFatalException exc) {   <co id='filter-main-fatalexcept' />
-    status = 1;
-  } catch (...) {                   <co id='filter-main-unknownexcept' />
-    std::cout &lt;&lt; "Caught unknown fatal error...!" &lt;&lt; std::endl;
-    status = 2;
-  }
-
-  return status;
-}
-    </programlisting>
-
-			<para>
-        In the discussion below, the numbers refer to the same numbers in the
-        example above.
-			</para>
-		
-			<calloutlist>
-		
-				<callout arearefs='filter-main-tempfiltinc'>
-					<para>
-            Include the source code for the CTemplateFilter class. In more
-            elaborate filter programs this would likely just include the header
-            file and then link the implementation at compile time. However, for
-            simplicity, the CTemplateFilter class is defined and implemented in
-            the same source file. 
-					</para>
-				</callout>
-
-				<callout arearefs='filter-main-maininst'>
-					<para>
-            Instantiate the CFilterMain object. This object sets up the
-            framework, including the source and sink. It also handles the
-            parsing of command line parameters.
-					</para>
-				</callout>
-
-				<callout arearefs='filter-main-userfiltinst'>
-					<para>
-            Instantiate the user's filter(s). There can be any number of
-            filters instantiated here. If the user creates the filter on the
-            heap instead of the stack, they must delete their filter at the end
-            of the main program.
-					</para>
-				</callout>
-
-				<callout arearefs='filter-main-register'>
-					<para>
-            Register the user's filter(s). More than one filter can be
-            registered and the same filter can be registered multiple times.
-            The framework clones the filter and handles the memory allocated
-            for the cloned object. 
-					</para>
-				</callout>
-
-				<callout arearefs='filter-main-mainloop'>
-					<para>
-            Run the main loop of the program. Once this is called, data start
-            being read from the source, processed by the registered filters,
-            and then are passed to the sink. 
-					</para>
-				</callout>
-
-				<callout arearefs='filter-main-fatalexcept'>
-					<para>
-            Catch fatal exception. The CFatalException class is a dummy class
-            that has an empty implementation. It is just used to pass fatal
-            errors to the main function to abort execution. By default, the
-            filter framework will not throw fata exceptions from the main loop.
-            These should be limited to the first stage of filter.
-					</para>
-				</callout>
-
-				<callout arearefs='filter-main-unknownexcept'>
-					<para>
-					Catch all unhandled exceptions to exit gracefully. 
-					</para>
-				</callout>
-
-			</calloutlist>
-  
-  </section>
-  <!-- End of The main function -->
-  
-  <section>
-    <title>Building the filter program</title>
-
-    <para>
-      It is strongly recommended that you use the Makefile provided in the
-      driverkit directory to build your program. It can easily be modified to
-      adapt to changes in file names and even addition files if more than one
-      filter will be used.
-    </para>
-
-  </section>
-  <!-- End of building the filter program -->
-
-</chapter>
-<!-- /chapter -->
-
-<!-- manpage 3daq -->
-
-<refentry id='manpage.cfilter'>
-<<<<<<< HEAD
-=======
-  <refentryinfo>
-    <author>
-      <personname>
-        <firstname>Jeromy</firstname>
-        <surname>Tompkins</surname>
-      </personname>
-    </author>
-    <productname>NSCLDAQ</productname>
-    <productnumber></productnumber>
-  </refentryinfo>
->>>>>>> afc8c02c
-  <refmeta>
-    <refentrytitle id='manpage.cfilter_title'>CFilter</refentrytitle>
-    <manvolnum>3daq</manvolnum>
-  </refmeta>
-
-  <refnamediv>
-    <refname>CFilter</refname>
-    <refpurpose>Base class for primitive filters</refpurpose>
-  </refnamediv>
-
-
-  <refsynopsisdiv>
-    <programlisting>
-#include &lt;CFilter.h&gt;
-    </programlisting>
-    <synopsis>
-      <ooclass><classname>CFilter</classname></ooclass>
-
-      <constructorsynopsis>
-        <methodname>CFilter</methodname>
-        <void />
-      </constructorsynopsis>
-
-      <destructorsynopsis>
-        <modifier>virtual</modifier>
-        <methodname>~CRingItem</methodname>
-        <void />
-      </destructorsynopsis>
-
-      <methodsynopsis>
-        <modifier>virtual</modifier>
-        <type>CRingItem*</type>
-        <methodname>clone</methodname>
-        <modifier>const</modifier>
-      </methodsynopsis>
-
-      <methodsynopsis>
-        <modifier>virtual</modifier>
-        <type>CRingItem*</type>
-        <methodname>handleRingItem</methodname>
-        <methodparam>
-          <type>CRingItem*</type><parameter>item</parameter>
-        </methodparam>
-      </methodsynopsis>
-
-      <methodsynopsis>
-        <modifier>virtual</modifier>
-        <type>CRingItem*</type>
-        <methodname>handleStateChangeItem</methodname>
-        <methodparam>
-          <type>CRingStateChangeItem*</type><parameter>item</parameter>
-        </methodparam>
-      </methodsynopsis>
-
-      <methodsynopsis>
-        <modifier>virtual</modifier>
-        <type>CRingItem*</type>
-        <methodname>handleScalerItem</methodname>
-        <methodparam>
-          <type>CRingScalerItem*</type><parameter>item</parameter>
-        </methodparam>
-      </methodsynopsis>
-
-      <methodsynopsis>
-        <modifier>virtual</modifier>
-        <type>CRingItem*</type>
-        <methodname>handlePhysicsEventItem</methodname>
-        <methodparam>
-          <type>CPhysicsEventItem*</type><parameter>item</parameter>
-        </methodparam>
-      </methodsynopsis>
-
-      <methodsynopsis>
-        <modifier>virtual</modifier>
-        <type>CRingItem*</type>
-        <methodname>handleFragmentItem</methodname>
-        <methodparam>
-          <type>CRingFragmentItem*</type><parameter>item</parameter>
-        </methodparam>
-      </methodsynopsis>
-
-      <methodsynopsis>
-        <modifier>virtual</modifier>
-        <type>CRingItem*</type>
-        <methodname>handlePhysicsEventCountItem</methodname>
-        <methodparam>
-          <type>CRingPhysicsEventCountItem*</type><parameter>item</parameter>
-        </methodparam>
-      </methodsynopsis>
-
-      <methodsynopsis>
-        <modifier>virtual</modifier>
-        <type>CRingItem*</type>
-        <methodname>handleTextItem</methodname>
-        <methodparam>
-          <type>CRingTextItem*</type><parameter>item</parameter>
-        </methodparam>
-      </methodsynopsis>
-
-      <methodsynopsis>
-        <modifier>virtual</modifier>
-        <void/> <methodname>initialize</methodname> <void/>
-      </methodsynopsis>
-
-      <methodsynopsis>
-        <modifier>virtual</modifier>
-        <void/> <methodname>finalize</methodname> <void/>
-      </methodsynopsis>
-    </synopsis>
-
-  </refsynopsisdiv>
-
-  <refsect1>
-    <title>DESCRIPTION</title>
-
-    <para>
-      <classname>CFilter</classname> is the base class of all primitive
-      filters. It cannot be instantiated because it is an abstract class. The
-      <methodname>clone</methodname> method is a null method to enforce that
-      this must be clonable.
-    </para>
-
-    <para>
-      A series of handler methods are declared virtual for derived classes to
-      write their own handler implementations. Because all of these handlers
-      provide a default implementation, derived classes need not write an
-      implementation for all of the handlers. All of the handlers in the base
-      class do nothing more than return the ring item passed as an argument.
-    </para>
-
-  </refsect1>
-
-  <refsect1>
-    <title>Public member functions</title>
-
-    <constructorsynopsis>
-      <methodname>CFilter</methodname>
-      <void />
-    </constructorsynopsis>
-    <para>
-      The default constructor is a no-op.
-    </para>
-
-    <destructorsynopsis>
-      <modifier>virtual</modifier>
-      <methodname>~CRingItem</methodname>
-      <void />
-    </destructorsynopsis>
-    <para>
-      The virtual destructor is a no-op.
-    </para>
-
-    <methodsynopsis>
-      <modifier>virtual</modifier>
-      <type>CRingItem*</type>
-      <methodname>clone</methodname>
-      <modifier>const</modifier>
-    </methodsynopsis>
-    <para>
-      This is declared null.  
-    </para>
-
-    <methodsynopsis>
-      <modifier>virtual</modifier>
-      <type>CRingItem*</type>
-      <methodname>handleRingItem</methodname>
-      <methodparam>
-        <type>CRingItem*</type><parameter>item</parameter>
-      </methodparam>
-    </methodsynopsis>
-    <para>
-      Returns a copy of this.  
-    </para>
-
-    <methodsynopsis>
-      <modifier>virtual</modifier>
-      <type>CRingItem*</type>
-      <methodname>handleStateChangeItem</methodname>
-      <methodparam>
-        <type>CRingStateChangeItem*</type><parameter>item</parameter>
-      </methodparam>
-    </methodsynopsis>
-    <para>
-      Downcasts the item pointer to a CRingItem and returns it.
-    </para>
-
-    <methodsynopsis>
-      <modifier>virtual</modifier>
-      <type>CRingItem*</type>
-      <methodname>handleScalerItem</methodname>
-      <methodparam>
-        <type>CRingScalerItem*</type><parameter>item</parameter>
-      </methodparam>
-    </methodsynopsis>
-    <para>
-      Downcasts the item pointer to a CRingItem and returns it.
-    </para>
-
-    <methodsynopsis>
-      <modifier>virtual</modifier>
-      <type>CRingItem*</type>
-      <methodname>handlePhysicsEventItem</methodname>
-      <methodparam>
-        <type>CPhysicsEventItem*</type><parameter>item</parameter>
-      </methodparam>
-    </methodsynopsis>
-    <para>
-      Downcasts the item pointer to a CRingItem and returns it.
-    </para>
-
-    <methodsynopsis>
-      <modifier>virtual</modifier>
-      <type>CRingItem*</type>
-      <methodname>handleFragmentItem</methodname>
-      <methodparam>
-        <type>CRingFragmentItem*</type><parameter>item</parameter>
-      </methodparam>
-    </methodsynopsis>
-    <para>
-      Downcasts the item pointer to a CRingItem and returns it.
-    </para>
-
-    <methodsynopsis>
-      <modifier>virtual</modifier>
-      <type>CRingItem*</type>
-      <methodname>handlePhysicsEventCountItem</methodname>
-      <methodparam>
-        <type>CRingPhysicsEventCountItem*</type><parameter>item</parameter>
-      </methodparam>
-    </methodsynopsis>
-    <para>
-      Downcasts the item pointer to a CRingItem and returns it.
-    </para>
-
-    <methodsynopsis>
-      <modifier>virtual</modifier>
-      <type>CRingItem*</type>
-      <methodname>handleTextItem</methodname>
-      <methodparam>
-        <type>CRingTextItem*</type><parameter>item</parameter>
-      </methodparam>
-    </methodsynopsis>
-    <para>
-      Downcasts the item pointer to a CRingItem and returns it.
-    </para>
-
-    <methodsynopsis>
-      <modifier>virtual</modifier>
-      <void/>
-      <methodname>initialize</methodname>
-      <void/>
-    </methodsynopsis>
-    <para>
-      Method executed prior to the first ring item is handled. It is useful for
-      one-time initialization tasks. You should not use it for code that must
-      execute when a begin run occurs. 
-    </para>
-
-    <methodsynopsis>
-      <modifier>virtual</modifier>
-      <void/>
-      <methodname>finalize</methodname>
-      <void/>
-    </methodsynopsis>
-    <para>
-      Method executed after the last ring item is handled. It is useful for
-      clean up tasks such as writing a result to a file. You should not use it
-      for code that must execute when an end run occurs. 
-    </para>
-
-  </refsect1>
-
-</refentry>
-
-<refentry id='manpage.ccompositefilter'>
-  <refmeta>
-    <refentrytitle id='manpage.ccompositefilter_title'>CCompositeFilter</refentrytitle>
-    <manvolnum>3daq</manvolnum>
-  </refmeta>
-  
-  <refnamediv>
-    <refname>CCompositeFilter</refname>
-	  <refpurpose>A composite filter composed of primitive filters</refpurpose>
-  </refnamediv>
-
-
-  <refsynopsisdiv>
-    <programlisting>
-#include &lt;CCompositeFilter.h&gt;
-    </programlisting>
-    <synopsis>
-      <ooclass><classname>CCompositeFilter</classname></ooclass>
-
-      <constructorsynopsis>
-        <methodname>CCompositeFilter</methodname>
-        <void />
-      </constructorsynopsis>
-
-      <constructorsynopsis>
-        <methodname>CCompositeFilter</methodname>
-        <methodparam>
-          <type>const CCompositeFilter&amp;</type>
-          <parameter>rhs</parameter>
-        </methodparam>
-      </constructorsynopsis>
-
-      <methodsynopsis>
-        <type>CCompositeFilter&amp;</type>
-        <methodname>operator=()</methodname>
-        <methodparam>
-          <type>const CCompositeFilter&amp;</type>
-          <parameter>rhs</parameter>
-        </methodparam>
-      </methodsynopsis>
-
-      <destructorsynopsis>
-        <modifier>virtual</modifier>
-        <methodname>~CCompositeFilter</methodname>
-        <void />
-      </destructorsynopsis>
-
-      <methodsynopsis>
-        <modifier>virtual</modifier>
-        <type>CRingItem*</type>
-        <methodname>clone</methodname>
-        <modifier>const</modifier>
-      </methodsynopsis>
-
-      <methodsynopsis>
-        <type>void</type>
-        <methodname>registerFilter</methodname>
-        <methodparam>
-          <type>const CFilter*</type><parameter>filter</parameter>
-        </methodparam>
-      </methodsynopsis>
-
-      <methodsynopsis>
-        <modifier>virtual</modifier>
-        <type>CRingItem*</type>
-        <methodname>handleRingItem</methodname>
-        <methodparam>
-          <type>CRingItem*</type><parameter>item</parameter>
-        </methodparam>
-      </methodsynopsis>
-
-      <methodsynopsis>
-        <modifier>virtual</modifier>
-        <type>CRingItem*</type>
-        <methodname>handleStateChangeItem</methodname>
-        <methodparam>
-          <type>CRingStateChangeItem*</type><parameter>item</parameter>
-        </methodparam>
-      </methodsynopsis>
-
-      <methodsynopsis>
-        <modifier>virtual</modifier>
-        <type>CRingItem*</type>
-        <methodname>handleScalerItem</methodname>
-        <methodparam>
-          <type>CRingScalerItem*</type><parameter>item</parameter>
-        </methodparam>
-      </methodsynopsis>
-
-      <methodsynopsis>
-        <modifier>virtual</modifier>
-        <type>CRingItem*</type>
-        <methodname>handlePhysicsEventItem</methodname>
-        <methodparam>
-          <type>CPhysicsEventItem*</type><parameter>item</parameter>
-        </methodparam>
-      </methodsynopsis>
-
-      <methodsynopsis>
-        <modifier>virtual</modifier>
-        <type>CRingItem*</type>
-        <methodname>handleFragmentItem</methodname>
-        <methodparam>
-          <type>CRingFragmentItem*</type><parameter>item</parameter>
-        </methodparam>
-      </methodsynopsis>
-
-      <methodsynopsis>
-        <modifier>virtual</modifier>
-        <type>CRingItem*</type>
-        <methodname>handlePhysicsEventCountItem</methodname>
-        <methodparam>
-          <type>CRingPhysicsEventCountItem*</type><parameter>item</parameter>
-        </methodparam>
-      </methodsynopsis>
-
-      <methodsynopsis>
-        <modifier>virtual</modifier>
-        <type>CRingItem*</type>
-        <methodname>handleTextItem</methodname>
-        <methodparam>
-          <type>CRingTextItem*</type><parameter>item</parameter>
-        </methodparam>
-      </methodsynopsis>
-
-      <methodsynopsis>
-        <modifier>virtual</modifier>
-        <void/>
-        <methodname>initialize</methodname>
-        <void/>
-      </methodsynopsis>
-      <methodsynopsis>
-        <modifier>virtual</modifier>
-        <void/>
-        <methodname>finalize</methodname>
-        <void/>
-      </methodsynopsis>
-
-    </synopsis>
-
-  </refsynopsisdiv>
-
-  <refsect1>
-    <title>DESCRIPTION</title>
-
-    <para>
-      <classname>CCompositeFilter</classname> is a derived class of CFilter and
-      is technically a primitive filter. However, it maintains a registry of
-      primitive filters that ultimately define its functionality. The composite
-      filter owns the filters that exist in its registry. When registering a
-      primitive filter, the actual filter passed as an argument is not
-      registered. Instead, it is cloned and the clone is registered. In this
-      way, the composite filter guarantees that it has ownership of all filters
-      in its registry. It will delete all of the filters it owns at destruction
-      time. When the composite filter is copied, it clones all of the
-      target&apos;s filters rather than sharing pointers. 
-    </para>
-
-    <para>
-      All handler methods iteratively call the corresponding handler methods of
-      the registered primitive filters. The registration order of the primitive
-      filters defines the order in which the filters will be called. When its
-      registry is empty, the composite filter is just a transparent filter. 
-    </para>
-
-  </refsect1>
-
-  <refsect1>
-    <title>Public member functions</title>
-
-    <constructorsynopsis>
-      <methodname>CCompositeFilter</methodname>
-      <void />
-    </constructorsynopsis>
-    <para>
-      An empty registry is created. 
-    </para>
-
-    <constructorsynopsis>
-      <methodname>CCompositeFilter</methodname>
-      <methodparam>
-        <type>const CCompositeFilter&amp;</type>
-        <parameter>rhs</parameter>
-      </methodparam>
-    </constructorsynopsis>
-    <para>
-      All of the filters in the argument&apos;s registry are cloned. The order
-      of the registry is maintained.
-    </para>
-
-    <methodsynopsis>
-      <type>CCompositeFilter&amp;</type>
-      <methodname>operator=()</methodname>
-      <methodparam>
-        <type>const CCompositeFilter&amp;</type>
-        <parameter>rhs</parameter>
-      </methodparam>
-    </methodsynopsis>
-    <para>
-      All of the filters in the argument&apos;s registry are cloned into a
-      temporary registry. If no exceptions occur while performing this deep
-      copy, the filters currently in the registry are deleted. Subsequently,
-      the temporary registry becomes the registry. In this way, if errors occur
-      while performing the copy, the current registry is not alterred.
-    </para>
-
-    <destructorsynopsis>
-      <modifier>virtual</modifier>
-      <methodname>~CCompositeFilter</methodname>
-      <void />
-    </destructorsynopsis>
-    <para>
-      Deletes all of the filters in the registry and resizes the registry to 0. 
-    </para>
-
-    <methodsynopsis>
-      <modifier>virtual</modifier>
-      <type>CRingItem*</type>
-      <methodname>clone</methodname>
-      <modifier>const</modifier>
-    </methodsynopsis>
-    <para>
-      Returns a dynamically allocated copy of this object. 
-    </para>
-
-    <methodsynopsis>
-      <type>void</type>
-      <methodname>registerFilter</methodname>
-      <methodparam>
-        <type>const CFilter*</type><parameter>filter</parameter>
-      </methodparam>
-    </methodsynopsis>
-    <para>
-      Clones the filter passes as an argument and adds the clone to the back of
-      the registry. 
-    </para>
-
-    <methodsynopsis>
-      <modifier>virtual</modifier>
-      <type>CRingItem*</type>
-      <methodname>handleRingItem</methodname>
-      <methodparam>
-        <type>CRingItem*</type><parameter>item</parameter>
-      </methodparam>
-    </methodsynopsis>
-    <para>
-      Passes the item to the handleRingItem method of the registered primitives
-      in the order in which they were registered. The output of the first
-      primitive filter is passed as input to the second primitive filter. If
-      the primitive filters return a newly allocated CRingItem, this will
-      properly cleanup the items that are outputted by inner filters. In other
-      words, if there are two filters registered and both return different ring
-      items than they are passed, the output of the first filter will be
-      deleted and the output of the second filter will be returned. 
-    </para>
-
-    <methodsynopsis>
-      <modifier>virtual</modifier>
-      <type>CRingItem*</type>
-      <methodname>handleStateChangeItem</methodname>
-      <methodparam>
-        <type>CRingStateChangeItem*</type><parameter>item</parameter>
-      </methodparam>
-    </methodsynopsis>
-    <para>
-      Behaves exactly like handleRingItem except that handleStateChangeItem is called.
-    </para>
-
-    <methodsynopsis>
-      <modifier>virtual</modifier>
-      <type>CRingItem*</type>
-      <methodname>handleScalerItem</methodname>
-      <methodparam>
-        <type>CRingScalerItem*</type><parameter>item</parameter>
-      </methodparam>
-    </methodsynopsis>
-    <para>
-      Behaves exactly like handleRingItem except that handleScalerItem is called.
-    </para>
-
-    <methodsynopsis>
-      <modifier>virtual</modifier>
-      <type>CRingItem*</type>
-      <methodname>handlePhysicsEventItem</methodname>
-      <methodparam>
-        <type>CPhysicsEventItem*</type><parameter>item</parameter>
-      </methodparam>
-    </methodsynopsis>
-    <para>
-      Behaves exactly like handleRingItem except that handlePhysicsEventItem is
-      called.
-    </para>
-
-    <methodsynopsis>
-      <modifier>virtual</modifier>
-      <type>CRingItem*</type>
-      <methodname>handleFragmentItem</methodname>
-      <methodparam>
-        <type>CRingFragmentItem*</type><parameter>item</parameter>
-      </methodparam>
-    </methodsynopsis>
-    <para>
-      Behaves exactly like handleRingItem except that handleFragmentItem is called.
-    </para>
-
-    <methodsynopsis>
-      <modifier>virtual</modifier>
-      <type>CRingItem*</type>
-      <methodname>handlePhysicsEventCountItem</methodname>
-      <methodparam>
-        <type>CRingPhysicsEventCountItem*</type><parameter>item</parameter>
-      </methodparam>
-    </methodsynopsis>
-    <para>
-      Behaves exactly like handleRingItem except that handlePhysicsEventCountItem is called.
-    </para>
-
-    <methodsynopsis>
-      <modifier>virtual</modifier>
-      <type>CRingItem*</type>
-      <methodname>handleTextItem</methodname>
-      <methodparam>
-        <type>CRingTextItem*</type><parameter>item</parameter>
-      </methodparam>
-    </methodsynopsis>
-    <para>
-      Behaves exactly like handleRingItem except that handleTextItem is called.
-    </para>
-
-    <methodsynopsis>
-      <modifier>virtual</modifier>
-      <void/>
-      <methodname>initialize</methodname>
-      <void/>
-    </methodsynopsis>
-    <para>
-      Behaves exactly like handleRingItem except that initialize() called.
-    </para>
-
-    <methodsynopsis>
-      <modifier>virtual</modifier>
-      <void/>
-      <methodname>finalize</methodname>
-      <void/>
-    </methodsynopsis>
-    <para>
-      Behaves exactly like handleRingItem except that finalize() called.
-    </para>
-
-  </refsect1>
-
-</refentry>
-
-<!-- /manpage -->
+<!-- chapter frameworks -->
+
+<chapter id="ch.filter">
+  <title id="ch.filter-title">Filter framework</title>
+
+  <section>
+    <title>Overview</title>
+
+    <para>
+      The data stream in nscldaq is flexibly configured and consists of
+      streaming data between nodes, which are most commonly ringbuffers. Data is
+      pulled from the upstream node, the source, and passed on to the downstream
+      node, the sink. Occasionally, it is useful to be able to insert a program
+      to inspect or manipulate the data in between nodes. Probably the most
+      common example of this is a data integrity checker program. Other
+      scenarios that may find use for a filter program are when a program
+      downstream, like SpecTcl, expects a certain data format and the data is
+      not originally formatted that way or if for diagnostic purposes one needs
+      to implement a program to count events in a channel for which there are no
+      hardware scalers setup.
+    </para>
+
+    <para>
+      The nscldaq provides a framework for constructing a filter program that aims
+      to greatly simplify the development of a filter program. A filter program
+      essentially consists of three stages. 
+    </para>
+
+    <variablelist>
+      <title>Stages of a filter program</title>
+      <varlistentry>
+        <term>Extraction</term>
+        <listitem>
+          <para>
+            In this stage the ring items are read from the data source.
+          </para>
+        </listitem>
+      </varlistentry>
+      <varlistentry>
+        <term>Filtering / Handling</term>
+        <listitem>
+          <para>
+            The filtering or handling stage deals with how the ring items are to
+            be manipulated. It is here that the differing functionality of filter
+            programs is defined and consists of experiment-specific code.
+          </para>
+        </listitem>
+      </varlistentry>
+      <varlistentry>
+        <term>Insertion</term>
+        <listitem>
+          <para>
+            The final stage inserts the filtered ring items back into the data
+            stream to send to the sink.
+          </para>
+        </listitem>
+      </varlistentry>
+    </variablelist>
+
+    <para>
+      The first and the last stages of the filter program are completely generic
+      to all filter programs because all must read data from the source before
+      processing it and then subsequently send the data to the sink. Because these
+      are generic, the nscldaq filter framework has already implemented those
+      stages out of the box. The user is left the responsibility of implementing
+      the second stage. Implementation of stage 2 consists of defining C++ classes
+      that instantiate primitive filter objects to be registered to the framework.
+      Though initially this may sound like some work, it is only as complicated as
+      the filter the user desires to construct. For example, the trivial task of
+      counting the number of physics event items in the data stream, can be
+      accomplished with the following primitive filter:
+
+      <programlisting>
+#include &lt;CFilter.h&gt;
+
+class CounterFilter : public CFilter
+{
+  int m_count;
+
+  public:
+    CounterFilter() : m_count(0) {}
+
+    CounterFilter* clone() const { return new CounterFilter(*this); }
+
+    CRingItem* handlePhysicsEventItem(CPhysicsEventItem* item) 
+    { ++m_count; }
+};
+      </programlisting>
+    </para>
+
+  </section>
+  
+  <section>
+    <title>Getting Started</title>
+
+    <para>
+      A small kit is provided in the /usr/opt/nscldaq/VERSION/filterkit
+      directory. All of the source code needed to build a fully functional
+      filter program is provided in this directory. It is recommended that the
+      user start with these files to begin the process of creating his/her
+      filter program. Simply copy the entire directory to a working location or
+      the relevant files: Makefile, SkeletonMain.cpp, and CTemplateFilter.cpp. I
+      will explain the contents of each of these files in the following
+      sections.
+    </para>
+
+  </section>
+
+  <section>
+    <title>Defining a primitive filter</title>
+
+    <para>
+      Let's move to stage 2 of the filter program. The user defines the behavior
+      of the filter program by defining primitive filter objects that are
+      constructed by the user and registered to the framework. For the remainder
+      of this section, the term filter will refer to these objects rather than
+      the program. 
+    </para>
+
+    <para>
+      All filters used in the filter framework must derive from the CFilter base
+      class. A derived class of CFilter will define specific operations on the
+      different types of ring items by providing a new implementation of the
+      specific ring item handler. There are handlers defined for each of the
+      different ring item types:
+
+      <programlisting>
+CRingItem* handleStateChangeItem(CRingStateChangeItem*);
+CRingItem* handleScalerItem(CRingScalerItem*);
+CRingItem* handlePhysicsEventItem(CPhysicsEventItem*);
+CRingItem* handleFragmentItem(CRingFragmentItem*);
+CRingItem* handlePhysicsEventCountItem(CRingPhysicsEventCountItem*);
+CRingItem* handleTextItem(CRingTextItem*);
+CRingItem* handleRingItem(CRingItem*);       
+      </programlisting>
+    </para>
+
+    <para>
+     Each handler accepts as an argument a ring item read from the source and
+     will output a ring item to send to the sink. The framework will use the
+     type of each ring item it reads from the source to call the appropriate
+     handler method. Also, it is worth noting that handlers receiving a
+     specific ring item type can actually output any ring item type.
+     <footnote>
+       <para>
+         There is a limitation to this behavior though. If you have registered
+         more than one filter to the framework, and the first one mutates the
+         type of the ring item, the handler of the second filter will operate on
+         the ring item as though it were the original type.
+       </para>
+     </footnote>
+     It is not clear why the user would want to do this, but it is possible to,
+     for example, mutate scaler items into physics event items by means of a
+     filter.  It is also possible to prevent an item from being sent to the sink
+     by return 0 or nullptr from a handler. 
+    </para>
+
+    <para>
+      Implementing code for all of the handlers listed above is not necessary
+      because each handler has a default implementation in the base class. These
+      base implementations do nothing more than return the argument. An example
+      code snippet is included to illustrate this:
+      <programlisting>
+CRingItem* CFilter::handleTextItem(CRingTextItem* item) {
+
+	return static_cast&lt;CRingItem*&gt;(item);
+
+}
+      </programlisting>
+    </para>
+
+    <para>
+      The CFilter base class provides transparent handlers, i.e. it outputs the
+      exact data it receives as input. The base class handlers are defined as
+      virtual methods so that if the derived class implements a method with the
+      same signature as the base class, its implementation will be used instead
+      of the base implementation. This allows the user to define only the
+      handlers relevant to their problem area.
+    </para>
+
+    <para>
+      The CTemplateFilter.cpp source file contains a basic implementation of a
+      filter. It solves the unrealistic problem of needing to produce a mirror
+      image of event data. It copies event data in reverse order to the end of
+      the body. This hopefully demonstrates the flexibility that exists in the
+      framework. Notice that the TemplateFilter only implements one handler. 
+    </para>
+
+    <para>
+      In addition to handlers, user-defined filters can implement hooks that get
+      called prior to and after processing all ring items. The two methods have
+      the following signatures:
+    </para>
+
+    <classsynopsis language="c++">
+      <ooclass>
+        <classname>CFilter</classname>
+      </ooclass>
+
+      <methodsynopsis>
+        <void/> <methodname>initialize</methodname> <void/>
+      </methodsynopsis>
+
+      <methodsynopsis>
+        <void/> <methodname>finalize</methodname> <void/>
+      </methodsynopsis>
+    </classsynopsis>
+
+    <para>
+      The initialize() method is executed prior to the first ring item is
+      processed and the finalize() method is executed after the last ring item is
+      processed.
+    </para>
+
+
+  </section> 
+  <!-- End of building a primitive filter -->
+
+  <section>
+    <title>Building a composite filter</title>
+
+    <para>
+     A special filter is provided that allows users to stack primitive filters
+     together into a composite filter. This composite filter, CCompositeFilter,
+     maintains a list of registered filters and will call their respective
+     handlers in the order in which they were registered to it. The output of
+     the first filter is fed as an input to the second filter and so on. For
+     this reason, each subsequent filter must know how to parse the data
+     outputted from the previous filter. If a primitive filter returns 0, the
+     composite filter will stop iterating through its filters and return 0.
+    </para> 
+
+    <para>
+      Earlier it was mentioned that the user registers primitive filters to the
+      framework. To be more explicit, the framework maintains a composite filter
+      that the user registers his/her primitive filters to. Even though this is
+      the most basic and ubiquitous usage of the composite filter, one can
+      actually register composite filters to the filter framework as well. This
+      is possible because in the end, the composite filter is just another
+      filter. So have fun and don?t fear building composite filters to use in
+      the filter framework if it makes sense.
+    </para>
+
+  </section>
+  <!-- End of building a composite filter -->
+
+  <section>
+    <title>The main function</title> 
+
+    <para>
+      The main function of the program is where the user instantiates the
+      experiment specific filters and registers them to the framework. The
+      framework clones the filter objects and manages the cloned objects. The
+      original filter objects are left to the user to clean up. The
+      SkeletonMain.cpp file contains the main function for the filter kit. 
+    </para>
+
+    <programlisting>
+#include &lt;iostream&gt;
+#include &lt;CFatalException.h&gt; 
+#include &lt;CFilterMain.h&gt;     
+
+#include "CTemplateFilter.cpp"     <co id='filter-main-tempfiltinc' />
+
+int main(int argc, char* argv[])
+{
+  int status = 0;
+
+  try {
+
+    // Create the main
+    CFilterMain theApp(argc,argv); <co id='filter-main-maininst' />
+
+
+    // Construct filter(s) here.
+    CTemplateFilter user_filter;   <co id='filter-main-userfiltinst' />
+
+    // Register the filter(s) here. Note that if more than
+    // one filter will be registered, the order of registration
+    // will define the order of execution. If multiple filters are
+    // registered, the output of the first filter will become the
+    // input of the second filter and so on. 
+    theApp.registerFilter(&amp;user_filter); <co id='filter-main-register' />
+
+    // Run the main loop
+    theApp();                       <co id='filter-main-mainloop' />
+
+  } catch (CFatalException exc) {   <co id='filter-main-fatalexcept' />
+    status = 1;
+  } catch (...) {                   <co id='filter-main-unknownexcept' />
+    std::cout &lt;&lt; "Caught unknown fatal error...!" &lt;&lt; std::endl;
+    status = 2;
+  }
+
+  return status;
+}
+    </programlisting>
+
+			<para>
+        In the discussion below, the numbers refer to the same numbers in the
+        example above.
+			</para>
+		
+			<calloutlist>
+		
+				<callout arearefs='filter-main-tempfiltinc'>
+					<para>
+            Include the source code for the CTemplateFilter class. In more
+            elaborate filter programs this would likely just include the header
+            file and then link the implementation at compile time. However, for
+            simplicity, the CTemplateFilter class is defined and implemented in
+            the same source file. 
+					</para>
+				</callout>
+
+				<callout arearefs='filter-main-maininst'>
+					<para>
+            Instantiate the CFilterMain object. This object sets up the
+            framework, including the source and sink. It also handles the
+            parsing of command line parameters.
+					</para>
+				</callout>
+
+				<callout arearefs='filter-main-userfiltinst'>
+					<para>
+            Instantiate the user's filter(s). There can be any number of
+            filters instantiated here. If the user creates the filter on the
+            heap instead of the stack, they must delete their filter at the end
+            of the main program.
+					</para>
+				</callout>
+
+				<callout arearefs='filter-main-register'>
+					<para>
+            Register the user's filter(s). More than one filter can be
+            registered and the same filter can be registered multiple times.
+            The framework clones the filter and handles the memory allocated
+            for the cloned object. 
+					</para>
+				</callout>
+
+				<callout arearefs='filter-main-mainloop'>
+					<para>
+            Run the main loop of the program. Once this is called, data start
+            being read from the source, processed by the registered filters,
+            and then are passed to the sink. 
+					</para>
+				</callout>
+
+				<callout arearefs='filter-main-fatalexcept'>
+					<para>
+            Catch fatal exception. The CFatalException class is a dummy class
+            that has an empty implementation. It is just used to pass fatal
+            errors to the main function to abort execution. By default, the
+            filter framework will not throw fata exceptions from the main loop.
+            These should be limited to the first stage of filter.
+					</para>
+				</callout>
+
+				<callout arearefs='filter-main-unknownexcept'>
+					<para>
+					Catch all unhandled exceptions to exit gracefully. 
+					</para>
+				</callout>
+
+			</calloutlist>
+  
+  </section>
+  <!-- End of The main function -->
+  
+  <section>
+    <title>Building the filter program</title>
+
+    <para>
+      It is strongly recommended that you use the Makefile provided in the
+      driverkit directory to build your program. It can easily be modified to
+      adapt to changes in file names and even addition files if more than one
+      filter will be used.
+    </para>
+
+  </section>
+  <!-- End of building the filter program -->
+
+</chapter>
+<!-- /chapter -->
+
+<!-- manpage 3daq -->
+
+<refentry id='manpage.cfilter'>
+  <refentryinfo>
+    <author>
+      <personname>
+        <firstname>Jeromy</firstname>
+        <surname>Tompkins</surname>
+      </personname>
+    </author>
+    <productname>NSCLDAQ</productname>
+    <productnumber></productnumber>
+  </refentryinfo>
+  <refmeta>
+    <refentrytitle id='manpage.cfilter_title'>CFilter</refentrytitle>
+    <manvolnum>3daq</manvolnum>
+    <refmiscinfo class='empty'></refmiscinfo>
+  </refmeta>
+
+  <refnamediv>
+    <refname>CFilter</refname>
+    <refpurpose>Base class for primitive filters</refpurpose>
+  </refnamediv>
+
+
+  <refsynopsisdiv>
+    <programlisting>
+#include &lt;CFilter.h&gt;
+    </programlisting>
+    <synopsis>
+      <ooclass><classname>CFilter</classname></ooclass>
+
+      <constructorsynopsis>
+        <methodname>CFilter</methodname>
+        <void />
+      </constructorsynopsis>
+
+      <destructorsynopsis>
+        <modifier>virtual</modifier>
+        <methodname>~CRingItem</methodname>
+        <void />
+      </destructorsynopsis>
+
+      <methodsynopsis>
+        <modifier>virtual</modifier>
+        <type>CRingItem*</type>
+        <methodname>clone</methodname>
+        <modifier>const</modifier>
+      </methodsynopsis>
+
+      <methodsynopsis>
+        <modifier>virtual</modifier>
+        <type>CRingItem*</type>
+        <methodname>handleRingItem</methodname>
+        <methodparam>
+          <type>CRingItem*</type><parameter>item</parameter>
+        </methodparam>
+      </methodsynopsis>
+
+      <methodsynopsis>
+        <modifier>virtual</modifier>
+        <type>CRingItem*</type>
+        <methodname>handleStateChangeItem</methodname>
+        <methodparam>
+          <type>CRingStateChangeItem*</type><parameter>item</parameter>
+        </methodparam>
+      </methodsynopsis>
+
+      <methodsynopsis>
+        <modifier>virtual</modifier>
+        <type>CRingItem*</type>
+        <methodname>handleScalerItem</methodname>
+        <methodparam>
+          <type>CRingScalerItem*</type><parameter>item</parameter>
+        </methodparam>
+      </methodsynopsis>
+
+      <methodsynopsis>
+        <modifier>virtual</modifier>
+        <type>CRingItem*</type>
+        <methodname>handlePhysicsEventItem</methodname>
+        <methodparam>
+          <type>CPhysicsEventItem*</type><parameter>item</parameter>
+        </methodparam>
+      </methodsynopsis>
+
+      <methodsynopsis>
+        <modifier>virtual</modifier>
+        <type>CRingItem*</type>
+        <methodname>handleFragmentItem</methodname>
+        <methodparam>
+          <type>CRingFragmentItem*</type><parameter>item</parameter>
+        </methodparam>
+      </methodsynopsis>
+
+      <methodsynopsis>
+        <modifier>virtual</modifier>
+        <type>CRingItem*</type>
+        <methodname>handlePhysicsEventCountItem</methodname>
+        <methodparam>
+          <type>CRingPhysicsEventCountItem*</type><parameter>item</parameter>
+        </methodparam>
+      </methodsynopsis>
+
+      <methodsynopsis>
+        <modifier>virtual</modifier>
+        <type>CRingItem*</type>
+        <methodname>handleTextItem</methodname>
+        <methodparam>
+          <type>CRingTextItem*</type><parameter>item</parameter>
+        </methodparam>
+      </methodsynopsis>
+
+      <methodsynopsis>
+        <modifier>virtual</modifier>
+        <void/> <methodname>initialize</methodname> <void/>
+      </methodsynopsis>
+
+      <methodsynopsis>
+        <modifier>virtual</modifier>
+        <void/> <methodname>finalize</methodname> <void/>
+      </methodsynopsis>
+    </synopsis>
+
+  </refsynopsisdiv>
+
+  <refsect1>
+    <title>DESCRIPTION</title>
+
+    <para>
+      <classname>CFilter</classname> is the base class of all primitive
+      filters. It cannot be instantiated because it is an abstract class. The
+      <methodname>clone</methodname> method is a null method to enforce that
+      this must be clonable.
+    </para>
+
+    <para>
+      A series of handler methods are declared virtual for derived classes to
+      write their own handler implementations. Because all of these handlers
+      provide a default implementation, derived classes need not write an
+      implementation for all of the handlers. All of the handlers in the base
+      class do nothing more than return the ring item passed as an argument.
+    </para>
+
+  </refsect1>
+
+  <refsect1>
+    <title>Public member functions</title>
+
+    <constructorsynopsis>
+      <methodname>CFilter</methodname>
+      <void />
+    </constructorsynopsis>
+    <para>
+      The default constructor is a no-op.
+    </para>
+
+    <destructorsynopsis>
+      <modifier>virtual</modifier>
+      <methodname>~CRingItem</methodname>
+      <void />
+    </destructorsynopsis>
+    <para>
+      The virtual destructor is a no-op.
+    </para>
+
+    <methodsynopsis>
+      <modifier>virtual</modifier>
+      <type>CRingItem*</type>
+      <methodname>clone</methodname>
+      <modifier>const</modifier>
+    </methodsynopsis>
+    <para>
+      This is declared null.  
+    </para>
+
+    <methodsynopsis>
+      <modifier>virtual</modifier>
+      <type>CRingItem*</type>
+      <methodname>handleRingItem</methodname>
+      <methodparam>
+        <type>CRingItem*</type><parameter>item</parameter>
+      </methodparam>
+    </methodsynopsis>
+    <para>
+      Returns a copy of this.  
+    </para>
+
+    <methodsynopsis>
+      <modifier>virtual</modifier>
+      <type>CRingItem*</type>
+      <methodname>handleStateChangeItem</methodname>
+      <methodparam>
+        <type>CRingStateChangeItem*</type><parameter>item</parameter>
+      </methodparam>
+    </methodsynopsis>
+    <para>
+      Downcasts the item pointer to a CRingItem and returns it.
+    </para>
+
+    <methodsynopsis>
+      <modifier>virtual</modifier>
+      <type>CRingItem*</type>
+      <methodname>handleScalerItem</methodname>
+      <methodparam>
+        <type>CRingScalerItem*</type><parameter>item</parameter>
+      </methodparam>
+    </methodsynopsis>
+    <para>
+      Downcasts the item pointer to a CRingItem and returns it.
+    </para>
+
+    <methodsynopsis>
+      <modifier>virtual</modifier>
+      <type>CRingItem*</type>
+      <methodname>handlePhysicsEventItem</methodname>
+      <methodparam>
+        <type>CPhysicsEventItem*</type><parameter>item</parameter>
+      </methodparam>
+    </methodsynopsis>
+    <para>
+      Downcasts the item pointer to a CRingItem and returns it.
+    </para>
+
+    <methodsynopsis>
+      <modifier>virtual</modifier>
+      <type>CRingItem*</type>
+      <methodname>handleFragmentItem</methodname>
+      <methodparam>
+        <type>CRingFragmentItem*</type><parameter>item</parameter>
+      </methodparam>
+    </methodsynopsis>
+    <para>
+      Downcasts the item pointer to a CRingItem and returns it.
+    </para>
+
+    <methodsynopsis>
+      <modifier>virtual</modifier>
+      <type>CRingItem*</type>
+      <methodname>handlePhysicsEventCountItem</methodname>
+      <methodparam>
+        <type>CRingPhysicsEventCountItem*</type><parameter>item</parameter>
+      </methodparam>
+    </methodsynopsis>
+    <para>
+      Downcasts the item pointer to a CRingItem and returns it.
+    </para>
+
+    <methodsynopsis>
+      <modifier>virtual</modifier>
+      <type>CRingItem*</type>
+      <methodname>handleTextItem</methodname>
+      <methodparam>
+        <type>CRingTextItem*</type><parameter>item</parameter>
+      </methodparam>
+    </methodsynopsis>
+    <para>
+      Downcasts the item pointer to a CRingItem and returns it.
+    </para>
+
+    <methodsynopsis>
+      <modifier>virtual</modifier>
+      <void/>
+      <methodname>initialize</methodname>
+      <void/>
+    </methodsynopsis>
+    <para>
+      Method executed prior to the first ring item is handled. It is useful for
+      one-time initialization tasks. You should not use it for code that must
+      execute when a begin run occurs. 
+    </para>
+
+    <methodsynopsis>
+      <modifier>virtual</modifier>
+      <void/>
+      <methodname>finalize</methodname>
+      <void/>
+    </methodsynopsis>
+    <para>
+      Method executed after the last ring item is handled. It is useful for
+      clean up tasks such as writing a result to a file. You should not use it
+      for code that must execute when an end run occurs. 
+    </para>
+
+  </refsect1>
+
+</refentry>
+
+<refentry id='manpage.ccompositefilter'>
+    <refentryinfo>
+        <author>
+                <personname>
+                        <firstname>Jeromy</firstname>
+                        <surname>Tompkins</surname>
+                </personname>
+        </author>
+        <productname>NSCLDAQ</productname>
+        <productnumber></productnumber>
+    </refentryinfo>
+  <refmeta>
+    <refentrytitle id='manpage.ccompositefilter_title'>CCompositeFilter</refentrytitle>
+    <manvolnum>3daq</manvolnum>
+    <refmiscinfo class='empty'></refmiscinfo>
+  </refmeta>
+  
+  <refnamediv>
+    <refname>CCompositeFilter</refname>
+	  <refpurpose>A composite filter composed of primitive filters</refpurpose>
+  </refnamediv>
+
+
+  <refsynopsisdiv>
+    <programlisting>
+#include &lt;CCompositeFilter.h&gt;
+    </programlisting>
+    <synopsis>
+      <ooclass><classname>CCompositeFilter</classname></ooclass>
+
+      <constructorsynopsis>
+        <methodname>CCompositeFilter</methodname>
+        <void />
+      </constructorsynopsis>
+
+      <constructorsynopsis>
+        <methodname>CCompositeFilter</methodname>
+        <methodparam>
+          <type>const CCompositeFilter&amp;</type>
+          <parameter>rhs</parameter>
+        </methodparam>
+      </constructorsynopsis>
+
+      <methodsynopsis>
+        <type>CCompositeFilter&amp;</type>
+        <methodname>operator=()</methodname>
+        <methodparam>
+          <type>const CCompositeFilter&amp;</type>
+          <parameter>rhs</parameter>
+        </methodparam>
+      </methodsynopsis>
+
+      <destructorsynopsis>
+        <modifier>virtual</modifier>
+        <methodname>~CCompositeFilter</methodname>
+        <void />
+      </destructorsynopsis>
+
+      <methodsynopsis>
+        <modifier>virtual</modifier>
+        <type>CRingItem*</type>
+        <methodname>clone</methodname>
+        <modifier>const</modifier>
+      </methodsynopsis>
+
+      <methodsynopsis>
+        <type>void</type>
+        <methodname>registerFilter</methodname>
+        <methodparam>
+          <type>const CFilter*</type><parameter>filter</parameter>
+        </methodparam>
+      </methodsynopsis>
+
+      <methodsynopsis>
+        <modifier>virtual</modifier>
+        <type>CRingItem*</type>
+        <methodname>handleRingItem</methodname>
+        <methodparam>
+          <type>CRingItem*</type><parameter>item</parameter>
+        </methodparam>
+      </methodsynopsis>
+
+      <methodsynopsis>
+        <modifier>virtual</modifier>
+        <type>CRingItem*</type>
+        <methodname>handleStateChangeItem</methodname>
+        <methodparam>
+          <type>CRingStateChangeItem*</type><parameter>item</parameter>
+        </methodparam>
+      </methodsynopsis>
+
+      <methodsynopsis>
+        <modifier>virtual</modifier>
+        <type>CRingItem*</type>
+        <methodname>handleScalerItem</methodname>
+        <methodparam>
+          <type>CRingScalerItem*</type><parameter>item</parameter>
+        </methodparam>
+      </methodsynopsis>
+
+      <methodsynopsis>
+        <modifier>virtual</modifier>
+        <type>CRingItem*</type>
+        <methodname>handlePhysicsEventItem</methodname>
+        <methodparam>
+          <type>CPhysicsEventItem*</type><parameter>item</parameter>
+        </methodparam>
+      </methodsynopsis>
+
+      <methodsynopsis>
+        <modifier>virtual</modifier>
+        <type>CRingItem*</type>
+        <methodname>handleFragmentItem</methodname>
+        <methodparam>
+          <type>CRingFragmentItem*</type><parameter>item</parameter>
+        </methodparam>
+      </methodsynopsis>
+
+      <methodsynopsis>
+        <modifier>virtual</modifier>
+        <type>CRingItem*</type>
+        <methodname>handlePhysicsEventCountItem</methodname>
+        <methodparam>
+          <type>CRingPhysicsEventCountItem*</type><parameter>item</parameter>
+        </methodparam>
+      </methodsynopsis>
+
+      <methodsynopsis>
+        <modifier>virtual</modifier>
+        <type>CRingItem*</type>
+        <methodname>handleTextItem</methodname>
+        <methodparam>
+          <type>CRingTextItem*</type><parameter>item</parameter>
+        </methodparam>
+      </methodsynopsis>
+
+      <methodsynopsis>
+        <modifier>virtual</modifier>
+        <void/>
+        <methodname>initialize</methodname>
+        <void/>
+      </methodsynopsis>
+      <methodsynopsis>
+        <modifier>virtual</modifier>
+        <void/>
+        <methodname>finalize</methodname>
+        <void/>
+      </methodsynopsis>
+
+    </synopsis>
+
+  </refsynopsisdiv>
+
+  <refsect1>
+    <title>DESCRIPTION</title>
+
+    <para>
+      <classname>CCompositeFilter</classname> is a derived class of CFilter and
+      is technically a primitive filter. However, it maintains a registry of
+      primitive filters that ultimately define its functionality. The composite
+      filter owns the filters that exist in its registry. When registering a
+      primitive filter, the actual filter passed as an argument is not
+      registered. Instead, it is cloned and the clone is registered. In this
+      way, the composite filter guarantees that it has ownership of all filters
+      in its registry. It will delete all of the filters it owns at destruction
+      time. When the composite filter is copied, it clones all of the
+      target&apos;s filters rather than sharing pointers. 
+    </para>
+
+    <para>
+      All handler methods iteratively call the corresponding handler methods of
+      the registered primitive filters. The registration order of the primitive
+      filters defines the order in which the filters will be called. When its
+      registry is empty, the composite filter is just a transparent filter. 
+    </para>
+
+  </refsect1>
+
+  <refsect1>
+    <title>Public member functions</title>
+
+    <constructorsynopsis>
+      <methodname>CCompositeFilter</methodname>
+      <void />
+    </constructorsynopsis>
+    <para>
+      An empty registry is created. 
+    </para>
+
+    <constructorsynopsis>
+      <methodname>CCompositeFilter</methodname>
+      <methodparam>
+        <type>const CCompositeFilter&amp;</type>
+        <parameter>rhs</parameter>
+      </methodparam>
+    </constructorsynopsis>
+    <para>
+      All of the filters in the argument&apos;s registry are cloned. The order
+      of the registry is maintained.
+    </para>
+
+    <methodsynopsis>
+      <type>CCompositeFilter&amp;</type>
+      <methodname>operator=()</methodname>
+      <methodparam>
+        <type>const CCompositeFilter&amp;</type>
+        <parameter>rhs</parameter>
+      </methodparam>
+    </methodsynopsis>
+    <para>
+      All of the filters in the argument&apos;s registry are cloned into a
+      temporary registry. If no exceptions occur while performing this deep
+      copy, the filters currently in the registry are deleted. Subsequently,
+      the temporary registry becomes the registry. In this way, if errors occur
+      while performing the copy, the current registry is not alterred.
+    </para>
+
+    <destructorsynopsis>
+      <modifier>virtual</modifier>
+      <methodname>~CCompositeFilter</methodname>
+      <void />
+    </destructorsynopsis>
+    <para>
+      Deletes all of the filters in the registry and resizes the registry to 0. 
+    </para>
+
+    <methodsynopsis>
+      <modifier>virtual</modifier>
+      <type>CRingItem*</type>
+      <methodname>clone</methodname>
+      <modifier>const</modifier>
+    </methodsynopsis>
+    <para>
+      Returns a dynamically allocated copy of this object. 
+    </para>
+
+    <methodsynopsis>
+      <type>void</type>
+      <methodname>registerFilter</methodname>
+      <methodparam>
+        <type>const CFilter*</type><parameter>filter</parameter>
+      </methodparam>
+    </methodsynopsis>
+    <para>
+      Clones the filter passes as an argument and adds the clone to the back of
+      the registry. 
+    </para>
+
+    <methodsynopsis>
+      <modifier>virtual</modifier>
+      <type>CRingItem*</type>
+      <methodname>handleRingItem</methodname>
+      <methodparam>
+        <type>CRingItem*</type><parameter>item</parameter>
+      </methodparam>
+    </methodsynopsis>
+    <para>
+      Passes the item to the handleRingItem method of the registered primitives
+      in the order in which they were registered. The output of the first
+      primitive filter is passed as input to the second primitive filter. If
+      the primitive filters return a newly allocated CRingItem, this will
+      properly cleanup the items that are outputted by inner filters. In other
+      words, if there are two filters registered and both return different ring
+      items than they are passed, the output of the first filter will be
+      deleted and the output of the second filter will be returned. 
+    </para>
+
+    <methodsynopsis>
+      <modifier>virtual</modifier>
+      <type>CRingItem*</type>
+      <methodname>handleStateChangeItem</methodname>
+      <methodparam>
+        <type>CRingStateChangeItem*</type><parameter>item</parameter>
+      </methodparam>
+    </methodsynopsis>
+    <para>
+      Behaves exactly like handleRingItem except that handleStateChangeItem is called.
+    </para>
+
+    <methodsynopsis>
+      <modifier>virtual</modifier>
+      <type>CRingItem*</type>
+      <methodname>handleScalerItem</methodname>
+      <methodparam>
+        <type>CRingScalerItem*</type><parameter>item</parameter>
+      </methodparam>
+    </methodsynopsis>
+    <para>
+      Behaves exactly like handleRingItem except that handleScalerItem is called.
+    </para>
+
+    <methodsynopsis>
+      <modifier>virtual</modifier>
+      <type>CRingItem*</type>
+      <methodname>handlePhysicsEventItem</methodname>
+      <methodparam>
+        <type>CPhysicsEventItem*</type><parameter>item</parameter>
+      </methodparam>
+    </methodsynopsis>
+    <para>
+      Behaves exactly like handleRingItem except that handlePhysicsEventItem is
+      called.
+    </para>
+
+    <methodsynopsis>
+      <modifier>virtual</modifier>
+      <type>CRingItem*</type>
+      <methodname>handleFragmentItem</methodname>
+      <methodparam>
+        <type>CRingFragmentItem*</type><parameter>item</parameter>
+      </methodparam>
+    </methodsynopsis>
+    <para>
+      Behaves exactly like handleRingItem except that handleFragmentItem is called.
+    </para>
+
+    <methodsynopsis>
+      <modifier>virtual</modifier>
+      <type>CRingItem*</type>
+      <methodname>handlePhysicsEventCountItem</methodname>
+      <methodparam>
+        <type>CRingPhysicsEventCountItem*</type><parameter>item</parameter>
+      </methodparam>
+    </methodsynopsis>
+    <para>
+      Behaves exactly like handleRingItem except that handlePhysicsEventCountItem is called.
+    </para>
+
+    <methodsynopsis>
+      <modifier>virtual</modifier>
+      <type>CRingItem*</type>
+      <methodname>handleTextItem</methodname>
+      <methodparam>
+        <type>CRingTextItem*</type><parameter>item</parameter>
+      </methodparam>
+    </methodsynopsis>
+    <para>
+      Behaves exactly like handleRingItem except that handleTextItem is called.
+    </para>
+
+    <methodsynopsis>
+      <modifier>virtual</modifier>
+      <void/>
+      <methodname>initialize</methodname>
+      <void/>
+    </methodsynopsis>
+    <para>
+      Behaves exactly like handleRingItem except that initialize() called.
+    </para>
+
+    <methodsynopsis>
+      <modifier>virtual</modifier>
+      <void/>
+      <methodname>finalize</methodname>
+      <void/>
+    </methodsynopsis>
+    <para>
+      Behaves exactly like handleRingItem except that finalize() called.
+    </para>
+
+  </refsect1>
+
+</refentry>
+
+<!-- /manpage -->