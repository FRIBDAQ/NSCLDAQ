--- conflicted
+++ resolved
@@ -396,11 +396,8 @@
 		 daq/eventbuilder/glom/Makefile
 		 daq/eventbuilder/unglom/Makefile
 		 daq/eventbuilder/startOrderer
-<<<<<<< HEAD
 		 daq/actions/Makefile
-=======
 		 daq/eventbuilder/offlineorderer/Makefile
->>>>>>> 660f6b19
 		 sbs/Makefile
 		 sbs/driver/Makefile
 		 sbs/driver/src/Makefile
