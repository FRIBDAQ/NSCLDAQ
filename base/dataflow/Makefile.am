--- conflicted
+++ resolved
@@ -59,11 +59,7 @@
 	$(CC) -c ringtostdoutsw.c $(THREADC_FLAGS)
 
 ringtostdout_LDADD	= ringtostdoutsw.o libDataFlow.la \
-<<<<<<< HEAD
-			$(top_builddir)/base/exception/libException.la \
-=======
-			@top_srcdir@/base/exception/libException.la \
->>>>>>> 9da5ccc4
+			@top_builddir@/base/exception/libException.la \
 			$(THREADLD_FLAGS)
 
 ringtostdout_CXXFLAGS	=  $(AM_CXXFLAGS) $(THREADCXX_FLAGS)
@@ -76,11 +72,7 @@
 	$(CC) -c stdintoringsw.c $(THREADC_FLAGS)
 
 stdintoring_LDADD	= stdintoringsw.o libDataFlow.la	\
-<<<<<<< HEAD
-			$(top_builddir)/base/exception/libException.la \
-=======
-			@top_srcdir@/base/exception/libException.la \
->>>>>>> 9da5ccc4
+			@top_builddir@/base/exception/libException.la \
 			$(THREADLD_FLAGS)
 
 stdintoring_CXXFLAGS =	$(THREADCXX_FLAGS) $(AM_CXXFLAGS)
@@ -96,36 +88,23 @@
 		DifferenceTests.cpp BlockingTests.cpp InfoTests.cpp \
 		ManageTest.cpp WhilePredTest.cpp crmastertests.cpp RemoteTests.cpp
 
-<<<<<<< HEAD
 unittests_LDADD   = -L@prefix@/lib $(CPPUNIT_LDFLAGS) \
-			$(top_builddir)/base/exception/libException.la \
+			@top_builddir@/base/exception/libException.la \
 			-lDataFlow 
-=======
-unittests_LDADD   = -L@prefix@/lib $(CPPUNIT_LDFLAGS) -lDataFlow \
-		@top_srcdir@/base/exception/libException.la
->>>>>>> 9da5ccc4
 
 unittests_LDFLAGS = -Wl,"-rpath-link=$(libdir)"
 
 
 producer_SOURCES	=	producer.cpp
-<<<<<<< HEAD
-producer_LDADD    = -L@prefix@/lib -lDataFlow $(top_builddir)/base/exception/libException.la 
-producer_LDFLAGS  = -Wl,"-rpath-link=$(libdir)"
 
-consumer_SOURCES	=	consumer.cpp
-consumer_LDADD    = -L@prefix@/lib -lDataFlow $(top_builddir)/base/exception/libException.la
-=======
-producer_LDADD    = -L@prefix@/lib -lDataFlow \
-		@top_srcdir@/base/exception/libException.la
+producer_LDADD    = -L@prefix@/lib -lDataFlow @top_builddir@/base/exception/libException.la 
 
 producer_LDFLAGS  = -Wl,"-rpath-link=$(libdir)"
 
 consumer_SOURCES	=	consumer.cpp
-consumer_LDADD    = -L@prefix@/lib -lDataFlow \
-		@top_srcdir@/base/exception/libException.la
 
->>>>>>> 9da5ccc4
+consumer_LDADD    = -L@prefix@/lib -lDataFlow @top_builddir@/base/exception/libException.la
+
 consumer_LDFLAGS  = -Wl,"-rpath-link=$(libdir)"
 
 TESTS=./unittests
