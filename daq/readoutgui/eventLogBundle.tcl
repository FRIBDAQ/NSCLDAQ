--- conflicted
+++ resolved
@@ -1,1397 +1,1355 @@
-#    This software is Copyright by the Board of Trustees of Michigan
-#    State University (c) Copyright 2013.
-#
-#    You may use this software under the terms of the GNU public license
-#    (GPL).  The terms of this license are described at:
-#
-#     http://www.gnu.org/licenses/gpl.txt
-#
-#    Author:
-#            Ron Fox
-#            NSCL
-#            Michigan State University
-#            East Lansing, MI 48824-1321
-
-##
-# @file eventLogBundle.tcl
-# @brief Callaback bundle that encapsulates event logging.
-# @author Ron Fox <fox@nscl.msu.edu>
-
-package provide eventLogBundle 1.0
-package provide Experiment     2.0;   # For compatibility with event builder.
-
-
-package require stageareaValidation
-
-package require Tk
-package require DAQParameters
-package require RunstateMachine
-package require DataSourceManager
-
-package require ExpFileSystem
-package require ReadoutGUIPanel
-package require Diagnostics
-package require ui
-package require snit
-
-package require ring
-
-package require portAllocator
-package require DataSourceUI
-package require versionUtils
-package require StateManager
-
-
-
-##
-# @class eventLogBundle
-#
-#  Provides a callback bundle for the run state machine singleton that manages
-#  the event logger.  The main stuff that gets done (all of these only if
-#  event logging is turned on):
-#
-#  * Halted -> Active (leave): Starts the event logger and waits for the logger
-#                              start file.
-#  * {Paused,Active} -> Halted (leave): Waits for the event logger done files.
-#                                       and finalizes the event and ancillary data.
-#  * {Paused,Active} -> Halted (enter): Cleans up the logger start and logger
-#                                       done files.
-#  * {Paused, Active} -> NotReady(enter):
-#                                       If the eventlogPID is set force the
-#                                       eventlog to exit and finalize the run.
-#
-#            
-#
-#  The EventLogger DAQ configuration parameter is used to determine which
-#  event logger is started (DaqParameters).
-
-#------------------------------------------------------------------------------
-#  Establish the namespace and the namespace variables:
-
-namespace eval ::EventLog {
-    
-    ##
-    # @var loggerPid       - When the event logger is active, this is its pid.
-    # @var startupTimeout  - When starting the event logger, this is how long
-    #                        to wait in seconds for the startup file to appear.
-    # @var shutdownTimeout - When the run ends this is how long to wait in
-    #                        seconds for the end file to appear.
-    # @var filePollInterval- How long in ms between polls for a file to appear.
-    # @varl protectFiles   - If true the finalized event files are protected
-    #                        against accidental removal. Used in testing.
-    #
-    variable loggerPid         -1
-    variable startupTimeout    10
-    variable shutdownTimeout   30
-    variable filePollInterval 100
-    variable protectFiles       1
-    
-    #  For our status line:
-    
-    variable statusBarManager ""
-    variable statusbar         ""
-    variable statusUpdateId    -1;     # After Id used to poll for status updates.
-
-    # Installation root:
-    #  Assumes we're in a subdirectory of TclLibs relative to the installation
-    #  root.
-    #
-    variable DAQRoot  [file normalize \
-        [file join [file dirname [info script]] .. ..]]
-    
-    ##
-    # @var loggerfd       - File descriptor open on the event logger.
-    # @var expectingExit  - True if expecting the event logger to exit.
-    #                       If not true and we detect an event logger exit we're
-    #                       going to kick up a fuss.
-    #
-    
-    variable loggerfd     [list]
-    variable expectingExit 0
-    variable needFinalization 0
-    
-    ## 
-    # @var failed         - Indicates whether or not the system has failed or succeeded
-    variable failed 0
-    
-    ##
-    # incremented when the eventLogger exits...this can be a vwait target:
-    
-    variable eventLogEnded 0
-    
-    # Export the bundle interface methods
-    
-    namespace export attach enter leave
-
-}
-
-# For compatibility with 10.x event builders...provide shutdownTimeout but
-# trace changes to update ::EventLog::shutdownTimeout
-
-namespace eval ::Experiment {
-    variable fileWaitTimeout $::EventLog::shutdownTimeout
-}
-
-
-proc ::EventLog::_updateShutdownTimeout {name1 name2 op} {
-    set ::EventLog::shutdownTimeout $::Experiment::fileWaitTimeout
-}
-trace add variable ::Experiment::fileWaitTimeout write ::EventLog::_updateShutdownTimeout 
-
-
-#------------------------------------------------------------------------------
-#
-# Data methods:
-#
-
-##
-# ::EventLog::getPid
-#
-# @return integer - The PID of the event logger if is active or -1 if it is not.
-#
-proc ::EventLog::getPid {} {
-    return $::EventLog::loggerPid
-}
-##
-# ::EventLog::setStartupTimeout
-#
-#  Set a new value in seconds for the startup time out.  This is the number
-#  of seconds the package will wait for the eventLogger to create its startup
-#  file (.started) before declaring a timeout.
-#
-# @param newTimeout - the new timeout value in seconds
-#
-proc ::EventLog::setStartupTimeout {newTimeout} {
-    set EventLog::startupTimeout $newTimeout
-}
-##
-# ::EventLog::getStartupTimeout
-#
-# @return int - The current event log start timeout.  See ::EventLog::setStaruptTimeout
-#               for a description of that value.
-#
-proc ::EventLog::getStartupTimeout {} {
-    return $::EventLog::startupTimeout
-}
-##
-# ::EventLog::setShutdownTimeout
-#
-#   Sets the current shutdown timeout to a new value.  See ::EventLog::getShutdownTimeout
-#   for more information about just what this is.
-#
-# @param newTimeout - new value of the timeout.
-# #
-proc ::EventLog::setShutdownTimeout {newTimeout} {
-    set ::EventLog::shutdownTimeout $newTimeout
-}
-
-##
-# ::EventLog::getShutdownTimeout
-#
-#  @return int Number of seconds to wait for the event loggers .exited
-#              file to appear.
-#
-proc ::EventLog::getShutdownTimeout {} {
-    return $::EventLog::shutdownTimeout
-}
-##
-# ::EventLog::setFilePollInterval
-#
-#  Set a new value for the file poll interval.  This is how often a check is done
-#  for the appearance of an expected file ( e.g. .exiting).
-#
-# @param newInterval - the new poll interval in milliseonds.
-#
-proc ::EventLog::setFilePollInterval {newInterval} {
-    set ::EventLog::filePollInterval $newInterval
-}
-##
-# ::EventLog::getFilePollInterval
-#
-# @return int - The current file poll interval.  See ::EventLog::setFilePollInterval
-#               for more about what this means.
-#
-proc ::EventLog::getFilePollInterval {} {
-    return $::EventLog::filePollInterval
-}
-proc ::EventLog::getLoggerPath {} {}
-
-#------------------------------------------------------------------------------
-# Utility methods
-
-##
-# ::EventLog::_extractEventLogVersion
-#
-# Given a path containing a path name, this will extract a version
-# number
-#
-proc ::EventLog::_getLoggerVersion {evtlogpath} {
-
-  # Open a pipe to read from
-  set pipe [open "|$evtlogpath --version" r]
-  chan configure $pipe -buffering line
-
-  # enable blocking because I want to make sure that I get
-  # the value immediately and don't proceed otherwise.
-  chan configure $pipe -blocking on
-
-  set line [read $pipe]
-  if { [string equal $line ""] } {
-    error "Cannot determine eventlog version"
-  } else {
-    if {[catch {close $pipe} msg]} {
-      puts "Exceptional exit of eventlog : $msg"
-    }
-  }
-
-  # Trim off the newline and whitespace at the end
-  set line [string trim $line "\n "]
-
-
-  set splitLine [split $line { }]
-  if {[llength $splitLine] < 2 && ([lindex $splitLine 0] ne "EventLog")} {
-    error "eventlog --version returned something different from \"EventLog VSN#\" : \"$splitLine\""
-  }
-  return [lindex $splitLine 1]
-}
-
-
-##
-# ::EventLog::_computeLoggerSwitches
-#
-# @param loggerVersion the version of the eventlog program
-#
-# @return the command line options the logger should use:
-#
-proc ::EventLog::_computeLoggerSwitches {{loggerVersion 1.0}} {
-    
-    # Base switches:
-    
-    set ring   [DAQParameters::getEventLoggerRing] 
-
-    # Compatibility with 10.x:
-
-    if {[info proc ::Experiment::spectrodaqURL] ne ""} {
-      set ring [::Experiment::spectrodaqURL localhost]
-    }
-  
-    # These are the default switches to use
-    set switches "--source=$ring --oneshot"
-
-    if {[::DAQParameters::getUseChecksumFlag]} {
-      # Check that the logger in use returns a version that is greater
-      # than or equal to 11.0. This is equivalent to 11.0 <= loggerVersion
-      # as is actually computed
-      set minVersion 11.0-rc6 
-      set parsedVersion [::versionUtils::parseVersion $loggerVersion]
-      set parsedMinVersion [::versionUtils::parseVersion $minVersion]
-      if {[::versionUtils::lessThan $parsedMinVersion $parsedVersion]} {
-        append switches " --checksum"
-      } else {
-        return -code 1 \
-               "The selected version of eventlog\
-                does not support the --checksum option! Go to\
-                the Settings > Event Recording and deselect\
-                the \"Compute checksum\" option"
-      }
-    }
-    
-    # If requested, use the --number-of-sources switch:
-    
-    if {[DAQParameters::getUseNsrcsFlag]} {
-        set sm [DataSourcemanagerSingleton %AUTO%]
-        set mySources [llength [$sm sources]]
-        set adtlSources [DAQParameters::getAdditionalSourceCount]
-        set totsrc [expr {$mySources + $adtlSources}]
-        $sm destroy
-        append switches " --number-of-sources=$totsrc"
-    }
-    # If requested get the run number from the GUI and force it:
-    
-    # Generate run files in the current directory without cd'ing anywhere
-    append switches " --path=[::ExpFileSystem::getCurrentRunDir]"
-
-    if {[DAQParameters::getRunNumberOverrideFlag]} {
-        set run [::ReadoutGUIPanel::getRun]
-        append switches " --run=$run"
-    }
-    
-    # Set the --prefix flag  
-#    append switches " --prefix=[::DAQParameters::getRunFilePrefix]"
-
-    return $switches
-}
-##
-# ::EventLog::_startLogger
-#  Start the event logger and set it's pid in the loggerPid variable.
-#  @note The event logger is started as a pipeline open on an fd for read.
-#        We will establish a file readable handler for the event logger so that
-#        can relay input to the output log windows and throw up an error dialog
-#        if the fd closes unexpectedly.
-#
-proc ::EventLog::_startLogger {} {
-    ReadoutGUIPanel::isRecording
-    set logger [DAQParameters::getEventLogger] 
-    set loggerVsn [::EventLog::_getLoggerVersion $logger]
-    set switches [::EventLog::_computeLoggerSwitches $loggerVsn]
-
-    set ::EventLog::loggerFd \
-        [open "| $logger $switches" r]
-    set ::EventLog::loggerPid [pid $::EventLog::loggerFd]
-    set fd [lindex $::EventLog::loggerFd end]
-    fconfigure $fd -buffering line
-    fileevent $fd readable ::EventLog::_handleInput
-}
-##
-# ::EventLog::_handleInput
-#    - If input comes in, read it and log it to the console window.
-#    - If there's an EOF on input and it's unexpected, throw up an error
-#      that the event logger looks like it unexpectedly exited.
-#    - Either way on EOF, mark the logger exited and close the File descriptor.
-#      setting the variable to [list]
-#
-proc ::EventLog::_handleInput {} {
-    set fd [lindex $::EventLog::loggerFd end]
-    if {[eof $fd]} {
-        # Need to close off the fd before the pop up shows as that will
-        # re-enter the event loop
-        
-        fileevent $fd readable [list]
-        catch {close $fd} msg
-
-        # Log to the output window and pop up and error.
-
-        if {!$::EventLog::expectingExit} {
-            ::ReadoutGUIPanel::Log EventLogManager error "Unexpected event log error! $msg"
-            ::Diagnostics::Error {The event logger exited unexpectedly check EventLogManager tab for errors.!!}
-        } else {
-            ::EventLog::_finalizeRun;            # May need that if exit before wait.
-        }
-        set ::EventLog::loggerFd [list]
-        set ::EventLog::loggerPid -1
-        incr ::EventLog::eventLogEnded
-    } else {
-        set line [gets $fd]
-        ::ReadoutGUIPanel::Log EventLogManager output $line
-    }
-}
-##
-# Wait for the appearance of a file.  The event logger uses . files to synchronize
-# with us about the occurence of various events.
-#
-# @param name - Name of the file to wait for.
-# @param waitTimeout - Number of seconds to wait for the file to appear.
-# @param pollInterval - Number of ms between checks for the file.
-#
-# @return bool - true if the file appeared prior to the timeout. false if not.
-#
-proc ::EventLog::_waitForFile {name waitTimeout pollInterval} {
-    set waitTimeoutMs [expr {$waitTimeout * 1000}];   # Wait timeout in milliseconds
-    
-    while {$waitTimeoutMs > 0} {
-        if {[file exists $name]} {
-            return 1
-        }
-        incr waitTimeoutMs -$pollInterval
-        after $pollInterval
-#	update idletasks;			# keep the event loop semi-live. TODO: Deactivate buttons.
-    }
-    return 0
-}
-##
-#  _finalizeRun
-#
-#  Finalizes a run   This means:
-#  * Creating a new run directory.
-#  * mv-ing the event files in to this new run directory.
-#  * Making symlinks for each event file segment in complete directory (event view).
-#  * Copying the metadata into the new run directory.
-#
-#
-#
-proc ::EventLog::_finalizeRun {} {
-    if {$::EventLog::needFinalization} {
-        
-        set srcdir [::ExpFileSystem::getCurrentRunDir]
-        set completeDir [::ExpFileSystem::getCompleteEventfileDir]
-        set run [ReadoutGUIPanel::getRun]
-        set destDir [::ExpFileSystem::getRunDir $run]
-        
-        # Make the run directory:
-        # and mv the event files into it... remembering the destination names.
-        
-        file attributes \
-            [file normalize [file join $destDir ..]] -permissions 0770;   # Let me write here.
-        file mkdir $destDir
-        set  fileBaseName [::ExpFileSystem::genEventfileBasename $run]
-        set  eventFiles [glob -nocomplain [file join $srcdir ${fileBaseName}*.evt]]
-        set  mvdNames [list]
-        set renameStatus [catch {
-            foreach eventFile $eventFiles {
-                set destFile [file join $destDir [file tail $eventFile]]
-                file rename -force $eventFile $destFile
-                lappend mvdNames $destFile
-            }
-        } msg]
-        if {$renameStatus} {
-            tk_messageBox -title {Rename failure} -icon error -type ok \
-                -message "Rename of event files to $destDir failed: $msg : fix problem and manually move the event files"
-            set ::EventLog::needFinalization 0
-            ReadoutGUIPanel::incrRun
-            return
-        }
-        #
-        #  If there is a checksum file (there should be) move that to the experiment directory
-        #
-    
-        set cksumFile [file join $srcdir "${fileBaseName}.sha512"]
-        set destFile [file join $destDir [file tail $cksumFile]]
-        if {[file readable $cksumFile]} {
-          file rename -force $cksumFile $destFile
-        }
-    
-        #  If 
-        #  Make links in the complete directory for all mvdNames:
-        
-        foreach file $mvdNames {
-            set targetLink [file join $completeDir [file tail $file]]
-            catch {exec ln -s $file $targetLink}
-        }
-        #  Now what's left gets recursively/link-followed copied to the destDir
-        #  using tar.
-        
-        set tarcmd "(cd $srcdir; tar chf - .) | (cd $destDir; tar xpf -)"
-        set tarStatus [catch {exec sh << $tarcmd} msg]
-        if {$tarStatus} {
-            tk_messageBox -title {Tar Failed} -icon error -type ok \
-                -message "Copy of files from $srcdir to $destDir failed: $msg, Fix problem and move files manually."
-            set ::EventLog::needFinalization 0
-            ReadoutGUIPanel::incrRun
-            return
-        }
-        # If required, protect the files:
-        #   - The destDir is set to 0550
-        #   - The parent dir is set to 0550.
-        #   - A chmod -R is done to set the contents to 0x550 as well.
-        
-        if {$::EventLog::protectFiles} {
-            set files [glob -nocomplain -directory $destDir -types {f d} *]
-            if {[llength $files]>0} {
-              exec sh << "chmod -R 0550 $files"
-              file attributes $destDir -permissions 0550 
-              file attributes [file join $destDir ..] -permissions 0550 
-            }
-        }
-        set ::EventLog::needFinalization 0
-        ReadoutGUIPanel::incrRun
-    }
-}
-##
-# ::EventLog::_getSegmentInfo
-#
-#   Looks at the current event file areas to see how many segments there are
-#   and how much total space that consumes.
-#
-# @return list first element is the number of event segments found, the second
-#              the total Mbytes of storage used.
-#
-proc ::EventLog::_getSegmentInfo {} {
-    set eventDir [ExpFileSystem::getCurrentRunDir]
-    set run [::ReadoutGUIPanel::getRun]
-    
-    set filename [format "run-%04d*.evt" $run]
-    set filepat [file join $eventDir $filename]
-
-    set    segments [glob -nocomplain $filepat]
-    set    size     0.0
-    set    nsegments [llength $segments]
-    foreach segment $segments {
-	if {![catch {file size $segment} segsize]} {
-	    set size [expr {$size + $segsize/1024.0}]
-	}
-    }
-    set size [format %.2f [expr {$size/1024.0}]]
-    
-    
-    return [list $nsegments $size]
-}
-
-##
-# ::EventLog::_setStatusLine
-#
-#   Manage the data in the event logger status line:
-#
-# @param repeatInterval - ms after which to schedule an update.
-#
-proc ::EventLog::_setStatusLine repeatInterval {
-    set run [::ReadoutGUIPanel::getRun]
-    
-    set fileinfo [::EventLog::_getSegmentInfo]
-    
-    $::EventLog::statusBarManager setMessage $::EventLog::statusbar \
-        "Recording data for Run: $run : \
-[lindex $fileinfo 0] segments found totalling [lindex $fileinfo 1] Mbytes"
-    
-    set ::EventLog::statusUpdateId \
-        [after $repeatInterval [list ::EventLog::_setStatusLine $repeatInterval]]
-}
-<<<<<<< HEAD
-=======
-##
-# ::EventLog::_duplicateRun
-#
-#  @return string -   
-#  @retval non empty  if the run we are about to write already exists.
-#          we're going to define 'exists' as having a run directory in the
-#          experiment view. 
-# @retval empty if there is no sign that this run had already been recorded.
-#
-proc ::EventLog::_duplicateRun {} {
-    
-    set run [::ReadoutGUIPanel::getRun]
-    
-    # Two possibilities;  If the run was properly ended, there will be a
-    # run directory in the experimnent view
-    
-    set runDirPath [::ExpFileSystem::getRunDir $run]
-    
-    # If the run was improperly ended, there could be event segments in the
-    # current directory.  We'll look for them with glob.
-    #
-    
-    set checkGlob [::ExpFileSystem::getCurrentRunDir]
-    set checkGlob [file join $checkGlob [::ExpFileSystem::genEventfileBasename $run]*.evt ]
-    
-    set eventSegments [llength [glob -nocomplain $checkGlob]]
-
-    #  Figure out the return value:
-
-    if {[file exists $runDirPath]} {
-      set message "The final run directory '$runDirPath' already exists indicating this run may already have been recorded"
-    } elseif {($eventSegments > 0)} {
-      set message "[::ExpFileSystem::getCurrentRunDir] has event segments in it for this run ($run) indicating this run may already have been recorded but not finalized"
-    } else {
-      set message ""
-    }
-    return $message
-
-}
-
-##
-#   Check whether or not the .started file lives in the 
-#   experiment/current directory
-#
-proc ::EventLog::_dotStartedExists {} {
-  set currentPath [::ExpFileSystem::getCurrentRunDir]
-  return [file exists [file join $currentPath .started]]
-}
-
-##
-#   Check whether or not the .exited file lives in the 
-#   experiment/current directory
-#
-proc ::EventLog::_dotExitedExists {} {
-  set currentPath [::ExpFileSystem::getCurrentRunDir]
-  return [file exists [file join $currentPath .exited]]
-}
-
-##
-#   Check whether or not .evt files exist in the 
-#   experiment/current directory
-#
-#   @returns boolean indicating whether there are any files ending in .evt
-#
-proc ::EventLog::_runFilesExistInCurrent {} {
-  set currentPath [::ExpFileSystem::getCurrentRunDir]
-  set evtFiles [glob -directory $currentPath -nocomplain *.evt]
-  return [expr {[llength $evtFiles] > 0} ]
-}
-
-##
-# ::EventLog::listIdentifiableProblems
-#
-# Checks for a few things:
-# 1. experiment/run# directory already exists
-# 2. experiment/current/*.evt files exist
-# 
-#
-# @returns a list of error messages
-proc ::EventLog::listIdentifiableProblems {} {
-
-  set errors [list]
-
-  # check if run directory exist!
-  set msg [EventLog::_duplicateRun]
-  if {$msg ne ""} {
-    lappend errors $msg
-  } 
-  
-  # check if experiment/current/*.evt files exist
-  if {[::EventLog::_runFilesExistInCurrent]} {
-    set msg    "EventLog error: the experiment/current directory contains run "
-    append msg "segments and needs to be cleaned."
-    lappend errors $msg
-  }
-
-  return $errors
-}
-##
-# correctFixableProblems
-#
-#  Some startup issues can be corrected:
-# 1. experiment/current/.started exists
-# 2. experiment/current/.exited exists
-#
-#  In this case these files are just deleted.
-#
-proc ::EventLog::correctFixableProblems {} {
-  # check if experiment/current/.started exists
-  if {[::EventLog::_dotStartedExists]} {
-    ::EventLog::deleteStartFile
-
-  } 
-  
-  # check if experiment/current/.exited exists
-  if {[::EventLog::_dotExitedExists]} {
-    ::EventLog::deleteExitFile
-  } 
-    
-}
-
-##
-# deleteStartFile
-#   Kill off the .started file.
-#
-proc ::EventLog::deleteStartFile {} {
-    set startFile [file join [::ExpFileSystem::getCurrentRunDir] .started]
-    file delete -force $startFile 
-    
-}
-##
-# deleteExitFile
-#   Delete the .exited file
-#
-proc ::EventLog::deleteExitFile {} {
-    
-    set exitFile [file join [::ExpFileSystem::getCurrentRunDir] .exited]
-    file delete -force $exitFile 
-    
-}
-#------------------------------------------------------------------------------
-# Actions:
->>>>>>> 2f57a80f
-
-##
-# ::EventLog::runStarting
-#
-#   Called when the run is about to start:
-#   * Ensure we are in the correct cwd for the event logger (from the daq filesystem).
-#   * Start the event logger.
-#   * Wait for the .started file to appear.
-#
-proc ::EventLog::runStarting {} {
-
-    #  If there's already an event logger just force it to exit.
-
-  if {$::EventLog::loggerPid ne -1} {
-    foreach pid $::EventLog::loggerPid {
-      catch {exec kill -9 $pid};            # Catch because the pipeline could run down.
-      set ::EventLog::loggerPid -1
-    }
-  }
-
-  # Now if desired start the new run.
-  ::StageareaValidation::correctAndValidate
-
-  if {[::ReadoutGUIPanel::recordData]} {
-    
-    set startFile [file join [::ExpFileSystem::getCurrentRunDir] .started]
-
-    ::EventLog::_startLogger
-    ::EventLog::_waitForFile $startFile $::EventLog::startupTimeout \
-                                        $::EventLog::filePollInterval
-    ::StageareaValidation::deleteStartFile
-    set ::EventLog::expectingExit 0
-    ::EventLog::_setStatusLine 2000
-    set ::EventLog::needFinalization 1
-  }
-}
-##
-# Called when the run is ending.  We're only going to do something if the
-# event logger's pid is not -1.  In that case:
-# * Set that we expect an exit.
-# * Wait for the .exited file
-# * Set the PID -> -1
-# * Finalize the run.
-#
-#  @note - We let the file readable handler handle closing the fd.
-#
-proc ::EventLog::runEnding {} {
-    
-    set startFile [file join [::ExpFileSystem::getCurrentRunDir] .started]
-    set exitFile [file join [::ExpFileSystem::getCurrentRunDir] .exited]
-    set ui [::RunControlSingleton::getInstance]
-
-    # ne is used below because the logger could be a pipeline in which case
-    # ::EventLog::loggerPid will be a list of pids which freaks out ==.
-    
-    if {$::EventLog::loggerPid ne -1} {
-        
-        set ::EventLog::expectingExit 1
-        
-        #  First do a vwait for eventLogEnded after disabling the
-        #  begin/end etc. buttons.
-        #  A timeout is used in case there's a problem and the event log
-        #  never exists.
-        
-        $ui configure -state disabled
-        
-        set timeoutId [after \
-            [expr {$::EventLog::shutdownTimeout*1000}]    \
-            [list incr ::EventLog::eventLogEnded]         \
-        ]
-        set oldValue $::EventLog::eventLogEnded;      # so we know if there was a timeout.
-        vwait ::EventLog::eventLogEnded
-        after cancel $timeoutId
-
-        if {$oldValue == $::EventLog::eventLogEnded} {
-            
-            # Wait timed out.
-            tk_messageBox -title "EventLogger exit timeout" -icon warning -type ok \
-                -message {Timed out waiting for eventlog to exit, killing it}
-            foreach pid $::EventLog::loggerPid {
-              catch {exec kill -9 $pid}; # in case waitforfile timed out.
-            }
-        } else {
-            # Normal exit, this should fall through very quickly, now that
-            #  we know the logger exited.
-            
-            ::EventLog::_waitForFile $exitFile $::EventLog::shutdownTimeout \
-                $::EventLog::filePollInterval
-            ::StageareaValidation::deleteExitFile
-            
-        }
-        puts "Enabling"
-        ::StageareaValidation::deleteExitFile
-        set ::EventLog::loggerPid -1
-        ::EventLog::_finalizeRun
-        file delete -force $startFile;   # So it's not there next time!!
-        file delete -force $exitFile;   # So it's not there next time!!
-
-        #  Cancel the after that updates the event segments and set a new
-        #  status line entry indicting the run ended.
-        
-        if {$::EventLog::statusUpdateId != -1} {
-            after cancel $::EventLog::statusUpdateId
-            set EventLog::statusUpdateId -1
-            $::EventLog::statusBarManager setMessage $::EventLog::statusbar \
-                {Run ended}
-        }
-    }
-    $ui configure -state normal
-    ReadoutGUIPanel::normalColors
-}
-
-
-#-------------------------------------------------------------------------------
-#
-#  Bundle methods:
-
-##
-# ::EventLog::attach
-#
-#    Called when the bundle is attached to the state machine
-#  
-# @param state - Current state.
-#
-proc ::EventLog::attach {state} {
-    
-}
-##
-# ::EventLog::enter
-#
-#   Called when the run enters a new state.  We care about transitions:
-#   {Paused, Active} -> Halted.
-#
-proc ::EventLog::enter {from to} {
-    if {($from in [list Active Paused]) && ($to eq "Halted")} {
-      # if the start was aborted then we should not try to cleanup
-      if {! $::EventLog::failed} {
-        ::EventLog::runEnding
-      }
-    }
-    if {($from in [list Active Paused]) && ($to eq "NotReady")} {
-      # if the start was aborted then we should not try to cleanup
-      if {! $::EventLog::failed} {
-        # Kill of the event log program since it's not going to see ends:
-        foreach pid $::EventLog::loggerPid {
-            if {$pid != -1} {
-                catch {exec kill -9 $pid}
-            }
-        }
-        # Create the exit file:
-        set fd [open [file join [::ExpFileSystem::getCurrentRunDir] .exited] w]
-        puts $fd "dummy"
-        close $fd
-      	::EventLog::runEnding
-      } 
-
-    }
-}
-##
-# ::EventLog::leave
-#
-#   Called when the run leaves a state.
-#   If the state is Halted->Active, we start the event logger
-#
-# @param from - State that we are leaving
-# @param to   - State we will enter.
-#
-proc ::EventLog::leave {from to} {
-  if {($from eq "Halted") && ($to eq "Active")} {
-      if {[catch {::EventLog::runStarting} msg]} {
-        set ::EventLog::failed 1
-        ::ReadoutGUIPanel::Log EventLogManager error $msg
-        error $msg
-      }
-      # reset the failure state
-      set ::EventLog::failed 0
-  }
-  if {($from in [list "Active" "Paused"]) && ($to eq "Halted") } {
-    if {! $::EventLog::failed} { 
-      set  ::EventLog::expectingExit 1
-    }
-    set ::EventLog::failed 0
-  }
-}
-
-#-------------------------------------------------------------------------------
-#
-# Bundle registration
-#
-
-
-##
-# ::EventLog::register
-#
-#   Register the event logger package as a callback bundle with the run
-#   state machine singleton:
-#
-proc ::EventLog::register {} {
-    set sm [::RunstateMachineSingleton %AUTO%]
-    $sm addCalloutBundle EventLog
-    $sm destroy
-    
-    # Create our status bar... just a long label that we'll update
-    # every second when runs are active.
-    
-    set ::EventLog::statusBarManager      [::StatusBar::getInstance]
-    set ::EventLog::statusbar \
-        [$::EventLog::statusBarManager addMessage {No event segments recorded yet}]
-    
-    #
-    #  Arrange for the event logging parameters to be saved/restored.
-    #
-    set sm [StateManagerSingleton %AUTO%]
-}
-##
-#  ::EventLog::unregister
-#
-#   Unregisters the event logger package from the Run state machine singleton.
-#   this is really only supplied for testing purposes (maybe). But
-#   could potentially be used for special applications.
-#
-proc ::EventLog::unregister {} {
-    set sm [::RunstateMachineSingleton %AUTO%]
-    $sm removeCalloutBundle EventLog
-    $sm destroy
-    
-}
-#----------------------------------------------------------------------------
-#
-#   The code in this section provides user interface code to
-#   prompt for the event logger's parameters and stor them so that
-#   the next call of ::EventLog::_startLogger will use those parameters.
-#   The supported parameters are:
-#   *  EventLogger - the event logger program to use.  This program must
-#                    support or at least ignore the -oneshot switch.
-#   *  EventLoggerRing - The name of the ring buffer from which the
-#                    event logger gets data.   This should be a URI
-#                    not a local ring name.  However, if it is not a URI,
-#                    tcp://localhost/ is prepended to the ring name.
-#
-#
-
-##
-# @class EventLog::RingBrowser
-#
-#  A ring browser window.  Allows users to select a ring from a set of ring
-#  in the form ring@hostname
-#
-# LAYOUT:
-#  +----------------------------+
-#  |  +-------------------+-+   |
-#  |  | ring listbox      |s|   |
-#              ...
-#  |  +-------------------+-+   |
-#  +----------------------------+
-# OPTIONS:
-#      -rings  - Information about the rings as passed in from the ring master.
-#
-# METHODS:
-#   getSelected - Returns the selected ring in the form ring@hostname
-#
-snit::widgetadaptor EventLog::RingBrowser {
-    option -rings -default [list] -configuremethod _stockListbox
-    
-    ##
-    # constructor
-    #
-    #    Constructs the user interface and runs the configurlist method
-    #    which may (or may not) stock the listbox.
-    #
-    # @param args - the option/value pairs.
-    #
-    constructor args {
-        installhull using ttk::frame
-        
-        listbox $win.list -selectmode single -yscrollcommand [list $win.vsb set]
-        ttk::scrollbar $win.vsb -orient vertical -command [list $win.list yview]
-        
-        grid $win.list $win.vsb -sticky nsew
-        
-        $self configurelist $args
-    }
-    #-------------------------------------------------------------------------
-    # Public methods:
-    
-    ##
-    # getSelected
-    #
-    #  @return if there's an active selected ring, returns it other wise
-    #          returns an empty string.
-    #
-    method getSelected {} {
-        return [$win.list get [$win.list index active]]
-    }
-    #-------------------------------------------------------------------------
-    # Configuration methods
-    #
-    
-    ##
-    # _stockListbox
-    #
-    #   Update the set of rings that are shown in the list box.
-    #
-    # @param optname - option name (-ring)
-    # @param optvalue - List of ring usage statistics from the ringmaster.
-    #                   The keypoints are:
-    #                  * The first element of each list item is the ring name.
-    #                  * Proxy rings are of the form host.ring
-    #
-    method _stockListbox {optname value} {
-        set options($optname) $value
-        
-        $win.list delete 0 end
-        
-        foreach ringUsage $value {
-            set name [lindex $ringUsage 0]
-            set nameList [split $name .]
-            if {[llength $nameList] == 1} {
-                set ringName $nameList@localhost
-            } else {
-                #
-                #  This code allows for rings remote rings with .'s in them
-                #  (though not local rings).
-                #
-                set host [lindex $nameList 0]
-                set ring [join [lrange $nameList 1 end] .]
-                set ringName $ring@$host
-            }
-            $win.list insert end $ringName
-        }
-    }
-    
-    
-}
-
-##
-# @class EventLog::ParameterPrompter
-#
-#     Provides a dialog form which allows users to override the current set of
-#     event logger parameters.
-#     By dialog form we mean a form that can be attached to a DialogWrapper.
-# LAYOUT:
-#     +-------------------------------------------------+
-#     | Event Log program <current value> [Browse]      |
-#     | Data Source       <current value> [Known Rings] |
-#     +-------------------------------------------------+
-#
-# Key:  Stuff that's not quoted in something are labels, Stuff quoted in
-#       <> are entries, and stuff quoted in [] are buttons.
-#
-#  @note the [Local Rings] button provides a list of rings to choose from
-#        The list includes the local rings and the proxy rings that have already
-#        been defined.
-#        
-#
-#  OPTIONS:
-#      -logger  - Value of the event logger.
-#      -ring    - URI that points to the ring buffer.
-#      -usensrcs - Boolean... start eventlogger with --number-of-sources switch
-#      -additionalsrcs - integer - number of sources in the event builder not
-#                    managed by the data source manager.
-#      -forcerun  - Boolean... force the run number from GUI rather than using the
-#                   one in the begin event (used if no sources provide begin events.)
-#      -usechecksum - Boolean... start eventlogger with --checksum switch
-#
-
-snit::widgetadaptor EventLog::ParameterPrompter {
-    component additionalSources
-    
-    option -logger 
-    option -ring
-    option -usensrcs          -configuremethod _enableDisableAdditionalSources
-    option -additionalsources -configuremethod _setAdditionalSources \
-                              -cgetmethod      _getAdditionalSources
-    option -forcerun
-    option -usechecksum       
-    option -stagearea
-    option -prefix
-    
-    ##
-    # constructor
-    #   Build and stock the useer interface.  We're going to bind the
-    #   entry values to the option variables so  there's no need to
-    #   build -configuremethod methods to track those.
-    #
-    # @param args - Configuration option/values.
-    #
-    # @note - The defaults for the parameters are gotten from the
-    #         current configuration so typically the dialog is self
-    #         configured.
-    #
-    constructor args {
-        installhull using ttk::frame
-        
-        # Can't seem to do this when tcl is compiling to byte code.
-        
-        set options(-logger)            [::DAQParameters::getEventLogger]
-        set options(-ring)              [::DAQParameters::getEventLoggerRing]
-        set options(-usensrcs)          [::DAQParameters::getUseNsrcsFlag]
-        set options(-additionalsources) [DAQParameters::getAdditionalSourceCount]
-        set options(-forcerun)          [DAQParameters::getRunNumberOverrideFlag]
-        set options(-usechecksum)       [DAQParameters::getUseChecksumFlag]
-        set options(-stagearea)         [ExpFileSystem::getStageArea]
-        set options(-prefix)            [::DAQParameters::getRunFilePrefix] 
-        
-        
-
-        
-        ttk::label  $win.loglabel -text {Event log program}
-        ttk::entry  $win.logger       \
-            -textvariable [myvar options(-logger)] -width 40
-        ttk::button $win.browselogger \
-            -text {Browse...} -command [mymethod _browseLogger]
-        
-        ttk::label $win.datasourcelabel -text {Data Source Ring URI}
-        ttk::entry $win.datasource    \
-            -textvariable [myvar options(-ring)] -width 40
-        ttk::button $win.knownrings    \
-            -text {Known Rings...} -command [mymethod _browseRings]
-        
-        message $win.help -text "
-The next three settings are a bit advanced as they have to do with multiple \
-source and event building where some of the sources are not NSCLDAQ sources. \n
-'Use  --number-of-sources' should normally be checked if you are using the \
-event logger from nscldaq-11.0 or later but not checked if you need to use an \
-earlier event logger.  Use 'Additional sources' to adjust the number of end run \
-events to expect.  If 0, --number-of-sources is set to the number of event \
-sources you specified to this program.  This parameter can be negative if \
-some of the sources we're controlling don't produce end of run events. \n
-Check the 'Use GUI Run number' if none of your data sources produce a begin \
-run event from which the event file name can be derived or if the run numbers they \
-do produce are not those the GUI requests.  Note again, this requires the \
-NSCLDAQ-11.0 eventlog program or later. "
-        
-        set f [ttk::frame $win.sourceparams]
-        ttk::checkbutton $f.usensrcs -variable [myvar options(-usensrcs)] \
-            -onvalue 1 -offvalue 0 -text {Use --number-of-sources} \
-            -command [mymethod _updateAdditionalSources]
-        ttk::label       $f.adsrclabel -text {Additional Sources}
-        install additionalSources using \
-            ttk::spinbox $f.additionalsources -from -10 -to 10 -increment 1 \
-                -width 4
-        $f.additionalsources set $options(-additionalsources)
-        $self _updateAdditionalSources
-        
-    
-        ttk::checkbutton $win.forcerun -text {Use GUI Run number} \
-            -variable [myvar options(-forcerun)] -onvalue 1 -offvalue 0
-        
-        ttk::checkbutton $win.usechecksum -text {Compute checksum} \
-            -variable [myvar options(-usechecksum)] -onvalue 1 -offvalue 0
-
-        ttk::label $win.stageareaLbl -text {Stagearea path} 
-        ttk::entry $win.stageareaEntry -textvariable [myvar options(-stagearea)] \
-                      -width 40
-        ttk::button $win.stageareaBrowse -text "Browse..." -command [mymethod _browseStagearea]
-
-        ttk::label $win.prefixLbl -text {Run file prefix} 
-        ttk::entry $win.prefixEntry -textvariable [myvar options(-prefix)] \
-                      -width 40
-
-        grid $win.loglabel $win.logger $win.browselogger -sticky w
-        grid $win.datasourcelabel $win.datasource $win.knownrings -sticky w
-        grid $win.stageareaLbl $win.stageareaEntry $win.stageareaBrowse -sticky w
-        grid $win.prefixLbl $win.prefixEntry -sticky e
-        grid $win.help -columnspan 3 -sticky ew
-        
-        grid $f.usensrcs          -row 0 -column 0 -sticky w
-        grid $f.adsrclabel        -row 0 -column 1 -sticky w -padx 30
-        grid $f.additionalsources -row 0 -column 2 -sticky e 
-        grid $f -columnspan 3     -sticky nsew
-        
-        grid $win.usechecksum     -sticky w
-        grid $win.forcerun
-        
-        $self configurelist $args
-        
-    }
-    #------------------------------------------------------------------------
-    # Configuration handlers:
-    #
-    
-    ##
-    # _enableDisableAdditionalSources
-    #
-    #   Enables or disables the aditionalSources compoment depending on
-    #   the state of the new value of -usensrcs
-    #
-    # @param optname - Name of option being configured.
-    # @param value   - new value for the option
-    #
-    method _enableDisableAdditionalSources {optname value} {
-        set options($optname) $value
-        $self _updateAdditionalSources
-    }
-    
-    ##
-    # _setAdditionalSources
-    #
-    #  Called to configure a new number of sources.  Sets the spinbox value
-    #  from the new option.  There's no real point in maintaining the
-    #  options array value as the spinbox will just change out from underneath us
-    #  so we use a cget handler (See _getAdditionalSources below)
-    #
-    # @param optname - name of the option being configured.
-    # @param value   - New requested value.
-    #
-    method _setAdditionalSources {optname value} {
-        $additionalSources set $value
-    }
-    ##
-    # _getAdditionalSources
-    #
-    #   Get the value of the additiona sources spinbox.
-    #
-    # @param optname - option name -- ignored.
-    #
-    method _getAdditionalSources optname {
-        return [$additionalSources get]
-    }
-    #------------------------------------------------------------------------
-    # Private methods
-    #
-    
-    ##
-    # _updateAdditionalSources
-    #
-    #  Set the state of the additional sources spinbox depending on the
-    #  whether or not that option is enabled.
-    #
-    method _updateAdditionalSources {} {
-        if {!$options(-usensrcs)} {
-            $additionalSources configure -state disabled
-        } else {
-            $additionalSources configure -state normal
-        }
-    }
-    
-    ##
-    # _browseLogger
-    #
-    # Browse the NSCLDAQ installation space for event logger programs.
-    # Allow the user to select one.  This is just a file browser window where:
-    #  * The initial directory is the bin directory of the installation tree
-    #    in which we've been installed.
-    #  * The default filetype is ""
-    #  * File types allowed are "", .sh .bash or all files.
-    #
-    method _browseLogger {} {
-        set file [tk_getOpenFile  \
-            -initialdir [file join $::EventLog::DAQRoot bin]  \
-            -parent $win -title "Choose event logger" \
-            -filetypes [list \
-                { {All Files}     *}                          \
-               { {Shell scripts} {.sh}       }              \
-                { {Bash scripts}  {.bash}     }              \
-            ]]
-        if {$file ne ""} {
-            set options(-logger) $file
-        }
-    }
-    
-    ##
-    # _browseStagearea
-    #
-    # Browse for a directory to use as the directory to use as the 
-    # stagearea. Note that this demands that the directory already
-    # exists.
-    #
-    method _browseStagearea {} {
-        set path [tk_chooseDirectory  \
-            -initialdir [file join $::env(HOME) bin]  \
-            -parent $win -title "Choose stagearea" \
-            ]
-        if {$path ne ""} {
-            set options(-stagearea) $path
-        }
-    }
-
-    ##
-    # _browseRing
-    #  Pops up a dialog that provides a list of the ring buffers
-    #  and the hosts they belong to and allows the user to select from
-    #  a ring from them...or not.
-    #  If a ring was selected, it populates the options(-ring) entry.
-    
-    method _browseRings  {} {
-        toplevel $win.ringbrowser
-        set dlg [DialogWrapper $win.ringbrowser.dialog]
-        $dlg configure \
-            -form [EventLog::RingBrowser [$dlg controlarea].f \
-                -rings [getRingUsage]]
-        pack $dlg
-        set action [$win.ringbrowser.dialog modal]
-
-        
-        if {$action eq "Ok"} {
-            set ring  [[$dlg controlarea].f getSelected]
-            #
-            #  User may click Ok without selecting a ring!
-            #
-            if {$ring ne ""} {
-                set options(-ring) [ringToUri $ring]
-            }
-        }
-        destroy $win.ringbrowser
-        
-    }
-    
-    #--------------------------------------------------------------------------
-    #   Procs
-    #
-    
-    ## ringToUri
-    #
-    #  Convert a ring name of the form name@host to a valid ring URI.
-    #
-    # @param ringName - The ring name in the form ring@host
-    #
-    # @return string  - The URI for the ring.
-    #
-    proc ringToUri ringName {
-        set ringInfo [split $ringName @];   # list of {ring hostname}
-        return tcp://[lindex $ringInfo 1]/[lindex $ringInfo 0]
-    }
-    
-    ##
-    # getRingUsage
-    #
-    #  Get the rings used/known by a ringmaster.
-    #
-    # @param host - defaults to localhost Host for which to ask for this
-    #               information
-    #
-    # @return list - Returns the list from the LIST command to that ringmaster.
-    #
-    proc getRingUsage {{host localhost}} {
-        portAllocator create manager -hostname $host
-        set ports [manager listPorts]
-        manager destroy
-    
-        set port -1
-        foreach item $ports {
-            set port [lindex $item 0]
-            set app  [lindex $item 1]
-            if {$app eq "RingMaster"} {
-                set port $port
-                break
-            }
-        }
-        if {$port == -1} {
-            error "No RingMaster server  on $host"
-        }
-    
-        set sock [socket $host $port]
-        fconfigure $sock -buffering line
-        puts $sock LIST
-        gets $sock OK
-        if {$OK ne "OK"} {
-            error "Expected OK from Ring master but got $OK"
-        }
-        gets $sock info
-        close $sock
-        return $info
-    }
-
-}
-##
-# EventLog::promptParameters
-#
-#   Proc that instantiatesthe parameter prompter and, if OK was fetched,
-#   sets the parameters in the configuration.
-#
-proc EventLog::promptParameters {} {
-    toplevel .eventlogsettings
-    set dlg [DialogWrapper  .eventlogsettings.dialog]
-    set ctl [$dlg controlarea]
-    $dlg configure \
-        -form [EventLog::ParameterPrompter $ctl.f]
-    pack $dlg
-    set action [$dlg modal]
-    
-    if {$action eq "Ok"} {
-        Configuration::Set EventLogger               [$ctl.f cget -logger]
-        Configuration::Set EventLoggerRing           [$ctl.f cget -ring]
-        Configuration::Set EventLogUseNsrcsFlag      [$ctl.f cget -usensrcs]
-        Configuration::Set EventLogAdditionalSources [$ctl.f cget -additionalsources]
-        Configuration::Set EventLogUseGUIRunNumber   [$ctl.f cget -forcerun]
-        Configuration::Set EventLogUseChecksumFlag   [$ctl.f cget -usechecksum]
-        set priorStageArea [Configuration::get StageArea]
-        Configuration::Set StageArea                 [$ctl.f cget -stagearea]
-        
-        # If we're usin gthe nsrcs flag and it would currently be negative warn:
-        
-        if {[DAQParameters::getUseNsrcsFlag]} {
-            set sm [DataSourcemanagerSingleton %AUTO%]
-            set mySources [llength [$sm sources]]
-            set adtlSources [DAQParameters::getAdditionalSourceCount]
-            set totsrc [expr {$mySources + $adtlSources}]
-        
-            if {$totsrc < 0} {
-                tk_messageBox -parent .eventlogsettings -title {Negative source count} \
-                    -icon warning -type ok \
-                    -message "Your total source count is negative: $mySources managed by us $adtlSources additional sources -> $totsrc total sources"
-            }
-            $sm destroy
-        }
-        #  If the stagearea changed ensure the directory structure is there and good:
-        
-        if {$priorStageArea ne [Configuration::get StageArea]} {
-            ExpFileSystem::CreateHierarchy
-        }
-    }
-    destroy .eventlogsettings
-}
+#    This software is Copyright by the Board of Trustees of Michigan
+#    State University (c) Copyright 2013.
+#
+#    You may use this software under the terms of the GNU public license
+#    (GPL).  The terms of this license are described at:
+#
+#     http://www.gnu.org/licenses/gpl.txt
+#
+#    Author:
+#            Ron Fox
+#            NSCL
+#            Michigan State University
+#            East Lansing, MI 48824-1321
+
+##
+# @file eventLogBundle.tcl
+# @brief Callaback bundle that encapsulates event logging.
+# @author Ron Fox <fox@nscl.msu.edu>
+
+package provide eventLogBundle 1.0
+package provide Experiment     2.0;   # For compatibility with event builder.
+
+
+package require stageareaValidation
+
+package require Tk
+package require DAQParameters
+package require RunstateMachine
+package require DataSourceManager
+
+package require ExpFileSystem
+package require ReadoutGUIPanel
+package require Diagnostics
+package require ui
+package require snit
+
+package require ring
+
+package require portAllocator
+package require DataSourceUI
+package require versionUtils
+package require StateManager
+
+
+
+##
+# @class eventLogBundle
+#
+#  Provides a callback bundle for the run state machine singleton that manages
+#  the event logger.  The main stuff that gets done (all of these only if
+#  event logging is turned on):
+#
+#  * Halted -> Active (leave): Starts the event logger and waits for the logger
+#                              start file.
+#  * {Paused,Active} -> Halted (leave): Waits for the event logger done files.
+#                                       and finalizes the event and ancillary data.
+#  * {Paused,Active} -> Halted (enter): Cleans up the logger start and logger
+#                                       done files.
+#  * {Paused, Active} -> NotReady(enter):
+#                                       If the eventlogPID is set force the
+#                                       eventlog to exit and finalize the run.
+#
+#            
+#
+#  The EventLogger DAQ configuration parameter is used to determine which
+#  event logger is started (DaqParameters).
+
+#------------------------------------------------------------------------------
+#  Establish the namespace and the namespace variables:
+
+namespace eval ::EventLog {
+    
+    ##
+    # @var loggerPid       - When the event logger is active, this is its pid.
+    # @var startupTimeout  - When starting the event logger, this is how long
+    #                        to wait in seconds for the startup file to appear.
+    # @var shutdownTimeout - When the run ends this is how long to wait in
+    #                        seconds for the end file to appear.
+    # @var filePollInterval- How long in ms between polls for a file to appear.
+    # @varl protectFiles   - If true the finalized event files are protected
+    #                        against accidental removal. Used in testing.
+    #
+    variable loggerPid         -1
+    variable startupTimeout    10
+    variable shutdownTimeout   30
+    variable filePollInterval 100
+    variable protectFiles       1
+    
+    #  For our status line:
+    
+    variable statusBarManager ""
+    variable statusbar         ""
+    variable statusUpdateId    -1;     # After Id used to poll for status updates.
+
+    # Installation root:
+    #  Assumes we're in a subdirectory of TclLibs relative to the installation
+    #  root.
+    #
+    variable DAQRoot  [file normalize \
+        [file join [file dirname [info script]] .. ..]]
+    
+    ##
+    # @var loggerfd       - File descriptor open on the event logger.
+    # @var expectingExit  - True if expecting the event logger to exit.
+    #                       If not true and we detect an event logger exit we're
+    #                       going to kick up a fuss.
+    #
+    
+    variable loggerfd     [list]
+    variable expectingExit 0
+    variable needFinalization 0
+    
+    ## 
+    # @var failed         - Indicates whether or not the system has failed or succeeded
+    variable failed 0
+    
+    ##
+    # incremented when the eventLogger exits...this can be a vwait target:
+    
+    variable eventLogEnded 0
+    
+    # Export the bundle interface methods
+    
+    namespace export attach enter leave
+
+}
+
+# For compatibility with 10.x event builders...provide shutdownTimeout but
+# trace changes to update ::EventLog::shutdownTimeout
+
+namespace eval ::Experiment {
+    variable fileWaitTimeout $::EventLog::shutdownTimeout
+}
+
+
+proc ::EventLog::_updateShutdownTimeout {name1 name2 op} {
+    set ::EventLog::shutdownTimeout $::Experiment::fileWaitTimeout
+}
+trace add variable ::Experiment::fileWaitTimeout write ::EventLog::_updateShutdownTimeout 
+
+
+#------------------------------------------------------------------------------
+#
+# Data methods:
+#
+
+##
+# ::EventLog::getPid
+#
+# @return integer - The PID of the event logger if is active or -1 if it is not.
+#
+proc ::EventLog::getPid {} {
+    return $::EventLog::loggerPid
+}
+##
+# ::EventLog::setStartupTimeout
+#
+#  Set a new value in seconds for the startup time out.  This is the number
+#  of seconds the package will wait for the eventLogger to create its startup
+#  file (.started) before declaring a timeout.
+#
+# @param newTimeout - the new timeout value in seconds
+#
+proc ::EventLog::setStartupTimeout {newTimeout} {
+    set EventLog::startupTimeout $newTimeout
+}
+##
+# ::EventLog::getStartupTimeout
+#
+# @return int - The current event log start timeout.  See ::EventLog::setStaruptTimeout
+#               for a description of that value.
+#
+proc ::EventLog::getStartupTimeout {} {
+    return $::EventLog::startupTimeout
+}
+##
+# ::EventLog::setShutdownTimeout
+#
+#   Sets the current shutdown timeout to a new value.  See ::EventLog::getShutdownTimeout
+#   for more information about just what this is.
+#
+# @param newTimeout - new value of the timeout.
+# #
+proc ::EventLog::setShutdownTimeout {newTimeout} {
+    set ::EventLog::shutdownTimeout $newTimeout
+}
+
+##
+# ::EventLog::getShutdownTimeout
+#
+#  @return int Number of seconds to wait for the event loggers .exited
+#              file to appear.
+#
+proc ::EventLog::getShutdownTimeout {} {
+    return $::EventLog::shutdownTimeout
+}
+##
+# ::EventLog::setFilePollInterval
+#
+#  Set a new value for the file poll interval.  This is how often a check is done
+#  for the appearance of an expected file ( e.g. .exiting).
+#
+# @param newInterval - the new poll interval in milliseonds.
+#
+proc ::EventLog::setFilePollInterval {newInterval} {
+    set ::EventLog::filePollInterval $newInterval
+}
+##
+# ::EventLog::getFilePollInterval
+#
+# @return int - The current file poll interval.  See ::EventLog::setFilePollInterval
+#               for more about what this means.
+#
+proc ::EventLog::getFilePollInterval {} {
+    return $::EventLog::filePollInterval
+}
+proc ::EventLog::getLoggerPath {} {}
+
+#------------------------------------------------------------------------------
+# Utility methods
+
+##
+# ::EventLog::_extractEventLogVersion
+#
+# Given a path containing a path name, this will extract a version
+# number
+#
+proc ::EventLog::_getLoggerVersion {evtlogpath} {
+
+  # Open a pipe to read from
+  set pipe [open "|$evtlogpath --version" r]
+  chan configure $pipe -buffering line
+
+  # enable blocking because I want to make sure that I get
+  # the value immediately and don't proceed otherwise.
+  chan configure $pipe -blocking on
+
+  set line [read $pipe]
+  if { [string equal $line ""] } {
+    error "Cannot determine eventlog version"
+  } else {
+    if {[catch {close $pipe} msg]} {
+      puts "Exceptional exit of eventlog : $msg"
+    }
+  }
+
+  # Trim off the newline and whitespace at the end
+  set line [string trim $line "\n "]
+
+
+  set splitLine [split $line { }]
+  if {[llength $splitLine] < 2 && ([lindex $splitLine 0] ne "EventLog")} {
+    error "eventlog --version returned something different from \"EventLog VSN#\" : \"$splitLine\""
+  }
+  return [lindex $splitLine 1]
+}
+
+
+##
+# ::EventLog::_computeLoggerSwitches
+#
+# @param loggerVersion the version of the eventlog program
+#
+# @return the command line options the logger should use:
+#
+proc ::EventLog::_computeLoggerSwitches {{loggerVersion 1.0}} {
+    
+    # Base switches:
+    
+    set ring   [DAQParameters::getEventLoggerRing] 
+
+    # Compatibility with 10.x:
+
+    if {[info proc ::Experiment::spectrodaqURL] ne ""} {
+      set ring [::Experiment::spectrodaqURL localhost]
+    }
+  
+    # These are the default switches to use
+    set switches "--source=$ring --oneshot"
+
+    if {[::DAQParameters::getUseChecksumFlag]} {
+      # Check that the logger in use returns a version that is greater
+      # than or equal to 11.0. This is equivalent to 11.0 <= loggerVersion
+      # as is actually computed
+      set minVersion 11.0-rc6 
+      set parsedVersion [::versionUtils::parseVersion $loggerVersion]
+      set parsedMinVersion [::versionUtils::parseVersion $minVersion]
+      if {[::versionUtils::lessThan $parsedMinVersion $parsedVersion]} {
+        append switches " --checksum"
+      } else {
+        return -code 1 \
+               "The selected version of eventlog\
+                does not support the --checksum option! Go to\
+                the Settings > Event Recording and deselect\
+                the \"Compute checksum\" option"
+      }
+    }
+    
+    # If requested, use the --number-of-sources switch:
+    
+    if {[DAQParameters::getUseNsrcsFlag]} {
+        set sm [DataSourcemanagerSingleton %AUTO%]
+        set mySources [llength [$sm sources]]
+        set adtlSources [DAQParameters::getAdditionalSourceCount]
+        set totsrc [expr {$mySources + $adtlSources}]
+        $sm destroy
+        append switches " --number-of-sources=$totsrc"
+    }
+    # If requested get the run number from the GUI and force it:
+    
+    # Generate run files in the current directory without cd'ing anywhere
+    append switches " --path=[::ExpFileSystem::getCurrentRunDir]"
+
+    if {[DAQParameters::getRunNumberOverrideFlag]} {
+        set run [::ReadoutGUIPanel::getRun]
+        append switches " --run=$run"
+    }
+    
+    # Set the --prefix flag  
+#    append switches " --prefix=[::DAQParameters::getRunFilePrefix]"
+
+    return $switches
+}
+##
+# ::EventLog::_startLogger
+#  Start the event logger and set it's pid in the loggerPid variable.
+#  @note The event logger is started as a pipeline open on an fd for read.
+#        We will establish a file readable handler for the event logger so that
+#        can relay input to the output log windows and throw up an error dialog
+#        if the fd closes unexpectedly.
+#
+proc ::EventLog::_startLogger {} {
+    ReadoutGUIPanel::isRecording
+    set logger [DAQParameters::getEventLogger] 
+    set loggerVsn [::EventLog::_getLoggerVersion $logger]
+    set switches [::EventLog::_computeLoggerSwitches $loggerVsn]
+
+    set ::EventLog::loggerFd \
+        [open "| $logger $switches" r]
+    set ::EventLog::loggerPid [pid $::EventLog::loggerFd]
+    set fd [lindex $::EventLog::loggerFd end]
+    fconfigure $fd -buffering line
+    fileevent $fd readable ::EventLog::_handleInput
+}
+##
+# ::EventLog::_handleInput
+#    - If input comes in, read it and log it to the console window.
+#    - If there's an EOF on input and it's unexpected, throw up an error
+#      that the event logger looks like it unexpectedly exited.
+#    - Either way on EOF, mark the logger exited and close the File descriptor.
+#      setting the variable to [list]
+#
+proc ::EventLog::_handleInput {} {
+    set fd [lindex $::EventLog::loggerFd end]
+    if {[eof $fd]} {
+        # Need to close off the fd before the pop up shows as that will
+        # re-enter the event loop
+        
+        fileevent $fd readable [list]
+        catch {close $fd} msg
+
+        # Log to the output window and pop up and error.
+
+        if {!$::EventLog::expectingExit} {
+            ::ReadoutGUIPanel::Log EventLogManager error "Unexpected event log error! $msg"
+            ::Diagnostics::Error {The event logger exited unexpectedly check EventLogManager tab for errors.!!}
+        } else {
+            ::EventLog::_finalizeRun;            # May need that if exit before wait.
+        }
+        set ::EventLog::loggerFd [list]
+        set ::EventLog::loggerPid -1
+        incr ::EventLog::eventLogEnded
+    } else {
+        set line [gets $fd]
+        ::ReadoutGUIPanel::Log EventLogManager output $line
+    }
+}
+##
+# Wait for the appearance of a file.  The event logger uses . files to synchronize
+# with us about the occurence of various events.
+#
+# @param name - Name of the file to wait for.
+# @param waitTimeout - Number of seconds to wait for the file to appear.
+# @param pollInterval - Number of ms between checks for the file.
+#
+# @return bool - true if the file appeared prior to the timeout. false if not.
+#
+proc ::EventLog::_waitForFile {name waitTimeout pollInterval} {
+    set waitTimeoutMs [expr {$waitTimeout * 1000}];   # Wait timeout in milliseconds
+    
+    while {$waitTimeoutMs > 0} {
+        if {[file exists $name]} {
+            return 1
+        }
+        incr waitTimeoutMs -$pollInterval
+        after $pollInterval
+#	update idletasks;			# keep the event loop semi-live. TODO: Deactivate buttons.
+    }
+    return 0
+}
+##
+#  _finalizeRun
+#
+#  Finalizes a run   This means:
+#  * Creating a new run directory.
+#  * mv-ing the event files in to this new run directory.
+#  * Making symlinks for each event file segment in complete directory (event view).
+#  * Copying the metadata into the new run directory.
+#
+#
+#
+proc ::EventLog::_finalizeRun {} {
+    if {$::EventLog::needFinalization} {
+        
+        set srcdir [::ExpFileSystem::getCurrentRunDir]
+        set completeDir [::ExpFileSystem::getCompleteEventfileDir]
+        set run [ReadoutGUIPanel::getRun]
+        set destDir [::ExpFileSystem::getRunDir $run]
+        
+        # Make the run directory:
+        # and mv the event files into it... remembering the destination names.
+        
+        file attributes \
+            [file normalize [file join $destDir ..]] -permissions 0770;   # Let me write here.
+        file mkdir $destDir
+        set  fileBaseName [::ExpFileSystem::genEventfileBasename $run]
+        set  eventFiles [glob -nocomplain [file join $srcdir ${fileBaseName}*.evt]]
+        set  mvdNames [list]
+        set renameStatus [catch {
+            foreach eventFile $eventFiles {
+                set destFile [file join $destDir [file tail $eventFile]]
+                file rename -force $eventFile $destFile
+                lappend mvdNames $destFile
+            }
+        } msg]
+        if {$renameStatus} {
+            tk_messageBox -title {Rename failure} -icon error -type ok \
+                -message "Rename of event files to $destDir failed: $msg : fix problem and manually move the event files"
+            set ::EventLog::needFinalization 0
+            ReadoutGUIPanel::incrRun
+            return
+        }
+        #
+        #  If there is a checksum file (there should be) move that to the experiment directory
+        #
+    
+        set cksumFile [file join $srcdir "${fileBaseName}.sha512"]
+        set destFile [file join $destDir [file tail $cksumFile]]
+        if {[file readable $cksumFile]} {
+          file rename -force $cksumFile $destFile
+        }
+    
+        #  If 
+        #  Make links in the complete directory for all mvdNames:
+        
+        foreach file $mvdNames {
+            set targetLink [file join $completeDir [file tail $file]]
+            catch {exec ln -s $file $targetLink}
+        }
+        #  Now what's left gets recursively/link-followed copied to the destDir
+        #  using tar.
+        
+        set tarcmd "(cd $srcdir; tar chf - .) | (cd $destDir; tar xpf -)"
+        set tarStatus [catch {exec sh << $tarcmd} msg]
+        if {$tarStatus} {
+            tk_messageBox -title {Tar Failed} -icon error -type ok \
+                -message "Copy of files from $srcdir to $destDir failed: $msg, Fix problem and move files manually."
+            set ::EventLog::needFinalization 0
+            ReadoutGUIPanel::incrRun
+            return
+        }
+        # If required, protect the files:
+        #   - The destDir is set to 0550
+        #   - The parent dir is set to 0550.
+        #   - A chmod -R is done to set the contents to 0x550 as well.
+        
+        if {$::EventLog::protectFiles} {
+            set files [glob -nocomplain -directory $destDir -types {f d} *]
+            if {[llength $files]>0} {
+              exec sh << "chmod -R 0550 $files"
+              file attributes $destDir -permissions 0550 
+              file attributes [file join $destDir ..] -permissions 0550 
+            }
+        }
+        set ::EventLog::needFinalization 0
+        ReadoutGUIPanel::incrRun
+    }
+}
+##
+# ::EventLog::_getSegmentInfo
+#
+#   Looks at the current event file areas to see how many segments there are
+#   and how much total space that consumes.
+#
+# @return list first element is the number of event segments found, the second
+#              the total Mbytes of storage used.
+#
+proc ::EventLog::_getSegmentInfo {} {
+    set eventDir [ExpFileSystem::getCurrentRunDir]
+    set run [::ReadoutGUIPanel::getRun]
+    
+    set filename [format "run-%04d*.evt" $run]
+    set filepat [file join $eventDir $filename]
+
+    set    segments [glob -nocomplain $filepat]
+    set    size     0.0
+    set    nsegments [llength $segments]
+    foreach segment $segments {
+	if {![catch {file size $segment} segsize]} {
+	    set size [expr {$size + $segsize/1024.0}]
+	}
+    }
+    set size [format %.2f [expr {$size/1024.0}]]
+    
+    
+    return [list $nsegments $size]
+}
+
+##
+# ::EventLog::_setStatusLine
+#
+#   Manage the data in the event logger status line:
+#
+# @param repeatInterval - ms after which to schedule an update.
+#
+proc ::EventLog::_setStatusLine repeatInterval {
+    set run [::ReadoutGUIPanel::getRun]
+    
+    set fileinfo [::EventLog::_getSegmentInfo]
+    
+    $::EventLog::statusBarManager setMessage $::EventLog::statusbar \
+        "Recording data for Run: $run : \
+[lindex $fileinfo 0] segments found totalling [lindex $fileinfo 1] Mbytes"
+    
+    set ::EventLog::statusUpdateId \
+        [after $repeatInterval [list ::EventLog::_setStatusLine $repeatInterval]]
+}
+
+##
+#   Check whether or not the .started file lives in the 
+#   experiment/current directory
+#
+proc ::EventLog::_dotStartedExists {} {
+  set currentPath [::ExpFileSystem::getCurrentRunDir]
+  return [file exists [file join $currentPath .started]]
+}
+
+##
+#   Check whether or not the .exited file lives in the 
+#   experiment/current directory
+#
+proc ::EventLog::_dotExitedExists {} {
+  set currentPath [::ExpFileSystem::getCurrentRunDir]
+  return [file exists [file join $currentPath .exited]]
+}
+
+##
+#   Check whether or not .evt files exist in the 
+#   experiment/current directory
+#
+#   @returns boolean indicating whether there are any files ending in .evt
+#
+proc ::EventLog::_runFilesExistInCurrent {} {
+  set currentPath [::ExpFileSystem::getCurrentRunDir]
+  set evtFiles [glob -directory $currentPath -nocomplain *.evt]
+  return [expr {[llength $evtFiles] > 0} ]
+}
+
+##
+# ::EventLog::listIdentifiableProblems
+#
+# Checks for a few things:
+# 1. experiment/run# directory already exists
+# 2. experiment/current/*.evt files exist
+# 
+#
+# @returns a list of error messages
+proc ::EventLog::listIdentifiableProblems {} {
+
+  set errors [list]
+
+  # check if run directory exist!
+  set msg [EventLog::_duplicateRun]
+  if {$msg ne ""} {
+    lappend errors $msg
+  } 
+  
+  # check if experiment/current/*.evt files exist
+  if {[::EventLog::_runFilesExistInCurrent]} {
+    set msg    "EventLog error: the experiment/current directory contains run "
+    append msg "segments and needs to be cleaned."
+    lappend errors $msg
+  }
+
+  return $errors
+}
+##
+# correctFixableProblems
+#
+#  Some startup issues can be corrected:
+# 1. experiment/current/.started exists
+# 2. experiment/current/.exited exists
+#
+#  In this case these files are just deleted.
+#
+proc ::EventLog::correctFixableProblems {} {
+  # check if experiment/current/.started exists
+  if {[::EventLog::_dotStartedExists]} {
+    ::EventLog::deleteStartFile
+
+  } 
+  
+  # check if experiment/current/.exited exists
+  if {[::EventLog::_dotExitedExists]} {
+    ::EventLog::deleteExitFile
+  } 
+    
+}
+
+##
+# deleteStartFile
+#   Kill off the .started file.
+#
+proc ::EventLog::deleteStartFile {} {
+    set startFile [file join [::ExpFileSystem::getCurrentRunDir] .started]
+    file delete -force $startFile 
+    
+}
+##
+# deleteExitFile
+#   Delete the .exited file
+#
+proc ::EventLog::deleteExitFile {} {
+    
+    set exitFile [file join [::ExpFileSystem::getCurrentRunDir] .exited]
+    file delete -force $exitFile 
+    
+}
+#------------------------------------------------------------------------------
+# Actions:
+
+##
+# ::EventLog::runStarting
+#
+#   Called when the run is about to start:
+#   * Ensure we are in the correct cwd for the event logger (from the daq filesystem).
+#   * Start the event logger.
+#   * Wait for the .started file to appear.
+#
+proc ::EventLog::runStarting {} {
+
+    #  If there's already an event logger just force it to exit.
+
+  if {$::EventLog::loggerPid ne -1} {
+    foreach pid $::EventLog::loggerPid {
+      catch {exec kill -9 $pid};            # Catch because the pipeline could run down.
+      set ::EventLog::loggerPid -1
+    }
+  }
+
+  # Now if desired start the new run.
+  ::StageareaValidation::correctAndValidate
+
+  if {[::ReadoutGUIPanel::recordData]} {
+    
+    set startFile [file join [::ExpFileSystem::getCurrentRunDir] .started]
+
+    ::EventLog::_startLogger
+    ::EventLog::_waitForFile $startFile $::EventLog::startupTimeout \
+                                        $::EventLog::filePollInterval
+    ::StageareaValidation::deleteStartFile
+    set ::EventLog::expectingExit 0
+    ::EventLog::_setStatusLine 2000
+    set ::EventLog::needFinalization 1
+  }
+}
+##
+# Called when the run is ending.  We're only going to do something if the
+# event logger's pid is not -1.  In that case:
+# * Set that we expect an exit.
+# * Wait for the .exited file
+# * Set the PID -> -1
+# * Finalize the run.
+#
+#  @note - We let the file readable handler handle closing the fd.
+#
+proc ::EventLog::runEnding {} {
+    
+    set startFile [file join [::ExpFileSystem::getCurrentRunDir] .started]
+    set exitFile [file join [::ExpFileSystem::getCurrentRunDir] .exited]
+    set ui [::RunControlSingleton::getInstance]
+
+    # ne is used below because the logger could be a pipeline in which case
+    # ::EventLog::loggerPid will be a list of pids which freaks out ==.
+    
+    if {$::EventLog::loggerPid ne -1} {
+        
+        set ::EventLog::expectingExit 1
+        
+        #  First do a vwait for eventLogEnded after disabling the
+        #  begin/end etc. buttons.
+        #  A timeout is used in case there's a problem and the event log
+        #  never exists.
+        
+        $ui configure -state disabled
+        
+        set timeoutId [after \
+            [expr {$::EventLog::shutdownTimeout*1000}]    \
+            [list incr ::EventLog::eventLogEnded]         \
+        ]
+        set oldValue $::EventLog::eventLogEnded;      # so we know if there was a timeout.
+        vwait ::EventLog::eventLogEnded
+        after cancel $timeoutId
+
+        if {$oldValue == $::EventLog::eventLogEnded} {
+            
+            # Wait timed out.
+            tk_messageBox -title "EventLogger exit timeout" -icon warning -type ok \
+                -message {Timed out waiting for eventlog to exit, killing it}
+            foreach pid $::EventLog::loggerPid {
+              catch {exec kill -9 $pid}; # in case waitforfile timed out.
+            }
+        } else {
+            # Normal exit, this should fall through very quickly, now that
+            #  we know the logger exited.
+            
+            ::EventLog::_waitForFile $exitFile $::EventLog::shutdownTimeout \
+                $::EventLog::filePollInterval
+            ::StageareaValidation::deleteExitFile
+            
+        }
+        puts "Enabling"
+        ::StageareaValidation::deleteExitFile
+        set ::EventLog::loggerPid -1
+        ::EventLog::_finalizeRun
+        file delete -force $startFile;   # So it's not there next time!!
+        file delete -force $exitFile;   # So it's not there next time!!
+
+        #  Cancel the after that updates the event segments and set a new
+        #  status line entry indicting the run ended.
+        
+        if {$::EventLog::statusUpdateId != -1} {
+            after cancel $::EventLog::statusUpdateId
+            set EventLog::statusUpdateId -1
+            $::EventLog::statusBarManager setMessage $::EventLog::statusbar \
+                {Run ended}
+        }
+    }
+    $ui configure -state normal
+    ReadoutGUIPanel::normalColors
+}
+
+
+#-------------------------------------------------------------------------------
+#
+#  Bundle methods:
+
+##
+# ::EventLog::attach
+#
+#    Called when the bundle is attached to the state machine
+#  
+# @param state - Current state.
+#
+proc ::EventLog::attach {state} {
+    
+}
+##
+# ::EventLog::enter
+#
+#   Called when the run enters a new state.  We care about transitions:
+#   {Paused, Active} -> Halted.
+#
+proc ::EventLog::enter {from to} {
+    if {($from in [list Active Paused]) && ($to eq "Halted")} {
+      # if the start was aborted then we should not try to cleanup
+      if {! $::EventLog::failed} {
+        ::EventLog::runEnding
+      }
+    }
+    if {($from in [list Active Paused]) && ($to eq "NotReady")} {
+      # if the start was aborted then we should not try to cleanup
+      if {! $::EventLog::failed} {
+        # Kill of the event log program since it's not going to see ends:
+        foreach pid $::EventLog::loggerPid {
+            if {$pid != -1} {
+                catch {exec kill -9 $pid}
+            }
+        }
+        # Create the exit file:
+        set fd [open [file join [::ExpFileSystem::getCurrentRunDir] .exited] w]
+        puts $fd "dummy"
+        close $fd
+      	::EventLog::runEnding
+      } 
+
+    }
+}
+##
+# ::EventLog::leave
+#
+#   Called when the run leaves a state.
+#   If the state is Halted->Active, we start the event logger
+#
+# @param from - State that we are leaving
+# @param to   - State we will enter.
+#
+proc ::EventLog::leave {from to} {
+  if {($from eq "Halted") && ($to eq "Active")} {
+      if {[catch {::EventLog::runStarting} msg]} {
+        set ::EventLog::failed 1
+        ::ReadoutGUIPanel::Log EventLogManager error $msg
+        error $msg
+      }
+      # reset the failure state
+      set ::EventLog::failed 0
+  }
+  if {($from in [list "Active" "Paused"]) && ($to eq "Halted") } {
+    if {! $::EventLog::failed} { 
+      set  ::EventLog::expectingExit 1
+    }
+    set ::EventLog::failed 0
+  }
+}
+
+#-------------------------------------------------------------------------------
+#
+# Bundle registration
+#
+
+
+##
+# ::EventLog::register
+#
+#   Register the event logger package as a callback bundle with the run
+#   state machine singleton:
+#
+proc ::EventLog::register {} {
+    set sm [::RunstateMachineSingleton %AUTO%]
+    $sm addCalloutBundle EventLog
+    $sm destroy
+    
+    # Create our status bar... just a long label that we'll update
+    # every second when runs are active.
+    
+    set ::EventLog::statusBarManager      [::StatusBar::getInstance]
+    set ::EventLog::statusbar \
+        [$::EventLog::statusBarManager addMessage {No event segments recorded yet}]
+    
+    #
+    #  Arrange for the event logging parameters to be saved/restored.
+    #
+    set sm [StateManagerSingleton %AUTO%]
+}
+##
+#  ::EventLog::unregister
+#
+#   Unregisters the event logger package from the Run state machine singleton.
+#   this is really only supplied for testing purposes (maybe). But
+#   could potentially be used for special applications.
+#
+proc ::EventLog::unregister {} {
+    set sm [::RunstateMachineSingleton %AUTO%]
+    $sm removeCalloutBundle EventLog
+    $sm destroy
+    
+}
+#----------------------------------------------------------------------------
+#
+#   The code in this section provides user interface code to
+#   prompt for the event logger's parameters and stor them so that
+#   the next call of ::EventLog::_startLogger will use those parameters.
+#   The supported parameters are:
+#   *  EventLogger - the event logger program to use.  This program must
+#                    support or at least ignore the -oneshot switch.
+#   *  EventLoggerRing - The name of the ring buffer from which the
+#                    event logger gets data.   This should be a URI
+#                    not a local ring name.  However, if it is not a URI,
+#                    tcp://localhost/ is prepended to the ring name.
+#
+#
+
+##
+# @class EventLog::RingBrowser
+#
+#  A ring browser window.  Allows users to select a ring from a set of ring
+#  in the form ring@hostname
+#
+# LAYOUT:
+#  +----------------------------+
+#  |  +-------------------+-+   |
+#  |  | ring listbox      |s|   |
+#              ...
+#  |  +-------------------+-+   |
+#  +----------------------------+
+# OPTIONS:
+#      -rings  - Information about the rings as passed in from the ring master.
+#
+# METHODS:
+#   getSelected - Returns the selected ring in the form ring@hostname
+#
+snit::widgetadaptor EventLog::RingBrowser {
+    option -rings -default [list] -configuremethod _stockListbox
+    
+    ##
+    # constructor
+    #
+    #    Constructs the user interface and runs the configurlist method
+    #    which may (or may not) stock the listbox.
+    #
+    # @param args - the option/value pairs.
+    #
+    constructor args {
+        installhull using ttk::frame
+        
+        listbox $win.list -selectmode single -yscrollcommand [list $win.vsb set]
+        ttk::scrollbar $win.vsb -orient vertical -command [list $win.list yview]
+        
+        grid $win.list $win.vsb -sticky nsew
+        
+        $self configurelist $args
+    }
+    #-------------------------------------------------------------------------
+    # Public methods:
+    
+    ##
+    # getSelected
+    #
+    #  @return if there's an active selected ring, returns it other wise
+    #          returns an empty string.
+    #
+    method getSelected {} {
+        return [$win.list get [$win.list index active]]
+    }
+    #-------------------------------------------------------------------------
+    # Configuration methods
+    #
+    
+    ##
+    # _stockListbox
+    #
+    #   Update the set of rings that are shown in the list box.
+    #
+    # @param optname - option name (-ring)
+    # @param optvalue - List of ring usage statistics from the ringmaster.
+    #                   The keypoints are:
+    #                  * The first element of each list item is the ring name.
+    #                  * Proxy rings are of the form host.ring
+    #
+    method _stockListbox {optname value} {
+        set options($optname) $value
+        
+        $win.list delete 0 end
+        
+        foreach ringUsage $value {
+            set name [lindex $ringUsage 0]
+            set nameList [split $name .]
+            if {[llength $nameList] == 1} {
+                set ringName $nameList@localhost
+            } else {
+                #
+                #  This code allows for rings remote rings with .'s in them
+                #  (though not local rings).
+                #
+                set host [lindex $nameList 0]
+                set ring [join [lrange $nameList 1 end] .]
+                set ringName $ring@$host
+            }
+            $win.list insert end $ringName
+        }
+    }
+    
+    
+}
+
+##
+# @class EventLog::ParameterPrompter
+#
+#     Provides a dialog form which allows users to override the current set of
+#     event logger parameters.
+#     By dialog form we mean a form that can be attached to a DialogWrapper.
+# LAYOUT:
+#     +-------------------------------------------------+
+#     | Event Log program <current value> [Browse]      |
+#     | Data Source       <current value> [Known Rings] |
+#     +-------------------------------------------------+
+#
+# Key:  Stuff that's not quoted in something are labels, Stuff quoted in
+#       <> are entries, and stuff quoted in [] are buttons.
+#
+#  @note the [Local Rings] button provides a list of rings to choose from
+#        The list includes the local rings and the proxy rings that have already
+#        been defined.
+#        
+#
+#  OPTIONS:
+#      -logger  - Value of the event logger.
+#      -ring    - URI that points to the ring buffer.
+#      -usensrcs - Boolean... start eventlogger with --number-of-sources switch
+#      -additionalsrcs - integer - number of sources in the event builder not
+#                    managed by the data source manager.
+#      -forcerun  - Boolean... force the run number from GUI rather than using the
+#                   one in the begin event (used if no sources provide begin events.)
+#      -usechecksum - Boolean... start eventlogger with --checksum switch
+#
+
+snit::widgetadaptor EventLog::ParameterPrompter {
+    component additionalSources
+    
+    option -logger 
+    option -ring
+    option -usensrcs          -configuremethod _enableDisableAdditionalSources
+    option -additionalsources -configuremethod _setAdditionalSources \
+                              -cgetmethod      _getAdditionalSources
+    option -forcerun
+    option -usechecksum       
+    option -stagearea
+    option -prefix
+    
+    ##
+    # constructor
+    #   Build and stock the useer interface.  We're going to bind the
+    #   entry values to the option variables so  there's no need to
+    #   build -configuremethod methods to track those.
+    #
+    # @param args - Configuration option/values.
+    #
+    # @note - The defaults for the parameters are gotten from the
+    #         current configuration so typically the dialog is self
+    #         configured.
+    #
+    constructor args {
+        installhull using ttk::frame
+        
+        # Can't seem to do this when tcl is compiling to byte code.
+        
+        set options(-logger)            [::DAQParameters::getEventLogger]
+        set options(-ring)              [::DAQParameters::getEventLoggerRing]
+        set options(-usensrcs)          [::DAQParameters::getUseNsrcsFlag]
+        set options(-additionalsources) [DAQParameters::getAdditionalSourceCount]
+        set options(-forcerun)          [DAQParameters::getRunNumberOverrideFlag]
+        set options(-usechecksum)       [DAQParameters::getUseChecksumFlag]
+        set options(-stagearea)         [ExpFileSystem::getStageArea]
+        set options(-prefix)            [::DAQParameters::getRunFilePrefix] 
+        
+        
+
+        
+        ttk::label  $win.loglabel -text {Event log program}
+        ttk::entry  $win.logger       \
+            -textvariable [myvar options(-logger)] -width 40
+        ttk::button $win.browselogger \
+            -text {Browse...} -command [mymethod _browseLogger]
+        
+        ttk::label $win.datasourcelabel -text {Data Source Ring URI}
+        ttk::entry $win.datasource    \
+            -textvariable [myvar options(-ring)] -width 40
+        ttk::button $win.knownrings    \
+            -text {Known Rings...} -command [mymethod _browseRings]
+        
+        message $win.help -text "
+The next three settings are a bit advanced as they have to do with multiple \
+source and event building where some of the sources are not NSCLDAQ sources. \n
+'Use  --number-of-sources' should normally be checked if you are using the \
+event logger from nscldaq-11.0 or later but not checked if you need to use an \
+earlier event logger.  Use 'Additional sources' to adjust the number of end run \
+events to expect.  If 0, --number-of-sources is set to the number of event \
+sources you specified to this program.  This parameter can be negative if \
+some of the sources we're controlling don't produce end of run events. \n
+Check the 'Use GUI Run number' if none of your data sources produce a begin \
+run event from which the event file name can be derived or if the run numbers they \
+do produce are not those the GUI requests.  Note again, this requires the \
+NSCLDAQ-11.0 eventlog program or later. "
+        
+        set f [ttk::frame $win.sourceparams]
+        ttk::checkbutton $f.usensrcs -variable [myvar options(-usensrcs)] \
+            -onvalue 1 -offvalue 0 -text {Use --number-of-sources} \
+            -command [mymethod _updateAdditionalSources]
+        ttk::label       $f.adsrclabel -text {Additional Sources}
+        install additionalSources using \
+            ttk::spinbox $f.additionalsources -from -10 -to 10 -increment 1 \
+                -width 4
+        $f.additionalsources set $options(-additionalsources)
+        $self _updateAdditionalSources
+        
+    
+        ttk::checkbutton $win.forcerun -text {Use GUI Run number} \
+            -variable [myvar options(-forcerun)] -onvalue 1 -offvalue 0
+        
+        ttk::checkbutton $win.usechecksum -text {Compute checksum} \
+            -variable [myvar options(-usechecksum)] -onvalue 1 -offvalue 0
+
+        ttk::label $win.stageareaLbl -text {Stagearea path} 
+        ttk::entry $win.stageareaEntry -textvariable [myvar options(-stagearea)] \
+                      -width 40
+        ttk::button $win.stageareaBrowse -text "Browse..." -command [mymethod _browseStagearea]
+
+        ttk::label $win.prefixLbl -text {Run file prefix} 
+        ttk::entry $win.prefixEntry -textvariable [myvar options(-prefix)] \
+                      -width 40
+
+        grid $win.loglabel $win.logger $win.browselogger -sticky w
+        grid $win.datasourcelabel $win.datasource $win.knownrings -sticky w
+        grid $win.stageareaLbl $win.stageareaEntry $win.stageareaBrowse -sticky w
+        grid $win.prefixLbl $win.prefixEntry -sticky e
+        grid $win.help -columnspan 3 -sticky ew
+        
+        grid $f.usensrcs          -row 0 -column 0 -sticky w
+        grid $f.adsrclabel        -row 0 -column 1 -sticky w -padx 30
+        grid $f.additionalsources -row 0 -column 2 -sticky e 
+        grid $f -columnspan 3     -sticky nsew
+        
+        grid $win.usechecksum     -sticky w
+        grid $win.forcerun
+        
+        $self configurelist $args
+        
+    }
+    #------------------------------------------------------------------------
+    # Configuration handlers:
+    #
+    
+    ##
+    # _enableDisableAdditionalSources
+    #
+    #   Enables or disables the aditionalSources compoment depending on
+    #   the state of the new value of -usensrcs
+    #
+    # @param optname - Name of option being configured.
+    # @param value   - new value for the option
+    #
+    method _enableDisableAdditionalSources {optname value} {
+        set options($optname) $value
+        $self _updateAdditionalSources
+    }
+    
+    ##
+    # _setAdditionalSources
+    #
+    #  Called to configure a new number of sources.  Sets the spinbox value
+    #  from the new option.  There's no real point in maintaining the
+    #  options array value as the spinbox will just change out from underneath us
+    #  so we use a cget handler (See _getAdditionalSources below)
+    #
+    # @param optname - name of the option being configured.
+    # @param value   - New requested value.
+    #
+    method _setAdditionalSources {optname value} {
+        $additionalSources set $value
+    }
+    ##
+    # _getAdditionalSources
+    #
+    #   Get the value of the additiona sources spinbox.
+    #
+    # @param optname - option name -- ignored.
+    #
+    method _getAdditionalSources optname {
+        return [$additionalSources get]
+    }
+    #------------------------------------------------------------------------
+    # Private methods
+    #
+    
+    ##
+    # _updateAdditionalSources
+    #
+    #  Set the state of the additional sources spinbox depending on the
+    #  whether or not that option is enabled.
+    #
+    method _updateAdditionalSources {} {
+        if {!$options(-usensrcs)} {
+            $additionalSources configure -state disabled
+        } else {
+            $additionalSources configure -state normal
+        }
+    }
+    
+    ##
+    # _browseLogger
+    #
+    # Browse the NSCLDAQ installation space for event logger programs.
+    # Allow the user to select one.  This is just a file browser window where:
+    #  * The initial directory is the bin directory of the installation tree
+    #    in which we've been installed.
+    #  * The default filetype is ""
+    #  * File types allowed are "", .sh .bash or all files.
+    #
+    method _browseLogger {} {
+        set file [tk_getOpenFile  \
+            -initialdir [file join $::EventLog::DAQRoot bin]  \
+            -parent $win -title "Choose event logger" \
+            -filetypes [list \
+                { {All Files}     *}                          \
+               { {Shell scripts} {.sh}       }              \
+                { {Bash scripts}  {.bash}     }              \
+            ]]
+        if {$file ne ""} {
+            set options(-logger) $file
+        }
+    }
+    
+    ##
+    # _browseStagearea
+    #
+    # Browse for a directory to use as the directory to use as the 
+    # stagearea. Note that this demands that the directory already
+    # exists.
+    #
+    method _browseStagearea {} {
+        set path [tk_chooseDirectory  \
+            -initialdir [file join $::env(HOME) bin]  \
+            -parent $win -title "Choose stagearea" \
+            ]
+        if {$path ne ""} {
+            set options(-stagearea) $path
+        }
+    }
+
+    ##
+    # _browseRing
+    #  Pops up a dialog that provides a list of the ring buffers
+    #  and the hosts they belong to and allows the user to select from
+    #  a ring from them...or not.
+    #  If a ring was selected, it populates the options(-ring) entry.
+    
+    method _browseRings  {} {
+        toplevel $win.ringbrowser
+        set dlg [DialogWrapper $win.ringbrowser.dialog]
+        $dlg configure \
+            -form [EventLog::RingBrowser [$dlg controlarea].f \
+                -rings [getRingUsage]]
+        pack $dlg
+        set action [$win.ringbrowser.dialog modal]
+
+        
+        if {$action eq "Ok"} {
+            set ring  [[$dlg controlarea].f getSelected]
+            #
+            #  User may click Ok without selecting a ring!
+            #
+            if {$ring ne ""} {
+                set options(-ring) [ringToUri $ring]
+            }
+        }
+        destroy $win.ringbrowser
+        
+    }
+    
+    #--------------------------------------------------------------------------
+    #   Procs
+    #
+    
+    ## ringToUri
+    #
+    #  Convert a ring name of the form name@host to a valid ring URI.
+    #
+    # @param ringName - The ring name in the form ring@host
+    #
+    # @return string  - The URI for the ring.
+    #
+    proc ringToUri ringName {
+        set ringInfo [split $ringName @];   # list of {ring hostname}
+        return tcp://[lindex $ringInfo 1]/[lindex $ringInfo 0]
+    }
+    
+    ##
+    # getRingUsage
+    #
+    #  Get the rings used/known by a ringmaster.
+    #
+    # @param host - defaults to localhost Host for which to ask for this
+    #               information
+    #
+    # @return list - Returns the list from the LIST command to that ringmaster.
+    #
+    proc getRingUsage {{host localhost}} {
+        portAllocator create manager -hostname $host
+        set ports [manager listPorts]
+        manager destroy
+    
+        set port -1
+        foreach item $ports {
+            set port [lindex $item 0]
+            set app  [lindex $item 1]
+            if {$app eq "RingMaster"} {
+                set port $port
+                break
+            }
+        }
+        if {$port == -1} {
+            error "No RingMaster server  on $host"
+        }
+    
+        set sock [socket $host $port]
+        fconfigure $sock -buffering line
+        puts $sock LIST
+        gets $sock OK
+        if {$OK ne "OK"} {
+            error "Expected OK from Ring master but got $OK"
+        }
+        gets $sock info
+        close $sock
+        return $info
+    }
+
+}
+##
+# EventLog::promptParameters
+#
+#   Proc that instantiatesthe parameter prompter and, if OK was fetched,
+#   sets the parameters in the configuration.
+#
+proc EventLog::promptParameters {} {
+    toplevel .eventlogsettings
+    set dlg [DialogWrapper  .eventlogsettings.dialog]
+    set ctl [$dlg controlarea]
+    $dlg configure \
+        -form [EventLog::ParameterPrompter $ctl.f]
+    pack $dlg
+    set action [$dlg modal]
+    
+    if {$action eq "Ok"} {
+        Configuration::Set EventLogger               [$ctl.f cget -logger]
+        Configuration::Set EventLoggerRing           [$ctl.f cget -ring]
+        Configuration::Set EventLogUseNsrcsFlag      [$ctl.f cget -usensrcs]
+        Configuration::Set EventLogAdditionalSources [$ctl.f cget -additionalsources]
+        Configuration::Set EventLogUseGUIRunNumber   [$ctl.f cget -forcerun]
+        Configuration::Set EventLogUseChecksumFlag   [$ctl.f cget -usechecksum]
+        set priorStageArea [Configuration::get StageArea]
+        Configuration::Set StageArea                 [$ctl.f cget -stagearea]
+        
+        # If we're usin gthe nsrcs flag and it would currently be negative warn:
+        
+        if {[DAQParameters::getUseNsrcsFlag]} {
+            set sm [DataSourcemanagerSingleton %AUTO%]
+            set mySources [llength [$sm sources]]
+            set adtlSources [DAQParameters::getAdditionalSourceCount]
+            set totsrc [expr {$mySources + $adtlSources}]
+        
+            if {$totsrc < 0} {
+                tk_messageBox -parent .eventlogsettings -title {Negative source count} \
+                    -icon warning -type ok \
+                    -message "Your total source count is negative: $mySources managed by us $adtlSources additional sources -> $totsrc total sources"
+            }
+            $sm destroy
+        }
+        #  If the stagearea changed ensure the directory structure is there and good:
+        
+        if {$priorStageArea ne [Configuration::get StageArea]} {
+            ExpFileSystem::CreateHierarchy
+        }
+    }
+    destroy .eventlogsettings
+}