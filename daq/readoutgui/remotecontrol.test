--- conflicted
+++ resolved
@@ -1,15 +1,11 @@
-<<<<<<< HEAD
 #
 #  These tests are confusing and send just does not work on my system.
 #  Mark them for a rewrite ...somehow the server/client setup looks backwards.
 #
 if {0} {
-=======
-
 # This set of tests is intended to test that a remote client of the master
 # readout gui can send requests to the master.
 
->>>>>>> 2f57a80f
 package require tcltest
 package require ReadoutGuiClient
 package require Thread
@@ -140,12 +136,9 @@
 }
 
 
-<<<<<<< HEAD
 
-=======
 ## This is testing the ability of the slave to send an
 # end message to the master.
->>>>>>> 2f57a80f
 tcltest::test send-0 {Test that we can send messages 
 } -setup {
   setup
