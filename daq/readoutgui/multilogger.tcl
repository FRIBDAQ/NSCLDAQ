--- conflicted
+++ resolved
@@ -125,7 +125,8 @@
     
     variable expectingExit 0;             # Determines if pipe exists are bad.
     variable waitDone      0;             # for vwait when waiting on exits.
-    
+    variable run           -1;            # GUI run number.
+    variable startTime     -1;            # When started.
     constructor args {
         $self configurelist $args
     }
@@ -140,6 +141,19 @@
     #
     method start {} {
         if {$options(-enable)} {
+            #
+            #  Ensure the output directory is writable:
+            #
+            
+            file attributes $options(-out) -permissions u+rw
+            
+            # Save the run number and start time for end run renaming.
+            
+            set run [ReadoutGUIPanel::getRun]
+            set startTime [clock seconds]
+            
+            # Construct the logger command and start it.
+            
             set command [list $loggerProgram                        \
                 --source=$options(-ring) --path=$options(-out)      \
                 --oneshot --checksum                                \
@@ -148,6 +162,8 @@
             ]
 
             set loggerFd [open "| $command |& cat" r]
+
+            # Enable event driven handling of output from the logger.
             
             fileevent $loggerFd readable [mymethod _handleInput $loggerFd]
             set expectingExit 0
@@ -177,49 +193,6 @@
     #  and kill it off should it not exit within the timeout.
     #
     method stop {} {
-<<<<<<< HEAD
-        # First of all only do anything if there is a logger
-        # 
-        if {[llength $loggerPids] > 0} {
-            set expectingExit 1;            # So _handleInput does not freak.
-            set afterId                                 \
-                [after [expr $options(-timeout)*1000]   \
-                 [list incr ${selfns}::waitDone]        \
-            ]
-            vwait ${selfns}::waitDone
-            
-            if {[llength $loggerPids] == 0} {
-
-                # Logger exit was observed:
-                
-                after cancel $afterId;             # Cancel timeout.
-                
-            } else {
-                
-                # Logger did not exit:
-                # Shut it down the hard way:
-                
-                set ring $options(-ring)
-                set out  $options(-out)
-                set pid  [lindex $loggerPids 0]
-
-                catch {close $loggerFd};        # Since this reports errors.
-                set loggerFd -1
-                foreach pid $loggerPids {
-                    catch {exec kill -9 $pid};   # Explicitly kill the pipe elements.
-                }
-
-                set msg "MultiLogger $ring -> $out (pid=$pid) failed to exit within timeout"
-                ::ReadoutGUIPanel::Log MultiLogger: error $msg
-                
-                # report the problem:
-                
-                tk_messageBox -icon error -title {Timed out waiting for logger to exit}  \
-                    -type ok                                                            \
-                    -message $msg
-
-                set loggerPids [list]
-=======
         if {$options(-enable) } {
 
             # First of all only do anything if there is a logger
@@ -257,8 +230,8 @@
                         -type ok                                                            \
                         -message "Multilogger $ring -> $out failed to exit within timeout"
                 }
->>>>>>> 2f57a80f
-            }
+            }
+            $self _renameFiles
         }
     }
     ##
@@ -284,60 +257,98 @@
               ::ReadoutGUIPanel::Log MultiLogger: output "$ring -> $out (pid=$pid): \"$data\""
             }
         } else {
-<<<<<<< HEAD
-        
             if {$loggerFd eq $channel} {
-              set ring $options(-ring)
-              set out  $options(-out)
-
-              catch {close $channel}
-              incr waitDone;             # Trigger vwait to finish if waiting.
-              set loggerFd -1;           # Set the variables back to show the logger
-              set loggerPids [list];     # no loger exists.
-=======
-            catch {close $loggerFd}
-            incr [myvar waitDone];             # Trigger vwait to finish if waiting.
-            set loggerFd -1;           # Set the variables back to show the logger
-            set loggerPids [list];     # no loger exists.
-            
-            # If the exit was unexpected, yell:
-            
-            if {! $expectingExit} {
->>>>>>> 2f57a80f
-            
-              # If the exit was unexpected, yell:
-
-              if {! $expectingExit} {
-                set msg "$ring -> $out (pid=$pid) exited unexpectedly!"
-
-                set dlgmsg "MultiLogger: $msg Check log for errors."
-                tk_messageBox -icon error -type ok -title {Logger exited} \
-                  -message $dlgmsg 
-
-                ::ReadoutGUIPanel::Log MultiLogger: error $msg 
-              } else {
-                set msg "$ring -> $out (pid=$pid) exited normally."
-                ::ReadoutGUIPanel::Log MultiLogger: log $msg
-              }
-
+		set ring $options(-ring)
+		set out  $options(-out)
+		
+		catch {close $channel}
+		incr waitDone;             # Trigger vwait to finish if waiting.
+		set loggerFd -1;           # Set the variables back to show the logger
+		set loggerPids [list];     # no loger exists.
+		catch {close $loggerFd}
+		incr [myvar waitDone];             # Trigger vwait to finish if waiting.
+		set loggerFd -1;           # Set the variables back to show the logger
+		set loggerPids [list];     # no loger exists.
+		
+		# If the exit was unexpected, yell:
+		
+		if {! $expectingExit} {
+		    set msg "$ring -> $out (pid=$pid) exited unexpectedly!"
+		    
+		    set dlgmsg "MultiLogger: $msg Check log for errors."
+		    tk_messageBox -icon error -type ok -title {Logger exited} \
+			-message $dlgmsg 
+		    
+		    ::ReadoutGUIPanel::Log MultiLogger: error $msg 
+		} else {
+		    set msg "$ring -> $out (pid=$pid) exited normally."
+		    ::ReadoutGUIPanel::Log MultiLogger: log $msg
+		}
+		
             } else { 
-
-              # Log this occurrence as a warning. It is not really an error necessarily, but
-              # should be noted as something potentially bizarre.
-              set ring $options(-ring)
-              set out  $options(-out)
-              set msg "$ring -> $out: closing eventlog process (pid=$pid) different than most recently launched! "
-              append msg "This is not a bad thing if there was a failure during startup of the a previous run."
-              ::ReadoutGUIPanel::Log MultiLogger: warning $msg
-
-              # clean up the pids associated with the pipe and close the pipe 
-              set pids [pid $channel]
-              catch {close $channel}
-              foreach pid $pids {
-                catch {exec kill -9 $pid}
-              }
-            }
-        }
+		
+		# Log this occurrence as a warning. It is not really an error necessarily, but
+		# should be noted as something potentially bizarre.
+		set ring $options(-ring)
+		set out  $options(-out)
+		set msg "$ring -> $out: closing eventlog process (pid=$pid) different than most recently launched! "
+		append msg "This is not a bad thing if there was a failure during startup of the a previous run."
+		::ReadoutGUIPanel::Log MultiLogger: warning $msg
+		
+		# clean up the pids associated with the pipe and close the pipe 
+		set pids [pid $channel]
+		catch {close $channel}
+		foreach pid $pids {
+		    catch {exec kill -9 $pid}
+		}
+            }
+        }
+  }
+    ##
+    # _renameFiles
+    #   Rename all files that are associated with the recently ended run.
+    #   We look for all files of the form
+    #    $options(-out)/run-runnum* and rename them to a file with a timestamp
+    #    placed prior to the extension e.g.
+    #     /this/that/run-0001-00.evt gets renamed to
+    #     /this/that/run-0001-00-01JAN2015-13:45:02.evt
+    #
+    #    For a run that was started January 1, 2015 at 1:45:02 PM.
+    #
+    #
+    method _renameFiles {} {
+        set nameGlob [format {run-%04d-[0-9][0-9].*} $run]
+        set pathGlob [file join $options(-out) $nameGlob];   # Fully qualified glob.
+        
+        set shaglob  [format {run-%04d.sha512} $run]
+        set shaglob  [file join $options(-out) $shaglob]
+        
+        
+        set originalFiles [glob -nocomplain $pathGlob $shaglob]
+        foreach file $originalFiles {
+            set fullpath [file normalize $file]
+            set ext [file extension $fullpath]
+            set dir [file dirname $fullpath]
+            set fname [ file tail $fullpath] ;   #includes $ext.
+            set basename [string map [list $ext ""] $fname]
+            
+            # Append the timestamp to basename and reconstruct a new path:
+            
+            append basename "-[clock format $startTime -format {%d%b%Y-%T}]"
+            set newpath [file join $dir $basename]$ext
+            
+            
+            file rename -force $fullpath $newpath
+            
+            # Turn off write access for everyone:
+            
+            file attributes $newpath -permissions ugo-w
+            
+        }
+        # Turn off writ-ability of the directory:
+        
+        file attributes $options(-out) -permissions ugo-w 
+        
     }
 }
 
@@ -596,7 +607,7 @@
     
     if {$outdir eq ""}                        {return 0}
     if {![file isdirectory $outdir]}          {return 0}
-    if {![file writable $outdir]}             {return 0}
+#    if {![file writable $outdir]}             {return 0}
     
     if {![string is boolean -strict $enable]} {return 0}
     
@@ -891,7 +902,6 @@
             foreach logger $::multilogger::Loggers {
                 $logger start
             }
-<<<<<<< HEAD
             after 1000;             # Allow loggers to initialize.
         }
     }
@@ -900,9 +910,6 @@
 
         foreach logger $::multilogger::Loggers {
             $logger aboutToStop
-=======
-            after 1000;                     # Wait for them to get setup.
->>>>>>> 2f57a80f
         }
     }
 }
