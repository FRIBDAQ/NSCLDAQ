--- conflicted
+++ resolved
@@ -1,8 +1,3 @@
 SUBDIRS = format  s800callouts readoutgui eventbuilder eventbuilder/ringsource \
-<<<<<<< HEAD
-	eventbuilder/teering eventbuilder/glom eventbuilder/unglom \
-  eventbuilder/offlineorderer 
-=======
 	eventbuilder/teering eventbuilder/glom eventbuilder/unglom actions \
-  eventbuilder/offlineorderer
->>>>>>> 0911cd30
+  eventbuilder/offlineorderer 