--- conflicted
+++ resolved
@@ -46,13 +46,9 @@
 
 unittests_LDADD		= -L$(libdir) $(CPPUNIT_LDFLAGS) 		\
 			@top_srcdir@/base/dataflow/libDataFlow.la 	\
-<<<<<<< HEAD
-			@top_builddir@/base/exception/libException.la  \
-			@top_srcdir@/daq/format/libdataformat.la	
-=======
 			@top_srcdir@/daq/format/libdataformat.la	\
 			@top_srcdir@/base/exception/libException.la
->>>>>>> 9da5ccc4
+
 
 
 unittests_LDFLAGS	= -Wl,"-rpath-link=$(libdir)"
